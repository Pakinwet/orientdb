/*
 * Copyright 2010-2012 Luca Molino (molino.luca--at--gmail.com)
 *
 * Licensed under the Apache License, Version 2.0 (the "License");
 * you may not use this file except in compliance with the License.
 * You may obtain a copy of the License at
 *
 *     http://www.apache.org/licenses/LICENSE-2.0
 *
 * Unless required by applicable law or agreed to in writing, software
 * distributed under the License is distributed on an "AS IS" BASIS,
 * WITHOUT WARRANTIES OR CONDITIONS OF ANY KIND, either express or implied.
 * See the License for the specific language governing permissions and
 * limitations under the License.
 */
package com.orientechnologies.orient.object.db;

import java.io.Serializable;
import java.util.Collection;
import java.util.HashSet;
import java.util.Iterator;
import java.util.Set;
import javassist.util.proxy.ProxyObject;

<<<<<<< HEAD
import com.orientechnologies.orient.core.db.ODatabaseRecordThreadLocal;
import com.orientechnologies.orient.core.db.document.ODatabaseDocument;
=======
>>>>>>> 0fc913e6
import com.orientechnologies.orient.core.db.object.OLazyObjectSetInterface;
import com.orientechnologies.orient.core.db.object.OObjectLazyMultivalueElement;
import com.orientechnologies.orient.core.db.record.OIdentifiable;
import com.orientechnologies.orient.core.id.ORID;
import com.orientechnologies.orient.core.record.ORecord;
import com.orientechnologies.orient.core.record.impl.ODocument;
import com.orientechnologies.orient.object.enhancement.OObjectProxyMethodHandler;

/**
 * Lazy implementation of Set. It's bound to a source ORecord object to keep track of changes. This avoid to call the makeDirty() by
 * hand when the set is changed.
 * 
 * @author Luca Molino (molino.luca--at--gmail.com)
 * 
 */
@SuppressWarnings("unchecked")
public class OObjectLazySet<TYPE> extends HashSet<TYPE> implements OLazyObjectSetInterface<TYPE>,
    OObjectLazyMultivalueElement<Set<TYPE>>, Serializable {
  private static final long        serialVersionUID = 1793910544017627989L;

  private final ProxyObject        sourceRecord;
  private final Set<OIdentifiable> underlying;
  private String                   fetchPlan;
  private boolean                  converted        = false;
  private boolean                  convertToRecord  = true;
  private final boolean            orphanRemoval;

  public OObjectLazySet(final Object iSourceRecord, final Set<OIdentifiable> iRecordSource, final boolean orphanRemoval) {
    this.sourceRecord = iSourceRecord instanceof ProxyObject ? (ProxyObject) iSourceRecord : null;
    this.underlying = iRecordSource;
    this.orphanRemoval = orphanRemoval;
  }

  public OObjectLazySet(final Object iSourceRecord, final Set<OIdentifiable> iRecordSource,
      final Set<? extends TYPE> iSourceCollection, final boolean orphanRemoval) {
    this.sourceRecord = iSourceRecord instanceof ProxyObject ? (ProxyObject) iSourceRecord : null;
    this.underlying = iRecordSource;
    this.orphanRemoval = orphanRemoval;
    addAll(iSourceCollection);
  }

  public Iterator<TYPE> iterator() {
    return new OObjectLazyIterator<TYPE>(getDatabase(), sourceRecord, (!converted ? underlying.iterator() : super.iterator()),
        convertToRecord, orphanRemoval);
  }

  public int size() {
    return underlying.size();
  }

  public boolean isEmpty() {
    return super.isEmpty() && underlying.isEmpty();
  }

  public boolean contains(final Object o) {
    return super.contains(o) || underlying.contains(getDatabase().getRecordByUserObject(o, false));
  }

  public Object[] toArray() {
    return toArray(new Object[size()]);
  }

  public <T> T[] toArray(final T[] a) {
    convertAll();
    return super.toArray(a);
  }

  public boolean add(final TYPE e) {
    if (underlying != null && underlying.size() > 0 && !converted) {
      convertAllInternal();
    }
    if (converted && e instanceof ORID)
      converted = false;
    setDirty();
    boolean thisModified = super.add(e);
    if (thisModified) {
      OIdentifiable record = getDatabase().getRecordByUserObject(e, false);
      if (sourceRecord != null)
        ((OObjectProxyMethodHandler) sourceRecord.getHandler()).getOrphans().remove(record.getIdentity());
      underlying.add(record);
      return true;
    }
    return false;
  }

  public boolean remove(final Object o) {
    setDirty();
    OIdentifiable record = getDatabase().getRecordByUserObject(o, false);
    if (orphanRemoval && record != null && sourceRecord != null)
      ((OObjectProxyMethodHandler) sourceRecord.getHandler()).getOrphans().add(record.getIdentity());
    boolean thisModified = super.remove(o);
    boolean underlyingModified = underlying.remove(record);
    return thisModified || underlyingModified;
  }

  public boolean containsAll(final Collection<?> c) {
    convertAll();
    for (Object o : c)
      if (!contains(o))
        return false;

    return true;
  }

  public boolean addAll(final Collection<? extends TYPE> c) {
    boolean modified = false;
    for (Object o : c) {
      modified |= add((TYPE) o);
    }
    return modified;
  }

  public boolean retainAll(final Collection<?> c) {
    setDirty();
    final ODatabasePojoAbstract<TYPE> database = getDatabase();
    boolean modified = super.retainAll(c);
    Set<Object> toRetain = new HashSet<Object>();
    Set<Object> toRemove = new HashSet<Object>();
    for (Object o : c) {
      OIdentifiable record = database.getRecordByUserObject(o, false);
      toRetain.add(record);
    }
    for (OIdentifiable underlyingRec : underlying) {
      if (toRetain.contains(underlyingRec) && sourceRecord != null) {
        ((OObjectProxyMethodHandler) sourceRecord.getHandler()).getOrphans().remove(underlyingRec.getIdentity());
      } else {
        if (sourceRecord != null)
          ((OObjectProxyMethodHandler) sourceRecord.getHandler()).getOrphans().add(underlyingRec.getIdentity());
        toRemove.add(underlyingRec);
        modified = true;
      }
    }
    underlying.removeAll(toRemove);
    toRemove.clear();
    toRetain.clear();
    return modified;
  }

  public void clear() {
    setDirty();
    super.clear();
    if (orphanRemoval && sourceRecord != null)
      for (OIdentifiable value : underlying) {
        ((OObjectProxyMethodHandler) sourceRecord.getHandler()).getOrphans().add(value.getIdentity());
      }
    underlying.clear();
  }

  public boolean removeAll(final Collection<?> c) {
    setDirty();
    final ODatabasePojoAbstract<TYPE> database = getDatabase();
    boolean modified = super.removeAll(c);
    for (Object o : c) {
      OIdentifiable record = database.getRecordByUserObject(o, false);
      if (orphanRemoval && record != null && sourceRecord != null)
        ((OObjectProxyMethodHandler) sourceRecord.getHandler()).getOrphans().add(record.getIdentity());
      if (!underlying.remove(database.getRecordByUserObject(o, false)))
        modified = true;
    }
    return modified;
  }

  public String getFetchPlan() {
    return fetchPlan;
  }

  public boolean isConverted() {
    return converted;
  }

  public OObjectLazySet<TYPE> setFetchPlan(String fetchPlan) {
    this.fetchPlan = fetchPlan;
    return this;
  }

  public boolean isConvertToRecord() {
    return convertToRecord;
  }

  public void setConvertToRecord(boolean convertToRecord) {
    this.convertToRecord = convertToRecord;
  }

  @Override
  public String toString() {
    return super.size() == underlying.size() ? super.toString() : underlying.toString();
  }

  public void setDirty() {
    if (sourceRecord != null)
      ((OObjectProxyMethodHandler) sourceRecord.getHandler()).setDirty();
  }

  public void detach() {
    convertAll();
  }

  public void detach(boolean nonProxiedInstance) {
    convertAll();
  }

  public void detachAll(boolean nonProxiedInstance) {
    convertAndDetachAll(nonProxiedInstance);
  }

  @Override
  public Set<TYPE> getNonOrientInstance() {
    Set<TYPE> set = new HashSet<TYPE>();
    set.addAll(this);
    return set;
  }

  @Override
  public Object getUnderlying() {
    return underlying;
  }

  protected void convertAll() {
    if (converted || !convertToRecord)
      return;

    final Set<Object> copy = new HashSet<Object>(underlying);
    super.clear();
    final ODatabasePojoAbstract<TYPE> database = getDatabase();
    for (Object e : copy) {
      if (e != null) {
        if (e instanceof ORID)
          add(database.getUserObjectByRecord(((ODatabaseDocument) getDatabase().getUnderlying()).load((ORID) e, fetchPlan),
              fetchPlan));
        else if (e instanceof ODocument)
          add(database.getUserObjectByRecord((ORecord) e, fetchPlan));
        else
          add((TYPE) e);
      }
    }

    converted = true;
  }

  protected void convertAllInternal() {
    if (converted || !convertToRecord)
      return;

    final Set<Object> copy = new HashSet<Object>(underlying);
    super.clear();
    final ODatabasePojoAbstract<TYPE> database = getDatabase();
    for (Object e : copy) {
      if (e != null) {
        if (e instanceof ORID)
          super.add(database.getUserObjectByRecord(((ODatabaseDocument) getDatabase().getUnderlying()).load((ORID) e, fetchPlan),
              fetchPlan));
        else if (e instanceof ODocument)
          super.add(database.getUserObjectByRecord((ORecord) e, fetchPlan));
        else
          super.add((TYPE) e);
      }
    }
    converted = true;
  }

  protected void convertAndDetachAll(boolean nonProxiedInstance) {
    if (converted || !convertToRecord)
      return;

    final Set<Object> copy = new HashSet<Object>(underlying);
    super.clear();
    final ODatabasePojoAbstract<TYPE> database = getDatabase();
    for (Object e : copy) {
      if (e != null) {
        if (e instanceof ORID) {
          e = database.getUserObjectByRecord(((ODatabaseDocument) getDatabase().getUnderlying()).load((ORID) e, fetchPlan),
              fetchPlan);
          super.add((TYPE) ((OObjectDatabaseTx) getDatabase()).detachAll(e, nonProxiedInstance));
        } else if (e instanceof ODocument) {
          e = database.getUserObjectByRecord((ORecord) e, fetchPlan);
          super.add((TYPE) ((OObjectDatabaseTx) getDatabase()).detachAll(e, nonProxiedInstance));
        } else
          add((TYPE) e);
      }
    }

    converted = true;
  }

  protected ODatabasePojoAbstract<TYPE> getDatabase() {
    return OLazyCollectionUtil.getDatabase();
  }
}
<|MERGE_RESOLUTION|>--- conflicted
+++ resolved
@@ -1,317 +1,314 @@
-/*
- * Copyright 2010-2012 Luca Molino (molino.luca--at--gmail.com)
- *
- * Licensed under the Apache License, Version 2.0 (the "License");
- * you may not use this file except in compliance with the License.
- * You may obtain a copy of the License at
- *
- *     http://www.apache.org/licenses/LICENSE-2.0
- *
- * Unless required by applicable law or agreed to in writing, software
- * distributed under the License is distributed on an "AS IS" BASIS,
- * WITHOUT WARRANTIES OR CONDITIONS OF ANY KIND, either express or implied.
- * See the License for the specific language governing permissions and
- * limitations under the License.
- */
-package com.orientechnologies.orient.object.db;
-
-import java.io.Serializable;
-import java.util.Collection;
-import java.util.HashSet;
-import java.util.Iterator;
-import java.util.Set;
-import javassist.util.proxy.ProxyObject;
-
-<<<<<<< HEAD
-import com.orientechnologies.orient.core.db.ODatabaseRecordThreadLocal;
-import com.orientechnologies.orient.core.db.document.ODatabaseDocument;
-=======
->>>>>>> 0fc913e6
-import com.orientechnologies.orient.core.db.object.OLazyObjectSetInterface;
-import com.orientechnologies.orient.core.db.object.OObjectLazyMultivalueElement;
-import com.orientechnologies.orient.core.db.record.OIdentifiable;
-import com.orientechnologies.orient.core.id.ORID;
-import com.orientechnologies.orient.core.record.ORecord;
-import com.orientechnologies.orient.core.record.impl.ODocument;
-import com.orientechnologies.orient.object.enhancement.OObjectProxyMethodHandler;
-
-/**
- * Lazy implementation of Set. It's bound to a source ORecord object to keep track of changes. This avoid to call the makeDirty() by
- * hand when the set is changed.
- * 
- * @author Luca Molino (molino.luca--at--gmail.com)
- * 
- */
-@SuppressWarnings("unchecked")
-public class OObjectLazySet<TYPE> extends HashSet<TYPE> implements OLazyObjectSetInterface<TYPE>,
-    OObjectLazyMultivalueElement<Set<TYPE>>, Serializable {
-  private static final long        serialVersionUID = 1793910544017627989L;
-
-  private final ProxyObject        sourceRecord;
-  private final Set<OIdentifiable> underlying;
-  private String                   fetchPlan;
-  private boolean                  converted        = false;
-  private boolean                  convertToRecord  = true;
-  private final boolean            orphanRemoval;
-
-  public OObjectLazySet(final Object iSourceRecord, final Set<OIdentifiable> iRecordSource, final boolean orphanRemoval) {
-    this.sourceRecord = iSourceRecord instanceof ProxyObject ? (ProxyObject) iSourceRecord : null;
-    this.underlying = iRecordSource;
-    this.orphanRemoval = orphanRemoval;
-  }
-
-  public OObjectLazySet(final Object iSourceRecord, final Set<OIdentifiable> iRecordSource,
-      final Set<? extends TYPE> iSourceCollection, final boolean orphanRemoval) {
-    this.sourceRecord = iSourceRecord instanceof ProxyObject ? (ProxyObject) iSourceRecord : null;
-    this.underlying = iRecordSource;
-    this.orphanRemoval = orphanRemoval;
-    addAll(iSourceCollection);
-  }
-
-  public Iterator<TYPE> iterator() {
-    return new OObjectLazyIterator<TYPE>(getDatabase(), sourceRecord, (!converted ? underlying.iterator() : super.iterator()),
-        convertToRecord, orphanRemoval);
-  }
-
-  public int size() {
-    return underlying.size();
-  }
-
-  public boolean isEmpty() {
-    return super.isEmpty() && underlying.isEmpty();
-  }
-
-  public boolean contains(final Object o) {
-    return super.contains(o) || underlying.contains(getDatabase().getRecordByUserObject(o, false));
-  }
-
-  public Object[] toArray() {
-    return toArray(new Object[size()]);
-  }
-
-  public <T> T[] toArray(final T[] a) {
-    convertAll();
-    return super.toArray(a);
-  }
-
-  public boolean add(final TYPE e) {
-    if (underlying != null && underlying.size() > 0 && !converted) {
-      convertAllInternal();
-    }
-    if (converted && e instanceof ORID)
-      converted = false;
-    setDirty();
-    boolean thisModified = super.add(e);
-    if (thisModified) {
-      OIdentifiable record = getDatabase().getRecordByUserObject(e, false);
-      if (sourceRecord != null)
-        ((OObjectProxyMethodHandler) sourceRecord.getHandler()).getOrphans().remove(record.getIdentity());
-      underlying.add(record);
-      return true;
-    }
-    return false;
-  }
-
-  public boolean remove(final Object o) {
-    setDirty();
-    OIdentifiable record = getDatabase().getRecordByUserObject(o, false);
-    if (orphanRemoval && record != null && sourceRecord != null)
-      ((OObjectProxyMethodHandler) sourceRecord.getHandler()).getOrphans().add(record.getIdentity());
-    boolean thisModified = super.remove(o);
-    boolean underlyingModified = underlying.remove(record);
-    return thisModified || underlyingModified;
-  }
-
-  public boolean containsAll(final Collection<?> c) {
-    convertAll();
-    for (Object o : c)
-      if (!contains(o))
-        return false;
-
-    return true;
-  }
-
-  public boolean addAll(final Collection<? extends TYPE> c) {
-    boolean modified = false;
-    for (Object o : c) {
-      modified |= add((TYPE) o);
-    }
-    return modified;
-  }
-
-  public boolean retainAll(final Collection<?> c) {
-    setDirty();
-    final ODatabasePojoAbstract<TYPE> database = getDatabase();
-    boolean modified = super.retainAll(c);
-    Set<Object> toRetain = new HashSet<Object>();
-    Set<Object> toRemove = new HashSet<Object>();
-    for (Object o : c) {
-      OIdentifiable record = database.getRecordByUserObject(o, false);
-      toRetain.add(record);
-    }
-    for (OIdentifiable underlyingRec : underlying) {
-      if (toRetain.contains(underlyingRec) && sourceRecord != null) {
-        ((OObjectProxyMethodHandler) sourceRecord.getHandler()).getOrphans().remove(underlyingRec.getIdentity());
-      } else {
-        if (sourceRecord != null)
-          ((OObjectProxyMethodHandler) sourceRecord.getHandler()).getOrphans().add(underlyingRec.getIdentity());
-        toRemove.add(underlyingRec);
-        modified = true;
-      }
-    }
-    underlying.removeAll(toRemove);
-    toRemove.clear();
-    toRetain.clear();
-    return modified;
-  }
-
-  public void clear() {
-    setDirty();
-    super.clear();
-    if (orphanRemoval && sourceRecord != null)
-      for (OIdentifiable value : underlying) {
-        ((OObjectProxyMethodHandler) sourceRecord.getHandler()).getOrphans().add(value.getIdentity());
-      }
-    underlying.clear();
-  }
-
-  public boolean removeAll(final Collection<?> c) {
-    setDirty();
-    final ODatabasePojoAbstract<TYPE> database = getDatabase();
-    boolean modified = super.removeAll(c);
-    for (Object o : c) {
-      OIdentifiable record = database.getRecordByUserObject(o, false);
-      if (orphanRemoval && record != null && sourceRecord != null)
-        ((OObjectProxyMethodHandler) sourceRecord.getHandler()).getOrphans().add(record.getIdentity());
-      if (!underlying.remove(database.getRecordByUserObject(o, false)))
-        modified = true;
-    }
-    return modified;
-  }
-
-  public String getFetchPlan() {
-    return fetchPlan;
-  }
-
-  public boolean isConverted() {
-    return converted;
-  }
-
-  public OObjectLazySet<TYPE> setFetchPlan(String fetchPlan) {
-    this.fetchPlan = fetchPlan;
-    return this;
-  }
-
-  public boolean isConvertToRecord() {
-    return convertToRecord;
-  }
-
-  public void setConvertToRecord(boolean convertToRecord) {
-    this.convertToRecord = convertToRecord;
-  }
-
-  @Override
-  public String toString() {
-    return super.size() == underlying.size() ? super.toString() : underlying.toString();
-  }
-
-  public void setDirty() {
-    if (sourceRecord != null)
-      ((OObjectProxyMethodHandler) sourceRecord.getHandler()).setDirty();
-  }
-
-  public void detach() {
-    convertAll();
-  }
-
-  public void detach(boolean nonProxiedInstance) {
-    convertAll();
-  }
-
-  public void detachAll(boolean nonProxiedInstance) {
-    convertAndDetachAll(nonProxiedInstance);
-  }
-
-  @Override
-  public Set<TYPE> getNonOrientInstance() {
-    Set<TYPE> set = new HashSet<TYPE>();
-    set.addAll(this);
-    return set;
-  }
-
-  @Override
-  public Object getUnderlying() {
-    return underlying;
-  }
-
-  protected void convertAll() {
-    if (converted || !convertToRecord)
-      return;
-
-    final Set<Object> copy = new HashSet<Object>(underlying);
-    super.clear();
-    final ODatabasePojoAbstract<TYPE> database = getDatabase();
-    for (Object e : copy) {
-      if (e != null) {
-        if (e instanceof ORID)
-          add(database.getUserObjectByRecord(((ODatabaseDocument) getDatabase().getUnderlying()).load((ORID) e, fetchPlan),
-              fetchPlan));
-        else if (e instanceof ODocument)
-          add(database.getUserObjectByRecord((ORecord) e, fetchPlan));
-        else
-          add((TYPE) e);
-      }
-    }
-
-    converted = true;
-  }
-
-  protected void convertAllInternal() {
-    if (converted || !convertToRecord)
-      return;
-
-    final Set<Object> copy = new HashSet<Object>(underlying);
-    super.clear();
-    final ODatabasePojoAbstract<TYPE> database = getDatabase();
-    for (Object e : copy) {
-      if (e != null) {
-        if (e instanceof ORID)
-          super.add(database.getUserObjectByRecord(((ODatabaseDocument) getDatabase().getUnderlying()).load((ORID) e, fetchPlan),
-              fetchPlan));
-        else if (e instanceof ODocument)
-          super.add(database.getUserObjectByRecord((ORecord) e, fetchPlan));
-        else
-          super.add((TYPE) e);
-      }
-    }
-    converted = true;
-  }
-
-  protected void convertAndDetachAll(boolean nonProxiedInstance) {
-    if (converted || !convertToRecord)
-      return;
-
-    final Set<Object> copy = new HashSet<Object>(underlying);
-    super.clear();
-    final ODatabasePojoAbstract<TYPE> database = getDatabase();
-    for (Object e : copy) {
-      if (e != null) {
-        if (e instanceof ORID) {
-          e = database.getUserObjectByRecord(((ODatabaseDocument) getDatabase().getUnderlying()).load((ORID) e, fetchPlan),
-              fetchPlan);
-          super.add((TYPE) ((OObjectDatabaseTx) getDatabase()).detachAll(e, nonProxiedInstance));
-        } else if (e instanceof ODocument) {
-          e = database.getUserObjectByRecord((ORecord) e, fetchPlan);
-          super.add((TYPE) ((OObjectDatabaseTx) getDatabase()).detachAll(e, nonProxiedInstance));
-        } else
-          add((TYPE) e);
-      }
-    }
-
-    converted = true;
-  }
-
-  protected ODatabasePojoAbstract<TYPE> getDatabase() {
-    return OLazyCollectionUtil.getDatabase();
-  }
-}
+/*
+ * Copyright 2010-2012 Luca Molino (molino.luca--at--gmail.com)
+ *
+ * Licensed under the Apache License, Version 2.0 (the "License");
+ * you may not use this file except in compliance with the License.
+ * You may obtain a copy of the License at
+ *
+ *     http://www.apache.org/licenses/LICENSE-2.0
+ *
+ * Unless required by applicable law or agreed to in writing, software
+ * distributed under the License is distributed on an "AS IS" BASIS,
+ * WITHOUT WARRANTIES OR CONDITIONS OF ANY KIND, either express or implied.
+ * See the License for the specific language governing permissions and
+ * limitations under the License.
+ */
+package com.orientechnologies.orient.object.db;
+
+import java.io.Serializable;
+import java.util.Collection;
+import java.util.HashSet;
+import java.util.Iterator;
+import java.util.Set;
+import javassist.util.proxy.ProxyObject;
+
+import com.orientechnologies.orient.core.db.ODatabaseRecordThreadLocal;
+import com.orientechnologies.orient.core.db.document.ODatabaseDocument;
+import com.orientechnologies.orient.core.db.object.OLazyObjectSetInterface;
+import com.orientechnologies.orient.core.db.object.OObjectLazyMultivalueElement;
+import com.orientechnologies.orient.core.db.record.OIdentifiable;
+import com.orientechnologies.orient.core.id.ORID;
+import com.orientechnologies.orient.core.record.ORecord;
+import com.orientechnologies.orient.core.record.impl.ODocument;
+import com.orientechnologies.orient.object.enhancement.OObjectProxyMethodHandler;
+
+/**
+ * Lazy implementation of Set. It's bound to a source ORecord object to keep track of changes. This avoid to call the makeDirty() by
+ * hand when the set is changed.
+ * 
+ * @author Luca Molino (molino.luca--at--gmail.com)
+ * 
+ */
+@SuppressWarnings("unchecked")
+public class OObjectLazySet<TYPE> extends HashSet<TYPE> implements OLazyObjectSetInterface<TYPE>,
+    OObjectLazyMultivalueElement<Set<TYPE>>, Serializable {
+  private static final long        serialVersionUID = 1793910544017627989L;
+
+  private final ProxyObject        sourceRecord;
+  private final Set<OIdentifiable> underlying;
+  private String                   fetchPlan;
+  private boolean                  converted        = false;
+  private boolean                  convertToRecord  = true;
+  private final boolean            orphanRemoval;
+
+  public OObjectLazySet(final Object iSourceRecord, final Set<OIdentifiable> iRecordSource, final boolean orphanRemoval) {
+    this.sourceRecord = iSourceRecord instanceof ProxyObject ? (ProxyObject) iSourceRecord : null;
+    this.underlying = iRecordSource;
+    this.orphanRemoval = orphanRemoval;
+  }
+
+  public OObjectLazySet(final Object iSourceRecord, final Set<OIdentifiable> iRecordSource,
+      final Set<? extends TYPE> iSourceCollection, final boolean orphanRemoval) {
+    this.sourceRecord = iSourceRecord instanceof ProxyObject ? (ProxyObject) iSourceRecord : null;
+    this.underlying = iRecordSource;
+    this.orphanRemoval = orphanRemoval;
+    addAll(iSourceCollection);
+  }
+
+  public Iterator<TYPE> iterator() {
+    return new OObjectLazyIterator<TYPE>(getDatabase(), sourceRecord, (!converted ? underlying.iterator() : super.iterator()),
+        convertToRecord, orphanRemoval);
+  }
+
+  public int size() {
+    return underlying.size();
+  }
+
+  public boolean isEmpty() {
+    return super.isEmpty() && underlying.isEmpty();
+  }
+
+  public boolean contains(final Object o) {
+    return super.contains(o) || underlying.contains(getDatabase().getRecordByUserObject(o, false));
+  }
+
+  public Object[] toArray() {
+    return toArray(new Object[size()]);
+  }
+
+  public <T> T[] toArray(final T[] a) {
+    convertAll();
+    return super.toArray(a);
+  }
+
+  public boolean add(final TYPE e) {
+    if (underlying != null && underlying.size() > 0 && !converted) {
+      convertAllInternal();
+    }
+    if (converted && e instanceof ORID)
+      converted = false;
+    setDirty();
+    boolean thisModified = super.add(e);
+    if (thisModified) {
+      OIdentifiable record = getDatabase().getRecordByUserObject(e, false);
+      if (sourceRecord != null)
+        ((OObjectProxyMethodHandler) sourceRecord.getHandler()).getOrphans().remove(record.getIdentity());
+      underlying.add(record);
+      return true;
+    }
+    return false;
+  }
+
+  public boolean remove(final Object o) {
+    setDirty();
+    OIdentifiable record = getDatabase().getRecordByUserObject(o, false);
+    if (orphanRemoval && record != null && sourceRecord != null)
+      ((OObjectProxyMethodHandler) sourceRecord.getHandler()).getOrphans().add(record.getIdentity());
+    boolean thisModified = super.remove(o);
+    boolean underlyingModified = underlying.remove(record);
+    return thisModified || underlyingModified;
+  }
+
+  public boolean containsAll(final Collection<?> c) {
+    convertAll();
+    for (Object o : c)
+      if (!contains(o))
+        return false;
+
+    return true;
+  }
+
+  public boolean addAll(final Collection<? extends TYPE> c) {
+    boolean modified = false;
+    for (Object o : c) {
+      modified |= add((TYPE) o);
+    }
+    return modified;
+  }
+
+  public boolean retainAll(final Collection<?> c) {
+    setDirty();
+    final ODatabasePojoAbstract<TYPE> database = getDatabase();
+    boolean modified = super.retainAll(c);
+    Set<Object> toRetain = new HashSet<Object>();
+    Set<Object> toRemove = new HashSet<Object>();
+    for (Object o : c) {
+      OIdentifiable record = database.getRecordByUserObject(o, false);
+      toRetain.add(record);
+    }
+    for (OIdentifiable underlyingRec : underlying) {
+      if (toRetain.contains(underlyingRec) && sourceRecord != null) {
+        ((OObjectProxyMethodHandler) sourceRecord.getHandler()).getOrphans().remove(underlyingRec.getIdentity());
+      } else {
+        if (sourceRecord != null)
+          ((OObjectProxyMethodHandler) sourceRecord.getHandler()).getOrphans().add(underlyingRec.getIdentity());
+        toRemove.add(underlyingRec);
+        modified = true;
+      }
+    }
+    underlying.removeAll(toRemove);
+    toRemove.clear();
+    toRetain.clear();
+    return modified;
+  }
+
+  public void clear() {
+    setDirty();
+    super.clear();
+    if (orphanRemoval && sourceRecord != null)
+      for (OIdentifiable value : underlying) {
+        ((OObjectProxyMethodHandler) sourceRecord.getHandler()).getOrphans().add(value.getIdentity());
+      }
+    underlying.clear();
+  }
+
+  public boolean removeAll(final Collection<?> c) {
+    setDirty();
+    final ODatabasePojoAbstract<TYPE> database = getDatabase();
+    boolean modified = super.removeAll(c);
+    for (Object o : c) {
+      OIdentifiable record = database.getRecordByUserObject(o, false);
+      if (orphanRemoval && record != null && sourceRecord != null)
+        ((OObjectProxyMethodHandler) sourceRecord.getHandler()).getOrphans().add(record.getIdentity());
+      if (!underlying.remove(database.getRecordByUserObject(o, false)))
+        modified = true;
+    }
+    return modified;
+  }
+
+  public String getFetchPlan() {
+    return fetchPlan;
+  }
+
+  public boolean isConverted() {
+    return converted;
+  }
+
+  public OObjectLazySet<TYPE> setFetchPlan(String fetchPlan) {
+    this.fetchPlan = fetchPlan;
+    return this;
+  }
+
+  public boolean isConvertToRecord() {
+    return convertToRecord;
+  }
+
+  public void setConvertToRecord(boolean convertToRecord) {
+    this.convertToRecord = convertToRecord;
+  }
+
+  @Override
+  public String toString() {
+    return super.size() == underlying.size() ? super.toString() : underlying.toString();
+  }
+
+  public void setDirty() {
+    if (sourceRecord != null)
+      ((OObjectProxyMethodHandler) sourceRecord.getHandler()).setDirty();
+  }
+
+  public void detach() {
+    convertAll();
+  }
+
+  public void detach(boolean nonProxiedInstance) {
+    convertAll();
+  }
+
+  public void detachAll(boolean nonProxiedInstance) {
+    convertAndDetachAll(nonProxiedInstance);
+  }
+
+  @Override
+  public Set<TYPE> getNonOrientInstance() {
+    Set<TYPE> set = new HashSet<TYPE>();
+    set.addAll(this);
+    return set;
+  }
+
+  @Override
+  public Object getUnderlying() {
+    return underlying;
+  }
+
+  protected void convertAll() {
+    if (converted || !convertToRecord)
+      return;
+
+    final Set<Object> copy = new HashSet<Object>(underlying);
+    super.clear();
+    final ODatabasePojoAbstract<TYPE> database = getDatabase();
+    for (Object e : copy) {
+      if (e != null) {
+        if (e instanceof ORID)
+          add(database.getUserObjectByRecord(((ODatabaseDocument) getDatabase().getUnderlying()).load((ORID) e, fetchPlan),
+              fetchPlan));
+        else if (e instanceof ODocument)
+          add(database.getUserObjectByRecord((ORecord) e, fetchPlan));
+        else
+          add((TYPE) e);
+      }
+    }
+
+    converted = true;
+  }
+
+  protected void convertAllInternal() {
+    if (converted || !convertToRecord)
+      return;
+
+    final Set<Object> copy = new HashSet<Object>(underlying);
+    super.clear();
+    final ODatabasePojoAbstract<TYPE> database = getDatabase();
+    for (Object e : copy) {
+      if (e != null) {
+        if (e instanceof ORID)
+          super.add(database.getUserObjectByRecord(((ODatabaseDocument) getDatabase().getUnderlying()).load((ORID) e, fetchPlan),
+              fetchPlan));
+        else if (e instanceof ODocument)
+          super.add(database.getUserObjectByRecord((ORecord) e, fetchPlan));
+        else
+          super.add((TYPE) e);
+      }
+    }
+    converted = true;
+  }
+
+  protected void convertAndDetachAll(boolean nonProxiedInstance) {
+    if (converted || !convertToRecord)
+      return;
+
+    final Set<Object> copy = new HashSet<Object>(underlying);
+    super.clear();
+    final ODatabasePojoAbstract<TYPE> database = getDatabase();
+    for (Object e : copy) {
+      if (e != null) {
+        if (e instanceof ORID) {
+          e = database.getUserObjectByRecord(((ODatabaseDocument) getDatabase().getUnderlying()).load((ORID) e, fetchPlan),
+              fetchPlan);
+          super.add((TYPE) ((OObjectDatabaseTx) getDatabase()).detachAll(e, nonProxiedInstance));
+        } else if (e instanceof ODocument) {
+          e = database.getUserObjectByRecord((ORecord) e, fetchPlan);
+          super.add((TYPE) ((OObjectDatabaseTx) getDatabase()).detachAll(e, nonProxiedInstance));
+        } else
+          add((TYPE) e);
+      }
+    }
+
+    converted = true;
+  }
+
+  protected ODatabasePojoAbstract<TYPE> getDatabase() {
+    return OLazyCollectionUtil.getDatabase();
+  }
+}
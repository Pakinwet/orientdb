--- conflicted
+++ resolved
@@ -191,7 +191,8 @@
         edges = new ArrayList<OrientEdge>(1);
 
       for (Object o : OMultiValue.getMultiValueIterable(result)) {
-<<<<<<< HEAD
+        OIdentifiable oid = (OIdentifiable) o;
+        final OrientVertex targetVertex = pipeline.getGraphDatabase().getVertex(oid);
         
         OIdentifiable oid = (OIdentifiable) o;
         final OrientVertex targetVertex = pipeline.getGraphDatabase().getVertex(oid);
@@ -208,25 +209,6 @@
             for (String f : edgeFields.fieldNames())
               edge.setProperty(f, resolve(edgeFields.field(f)));
           }
-=======
-
-        OIdentifiable oid = (OIdentifiable) o;
-        final OrientVertex targetVertex = pipeline.getGraphDatabase().getVertex(oid);
-
-        // CREATE THE EDGE
-        final OrientEdge edge;
-        if (directionOut)
-          edge = (OrientEdge) vertex.addEdge(edgeClass, targetVertex);
-        else
-          edge = (OrientEdge) targetVertex.addEdge(edgeClass, vertex);
-
-        if (edgeFields != null) {
-          for (String f : edgeFields.fieldNames())
-            edge.setProperty(f, resolve(edgeFields.field(f)));
-        }
-
-        edges.add(edge);
->>>>>>> 414d935f
 
           edges.add(edge);
           log(OETLProcessor.LOG_LEVELS.DEBUG, "created new edge=%s", edge);

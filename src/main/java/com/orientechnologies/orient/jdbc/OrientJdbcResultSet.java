--- conflicted
+++ resolved
@@ -1,1068 +1,1027 @@
-/*
- * Copyright 1999-2010 Luca Garulli (l.garulli--at--orientechnologies.com)
- * Copyright 2011 TXT e-solutions SpA
- *
- * Licensed under the Apache License, Version 2.0 (the "License");
- * you may not use this file except in compliance with the License.
- * You may obtain a copy of the License at
- *
- *     http://www.apache.org/licenses/LICENSE-2.0
- *
- * Unless required by applicable law or agreed to in writing, software
- * distributed under the License is distributed on an "AS IS" BASIS,
- * WITHOUT WARRANTIES OR CONDITIONS OF ANY KIND, either express or implied.
- * See the License for the specific language governing permissions and
- * limitations under the License.
- */
-package com.orientechnologies.orient.jdbc;
-
-import java.io.InputStream;
-import java.io.Reader;
-import java.math.BigDecimal;
-import java.net.URL;
-import java.sql.Array;
-import java.sql.Blob;
-import java.sql.Clob;
-import java.sql.Date;
-import java.sql.NClob;
-import java.sql.Ref;
-import java.sql.ResultSet;
-import java.sql.ResultSetMetaData;
-import java.sql.RowId;
-import java.sql.SQLException;
-import java.sql.SQLFeatureNotSupportedException;
-import java.sql.SQLWarning;
-import java.sql.SQLXML;
-import java.sql.Statement;
-import java.sql.Time;
-import java.sql.Timestamp;
-import java.util.ArrayList;
-import java.util.Calendar;
-import java.util.List;
-import java.util.ListIterator;
-import java.util.Map;
-
-import com.orientechnologies.orient.core.db.record.OIdentifiable;
-import com.orientechnologies.orient.core.db.record.ORecordLazyList;
-import com.orientechnologies.orient.core.db.record.ORecordLazyMultiValue;
-import com.orientechnologies.orient.core.metadata.schema.OType;
-import com.orientechnologies.orient.core.record.impl.ODocument;
-import com.orientechnologies.orient.core.record.impl.ORecordBytes;
-
-/**
- * 
- * @author Salvatore Piccione (TXT e-solutions SpA - salvo.picci@gmail.com)
- *
- */
-public class OrientJdbcResultSet implements ResultSet {
-	private List<ODocument> records = null;
-	private OrientJdbcStatement statement;
-	private int cursor = -1;
-	private int rowCount = 0;
-	private ODocument document;
-	private String[] fieldNames;
-	private int type;
-	private int concurrency;
-	private int holdability;
-
-	protected OrientJdbcResultSet(OrientJdbcStatement iOrientJdbcStatement, List<ODocument> iRecords, int type,
-			int concurrency, int holdability) throws SQLException {
-		statement = iOrientJdbcStatement;
-		records = iRecords;
-		rowCount = iRecords.size();
-		if (type == TYPE_FORWARD_ONLY || type == TYPE_SCROLL_INSENSITIVE || type == TYPE_SCROLL_SENSITIVE)
-			this.type = type;
-		else
-			throw new SQLException("Bad ResultSet type: " + type + " instead of one of the following values: " +
-				TYPE_FORWARD_ONLY + ", " + TYPE_SCROLL_INSENSITIVE + " or" + TYPE_SCROLL_SENSITIVE);
-		if (concurrency == CONCUR_READ_ONLY || concurrency == CONCUR_UPDATABLE)
-			this.concurrency = concurrency;
-		else
-			throw new SQLException("Bad ResultSet Concurrency type: " + concurrency + " instead of one of the following values: " +
-				CONCUR_READ_ONLY + " or" + CONCUR_UPDATABLE);
-		if (holdability == HOLD_CURSORS_OVER_COMMIT || holdability == CLOSE_CURSORS_AT_COMMIT)
-			this.holdability = holdability;
-		else
-			throw new SQLException("Bad ResultSet Holdability type: " + holdability + " instead of one of the following values: " +
-				HOLD_CURSORS_OVER_COMMIT + " or" + CLOSE_CURSORS_AT_COMMIT);
-	}
-
-	public void close() throws SQLException {
-		cursor = 0;
-		rowCount = 0;
-		records = null;
-	}
-
-	public boolean first() throws SQLException {
-		return absolute(0);
-	}
-
-	public boolean last() throws SQLException {
-		return absolute(rowCount - 1);
-	}
-
-	public boolean next() throws SQLException {
-		return absolute(++cursor);
-	}
-
-	public boolean previous() throws SQLException {
-		return absolute(++cursor);
-	}
-
-	public void afterLast() throws SQLException {
-		// OUT OF LAST ITEM
-		cursor = rowCount;
-	}
-
-	public void beforeFirst() throws SQLException {
-		// OUT OF FIRST ITEM
-		cursor = -1;
-	}
-
-	public boolean relative(int iRows) throws SQLException {
-		return absolute(cursor + iRows);
-	}
-
-	public boolean absolute(int iRowNumber) throws SQLException {
-		if (iRowNumber > rowCount - 1) {
-			// OUT OF LAST ITEM
-			cursor = rowCount;
-			return false;
-		} else if (iRowNumber < 0) {
-			// OUT OF FIRST ITEM
-			cursor = -1;
-			return false;
-		}
-
-		cursor = iRowNumber;
-		document = records.get(cursor);
-		
-		fieldNames = document.fieldNames();
-		
-		
-		return true;
-	}
-	
-	public boolean isAfterLast() throws SQLException {
-		return cursor >= rowCount - 1;
-	}
-
-	public boolean isBeforeFirst() throws SQLException {
-		return cursor < 0;
-	}
-
-	public boolean isClosed() throws SQLException {
-		return records == null;
-	}
-
-	public boolean isFirst() throws SQLException {
-		return cursor == 0;
-	}
-
-	public boolean isLast() throws SQLException {
-		return cursor == rowCount - 1;
-	}
-
-	public Statement getStatement() throws SQLException {
-		return statement;
-	}
-
-	public ResultSetMetaData getMetaData() throws SQLException {
-<<<<<<< HEAD
-		return new OrientJdbcResultSetMetaData(connection, this);
-=======
-		return new OrientJdbcMetaData(this);
->>>>>>> 2927bb34
-	}
-
-	public void deleteRow() throws SQLException {
-		document.delete();
-	}
-
-	public int findColumn(String columnLabel) throws SQLException {
-		int column = 0;
-		int i = 0;
-		while (i < (fieldNames.length - 1) && column == 0) {
-			if (fieldNames[i].equals(columnLabel))
-				column = i + 1;
-			else
-				i++;
-		}
-		if (column == 0)
-			throw new SQLException("The column '" + columnLabel + "' does not exists (Result Set element: " + rowCount + ")");
-		else
-			return column;
-	}
-	
-	private int getFieldIndex (int columnIndex) throws SQLException {
-		if (columnIndex < 1)
-			throw new SQLException ("The column index cannot be less than 1");
-		return columnIndex - 1;
-	}
-
-	public Array getArray(int columnIndex) throws SQLException {
-		return null;
-	}
-
-	public Array getArray(String columnLabel) throws SQLException {
-		return null;
-	}
-
-	public InputStream getAsciiStream(int columnIndex) throws SQLException {
-
-		return null;
-	}
-
-	public InputStream getAsciiStream(String columnLabel) throws SQLException {
-
-		return null;
-	}
-
-	public BigDecimal getBigDecimal(int columnIndex) throws SQLException {
-
-		return null;
-	}
-
-	public BigDecimal getBigDecimal(String columnLabel) throws SQLException {
-
-		return null;
-	}
-
-	public BigDecimal getBigDecimal(int columnIndex, int scale) throws SQLException {
-
-		return null;
-	}
-
-	public BigDecimal getBigDecimal(String columnLabel, int scale) throws SQLException {
-
-		return null;
-	}
-
-	public InputStream getBinaryStream(int columnIndex) throws SQLException {
-		return this.getBinaryStream(fieldNames[this.getFieldIndex(columnIndex)]);
-	}
-
-	public InputStream getBinaryStream(String columnLabel) throws SQLException {
-		try {
-			Blob blob = this.getBlob(columnLabel);
-			if (blob == null)
-				return null;
-			else
-				return blob.getBinaryStream();
-		} catch (Exception e) {
-			throw new SQLException ("An error occured during the retrieval of the binary stream at column '" + 
-					columnLabel + "'",e);
-		}
-	}
-
-	public Blob getBlob(int columnIndex) throws SQLException {
-		return this.getBlob(fieldNames[this.getFieldIndex(columnIndex)]);
-	}
-
-	public Blob getBlob(String columnLabel) throws SQLException {
-		try {
-			Object value = document.field(columnLabel);
-			if (value instanceof ORecordBytes) {
-				return new OrientBlob((ORecordBytes) value);
-			} else if (value instanceof ORecordLazyList) {
-				ORecordLazyList list = (ORecordLazyList) value;
-				//check if all the list items are instances of ORecordBytes
-				ListIterator<OIdentifiable> iterator = list.listIterator();
-				List<ORecordBytes> binaryRecordList = new ArrayList<ORecordBytes>(list.size());
-				OIdentifiable listElement;
-				while (iterator.hasNext()) {
-					listElement = iterator.next();
-					if (listElement instanceof ORecordBytes)
-						binaryRecordList.add((ORecordBytes) listElement);
-					else
-						return null;
-				}
-				return new OrientBlob(binaryRecordList);
-			}
-			return null;
-		} catch (Exception e) {
-			throw new SQLException ("An error occured during the retrieval of the BLOB at column '" +
-					columnLabel + "'",e);
-		}
-		
-	}
-
-	public boolean getBoolean(int columnIndex) throws SQLException {
-		return getBoolean(fieldNames[this.getFieldIndex(columnIndex)]);
-	}
-
-	public boolean getBoolean(String columnLabel) throws SQLException {
-		try {
-			return document.field(columnLabel, OType.BOOLEAN);
-		} catch (Exception e) {
-			throw new SQLException ("An error occured during the retrieval of the boolean value at column '" +
-					columnLabel + "'",e);
-		}
-
-	}
-
-	public byte getByte(int columnIndex) throws SQLException {
-		return getByte(fieldNames[this.getFieldIndex(columnIndex)]);
-	}
-
-	public byte getByte(String columnLabel) throws SQLException {
-		try {
-			return document.field(columnLabel, OType.BYTE);
-		} catch (Exception e) {
-			throw new SQLException ("An error occured during the retrieval of the byte value at column '" +
-					columnLabel + "'",e);
-		}
-	}
-
-	public byte[] getBytes(int columnIndex) throws SQLException {
-		return getBytes(fieldNames[this.getFieldIndex(columnIndex)]);
-	}
-
-	public byte[] getBytes(String columnLabel) throws SQLException {
-		try {
-
-			Object value = document.field(columnLabel);
-			if (value == null)
-				return null;
-			else {
-				if (value instanceof ORecordBytes)
-					return ((ORecordBytes)value).toStream();
-				else
-					return document.field(columnLabel, OType.BINARY);
-			}
-		} catch (Exception e) {
-			throw new SQLException ("An error occured during the retrieval of the bytes value at column '" +
-					columnLabel + "'",e);
-		}
-	}
-
-	public Reader getCharacterStream(int columnIndex) throws SQLException {
-
-		return null;
-	}
-
-	public Reader getCharacterStream(String columnLabel) throws SQLException {
-
-		return null;
-	}
-
-	public Clob getClob(int columnIndex) throws SQLException {
-
-		return null;
-	}
-
-	public Clob getClob(String columnLabel) throws SQLException {
-
-		return null;
-	}
-
-	public int getConcurrency() throws SQLException {
-		return concurrency;
-	}
-
-	public String getCursorName() throws SQLException {
-
-		return null;
-	}
-
-	public Date getDate(int columnIndex) throws SQLException {
-		return getDate(fieldNames[this.getFieldIndex(columnIndex)]);
-	}
-
-	public Date getDate(String columnLabel) throws SQLException {
-		try {
-			java.util.Date date = document.field(columnLabel, OType.DATETIME);
-			return new Date(date.getTime());
-		} catch (Exception e) {
-			throw new SQLException ("An error occured during the retrieval of the date value at column '" +
-					columnLabel + "'",e);
-		}
-	}
-
-	public Date getDate(int columnIndex, Calendar cal) throws SQLException {
-		return getDate(fieldNames[this.getFieldIndex(columnIndex)], cal);
-	}
-
-	public Date getDate(String columnLabel, Calendar cal) throws SQLException {
-		if (cal == null)
-			throw new SQLException ();
-		try {
-			java.util.Date date = document.field(columnLabel, OType.DATETIME);
-			if (date == null)
-				return null;
-			cal.setTimeInMillis(date.getTime());
-			return new Date(cal.getTimeInMillis());
-		} catch (Exception e) {
-			throw new SQLException ("An error occured during the retrieval of the date value (calendar) " +
-					"at column '" + columnLabel + "'",e);
-		}
-	}
-
-	public double getDouble(int columnIndex) throws SQLException {
-
-		return getDouble(fieldNames[this.getFieldIndex(columnIndex)]);
-	}
-
-	public double getDouble(String columnLabel) throws SQLException {
-		try {
-			return (Double) document.field(columnLabel, OType.DOUBLE);
-		} catch (Exception e) {
-			throw new SQLException ("An error occured during the retrieval of the double value at column '" +
-					columnLabel + "'",e);
-		}
-	}
-
-	public int getFetchDirection() throws SQLException {
-
-		return 0;
-	}
-
-	public int getFetchSize() throws SQLException {
-
-		return rowCount;
-	}
-
-	public float getFloat(int columnIndex) throws SQLException {
-
-		return getFloat(fieldNames[this.getFieldIndex(columnIndex)]);
-	}
-
-	public float getFloat(String columnLabel) throws SQLException {
-		try {
-			return (Float) (document.field(columnLabel, OType.FLOAT));
-		} catch (Exception e) {
-			throw new SQLException ("An error occured during the retrieval of the float value at column '" +
-					columnLabel + "'",e);
-		}
-	}
-
-	public int getHoldability() throws SQLException {
-		return holdability;
-	}
-
-	public int getInt(int columnIndex) throws SQLException {
-
-		return getInt(fieldNames[this.getFieldIndex(columnIndex)]);
-	}
-
-	public int getInt(String columnLabel) throws SQLException {
-		try {
-			return (Integer) document.field(columnLabel, OType.INTEGER);
-		} catch (Exception e) {
-			throw new SQLException ("An error occured during the retrieval of the integer value at column '" +
-					columnLabel + "'",e);
-		}
-	}
-
-	public long getLong(int columnIndex) throws SQLException {
-		return getLong(fieldNames[this.getFieldIndex(columnIndex)]);
-	}
-
-	public long getLong(String columnLabel) throws SQLException {
-		try {
-			return (Long) document.field(columnLabel, OType.LONG);
-		} catch (Exception e) {
-			throw new SQLException ("An error occured during the retrieval of the long value at column '" +
-					columnLabel + "'",e);
-		}
-	}
-
-	public Reader getNCharacterStream(int columnIndex) throws SQLException {
-
-		return null;
-	}
-
-	public Reader getNCharacterStream(String columnLabel) throws SQLException {
-
-		return null;
-	}
-
-	public NClob getNClob(int columnIndex) throws SQLException {
-
-		return null;
-	}
-
-	public NClob getNClob(String columnLabel) throws SQLException {
-
-		return null;
-	}
-
-	public String getNString(int columnIndex) throws SQLException {
-		return getNString(fieldNames[this.getFieldIndex(columnIndex)]);
-	}
-
-	public String getNString(String columnLabel) throws SQLException {
-		try {
-			return document.field(columnLabel, OType.STRING);
-		} catch (Exception e) {
-			throw new SQLException ("An error occured during the retrieval of the string value at column '" +
-					columnLabel + "'",e);
-		}
-	}
-
-	public Object getObject(int columnIndex) throws SQLException {
-		return this.getObject(fieldNames[this.getFieldIndex(columnIndex)]);
-	}
-
-	public Object getObject(String columnLabel) throws SQLException {
-		try {
-			Object value = this.document.field(columnLabel);
-			if (value == null)
-				return null;
-			else {
-				//resolve the links so that the returned set contains instances of ODocument
-				if (value instanceof ORecordLazyMultiValue) {
-					ORecordLazyMultiValue lazyRecord = (ORecordLazyMultiValue) value;
-					lazyRecord.convertLinks2Records();
-					return lazyRecord;
-				} else
-					return value;
-			}
-		} catch (Exception e) {
-			throw new SQLException ("An error occured during the retrieval of the Java Object at column '" +
-					columnLabel + "'",e);
-		}
-	}
-
-	public Object getObject(int columnIndex, Map<String, Class<?>> map) throws SQLException {
-		throw new SQLFeatureNotSupportedException("This method has not been implemented.");
-	}
-
-	public Object getObject(String columnLabel, Map<String, Class<?>> map) throws SQLException {
-		throw new SQLFeatureNotSupportedException("This method has not been implemented.");
-	}
-
-	public Ref getRef(int columnIndex) throws SQLException {
-
-		return null;
-	}
-
-	public Ref getRef(String columnLabel) throws SQLException {
-
-		return null;
-	}
-
-	public int getRow() throws SQLException {
-
-		return cursor;
-	}
-
-	public RowId getRowId(int columnIndex) throws SQLException {
-
-		return null;
-	}
-
-	public RowId getRowId(String columnLabel) throws SQLException {
-
-		return null;
-	}
-
-	public SQLXML getSQLXML(int columnIndex) throws SQLException {
-
-		return null;
-	}
-
-	public SQLXML getSQLXML(String columnLabel) throws SQLException {
-
-		return null;
-	}
-
-	public short getShort(int columnIndex) throws SQLException {
-
-		return getShort(fieldNames[this.getFieldIndex(columnIndex)]);
-	}
-
-	public short getShort(String columnLabel) throws SQLException {
-		try {
-			return document.field(columnLabel, OType.SHORT);
-		} catch (Exception e) {
-			throw new SQLException ("An error occured during the retrieval of the short value at column '" +
-					columnLabel + "'",e);
-		}
-	}
-
-	public String getString(int columnIndex) throws SQLException {
-
-		return getString(fieldNames[this.getFieldIndex(columnIndex)]);
-	}
-
-	public String getString(String columnLabel) throws SQLException {
-		try {
-			return document.field(columnLabel, OType.STRING);
-		} catch (Exception e) {
-			throw new SQLException ("An error occured during the retrieval of the string value at column '" +
-					columnLabel + "'",e);
-		}
-
-	}
-
-	public Time getTime(int columnIndex) throws SQLException {
-
-		return getTime(fieldNames[this.getFieldIndex(columnIndex)]);
-	}
-
-	public Time getTime(String columnLabel) throws SQLException {
-		try {
-			java.util.Date date = document.field(columnLabel, OType.DATETIME);
-			if (date == null)
-				return null;
-			return new Time(date.getTime());
-		} catch (Exception e) {
-			throw new SQLException ("An error occured during the retrieval of the time value at column '" +
-					columnLabel + "'",e);
-		}
-	}
-
-	public Time getTime(int columnIndex, Calendar cal) throws SQLException {
-		//TODO apply the same logic of getDate(int,Calendar)
-		return null;
-	}
-
-	public Time getTime(String columnLabel, Calendar cal) throws SQLException {
-		//TODO apply the same logic of getDate(String,Calendar)
-		return null;
-	}
-
-	public Timestamp getTimestamp(int columnIndex) throws SQLException {
-
-		return null;
-	}
-
-	public Timestamp getTimestamp(String columnLabel) throws SQLException {
-
-		return null;
-	}
-
-	public Timestamp getTimestamp(int columnIndex, Calendar cal) throws SQLException {
-
-		return null;
-	}
-
-	public Timestamp getTimestamp(String columnLabel, Calendar cal) throws SQLException {
-
-		return null;
-	}
-
-	public int getType() throws SQLException {
-		return type;
-	}
-
-	public URL getURL(int columnIndex) throws SQLException {
-
-		return null;
-	}
-
-	public URL getURL(String columnLabel) throws SQLException {
-
-		return null;
-	}
-
-	public InputStream getUnicodeStream(int columnIndex) throws SQLException {
-
-		return null;
-	}
-
-	public InputStream getUnicodeStream(String columnLabel) throws SQLException {
-
-		return null;
-	}
-
-	public SQLWarning getWarnings() throws SQLException {
-
-		return null;
-	}
-
-	public void insertRow() throws SQLException {
-
-	}
-
-	public void moveToCurrentRow() throws SQLException {
-
-	}
-
-	public void moveToInsertRow() throws SQLException {
-
-	}
-
-	public void refreshRow() throws SQLException {
-
-	}
-
-	public boolean rowDeleted() throws SQLException {
-
-		return false;
-	}
-
-	public boolean rowInserted() throws SQLException {
-
-		return false;
-	}
-
-	public boolean rowUpdated() throws SQLException {
-
-		return false;
-	}
-
-	public void setFetchDirection(int direction) throws SQLException {
-
-	}
-
-	public void setFetchSize(int rows) throws SQLException {
-
-	}
-
-	public void updateArray(int columnIndex, Array x) throws SQLException {
-
-	}
-
-	public void updateArray(String columnLabel, Array x) throws SQLException {
-
-	}
-
-	public void updateAsciiStream(int columnIndex, InputStream x) throws SQLException {
-
-	}
-
-	public void updateAsciiStream(String columnLabel, InputStream x) throws SQLException {
-
-	}
-
-	public void updateAsciiStream(int columnIndex, InputStream x, int length) throws SQLException {
-
-	}
-
-	public void updateAsciiStream(String columnLabel, InputStream x, int length) throws SQLException {
-
-	}
-
-	public void updateAsciiStream(int columnIndex, InputStream x, long length) throws SQLException {
-
-	}
-
-	public void updateAsciiStream(String columnLabel, InputStream x, long length) throws SQLException {
-
-	}
-
-	public void updateBigDecimal(int columnIndex, BigDecimal x) throws SQLException {
-
-	}
-
-	public void updateBigDecimal(String columnLabel, BigDecimal x) throws SQLException {
-
-	}
-
-	public void updateBinaryStream(int columnIndex, InputStream x) throws SQLException {
-
-	}
-
-	public void updateBinaryStream(String columnLabel, InputStream x) throws SQLException {
-
-	}
-
-	public void updateBinaryStream(int columnIndex, InputStream x, int length) throws SQLException {
-
-	}
-
-	public void updateBinaryStream(String columnLabel, InputStream x, int length) throws SQLException {
-
-	}
-
-	public void updateBinaryStream(int columnIndex, InputStream x, long length) throws SQLException {
-
-	}
-
-	public void updateBinaryStream(String columnLabel, InputStream x, long length) throws SQLException {
-
-	}
-
-	public void updateBlob(int columnIndex, Blob x) throws SQLException {
-
-	}
-
-	public void updateBlob(String columnLabel, Blob x) throws SQLException {
-
-	}
-
-	public void updateBlob(int columnIndex, InputStream inputStream) throws SQLException {
-
-	}
-
-	public void updateBlob(String columnLabel, InputStream inputStream) throws SQLException {
-
-	}
-
-	public void updateBlob(int columnIndex, InputStream inputStream, long length) throws SQLException {
-
-	}
-
-	public void updateBlob(String columnLabel, InputStream inputStream, long length) throws SQLException {
-
-	}
-
-	public void updateBoolean(int columnIndex, boolean x) throws SQLException {
-
-	}
-
-	public void updateBoolean(String columnLabel, boolean x) throws SQLException {
-
-	}
-
-	public void updateByte(int columnIndex, byte x) throws SQLException {
-
-	}
-
-	public void updateByte(String columnLabel, byte x) throws SQLException {
-
-	}
-
-	public void updateBytes(int columnIndex, byte[] x) throws SQLException {
-
-	}
-
-	public void updateBytes(String columnLabel, byte[] x) throws SQLException {
-
-	}
-
-	public void updateCharacterStream(int columnIndex, Reader x) throws SQLException {
-
-	}
-
-	public void updateCharacterStream(String columnLabel, Reader reader) throws SQLException {
-
-	}
-
-	public void updateCharacterStream(int columnIndex, Reader x, int length) throws SQLException {
-
-	}
-
-	public void updateCharacterStream(String columnLabel, Reader reader, int length) throws SQLException {
-
-	}
-
-	public void updateCharacterStream(int columnIndex, Reader x, long length) throws SQLException {
-
-	}
-
-	public void updateCharacterStream(String columnLabel, Reader reader, long length) throws SQLException {
-
-	}
-
-	public void updateClob(int columnIndex, Clob x) throws SQLException {
-
-	}
-
-	public void updateClob(String columnLabel, Clob x) throws SQLException {
-
-	}
-
-	public void updateClob(int columnIndex, Reader reader) throws SQLException {
-
-	}
-
-	public void updateClob(String columnLabel, Reader reader) throws SQLException {
-
-	}
-
-	public void updateClob(int columnIndex, Reader reader, long length) throws SQLException {
-
-	}
-
-	public void updateClob(String columnLabel, Reader reader, long length) throws SQLException {
-
-	}
-
-	public void updateDate(int columnIndex, Date x) throws SQLException {
-
-	}
-
-	public void updateDate(String columnLabel, Date x) throws SQLException {
-
-	}
-
-	public void updateDouble(int columnIndex, double x) throws SQLException {
-
-	}
-
-	public void updateDouble(String columnLabel, double x) throws SQLException {
-
-	}
-
-	public void updateFloat(int columnIndex, float x) throws SQLException {
-
-	}
-
-	public void updateFloat(String columnLabel, float x) throws SQLException {
-
-	}
-
-	public void updateInt(int columnIndex, int x) throws SQLException {
-
-	}
-
-	public void updateInt(String columnLabel, int x) throws SQLException {
-
-	}
-
-	public void updateLong(int columnIndex, long x) throws SQLException {
-
-	}
-
-	public void updateLong(String columnLabel, long x) throws SQLException {
-
-	}
-
-	public void updateNCharacterStream(int columnIndex, Reader x) throws SQLException {
-
-	}
-
-	public void updateNCharacterStream(String columnLabel, Reader reader) throws SQLException {
-
-	}
-
-	public void updateNCharacterStream(int columnIndex, Reader x, long length) throws SQLException {
-
-	}
-
-	public void updateNCharacterStream(String columnLabel, Reader reader, long length) throws SQLException {
-
-	}
-
-	public void updateNClob(int columnIndex, NClob nClob) throws SQLException {
-
-	}
-
-	public void updateNClob(String columnLabel, NClob nClob) throws SQLException {
-
-	}
-
-	public void updateNClob(int columnIndex, Reader reader) throws SQLException {
-
-	}
-
-	public void updateNClob(String columnLabel, Reader reader) throws SQLException {
-
-	}
-
-	public void updateNClob(int columnIndex, Reader reader, long length) throws SQLException {
-
-	}
-
-	public void updateNClob(String columnLabel, Reader reader, long length) throws SQLException {
-
-	}
-
-	public void updateNString(int columnIndex, String nString) throws SQLException {
-
-	}
-
-	public void updateNString(String columnLabel, String nString) throws SQLException {
-
-	}
-
-	public void updateNull(int columnIndex) throws SQLException {
-
-	}
-
-	public void updateNull(String columnLabel) throws SQLException {
-
-	}
-
-	public void updateObject(int columnIndex, Object x) throws SQLException {
-
-	}
-
-	public void updateObject(String columnLabel, Object x) throws SQLException {
-
-	}
-
-	public void updateObject(int columnIndex, Object x, int scaleOrLength) throws SQLException {
-
-	}
-
-	public void updateObject(String columnLabel, Object x, int scaleOrLength) throws SQLException {
-
-	}
-
-	public void updateRef(int columnIndex, Ref x) throws SQLException {
-
-	}
-
-	public void updateRef(String columnLabel, Ref x) throws SQLException {
-
-	}
-
-	public void updateRow() throws SQLException {
-
-	}
-
-	public void updateRowId(int columnIndex, RowId x) throws SQLException {
-
-	}
-
-	public void updateRowId(String columnLabel, RowId x) throws SQLException {
-
-	}
-
-	public void updateSQLXML(int columnIndex, SQLXML xmlObject) throws SQLException {
-
-	}
-
-	public void updateSQLXML(String columnLabel, SQLXML xmlObject) throws SQLException {
-
-	}
-
-	public void updateShort(int columnIndex, short x) throws SQLException {
-
-	}
-
-	public void updateShort(String columnLabel, short x) throws SQLException {
-
-	}
-
-	public void updateString(int columnIndex, String x) throws SQLException {
-
-	}
-
-	public void updateString(String columnLabel, String x) throws SQLException {
-
-	}
-
-	public void updateTime(int columnIndex, Time x) throws SQLException {
-
-	}
-
-	public void updateTime(String columnLabel, Time x) throws SQLException {
-
-	}
-
-	public void updateTimestamp(int columnIndex, Timestamp x) throws SQLException {
-
-	}
-
-	public void updateTimestamp(String columnLabel, Timestamp x) throws SQLException {
-
-	}
-
-	public boolean wasNull() throws SQLException {
-
-		return false;
-	}
-
-	public boolean isWrapperFor(Class<?> iface) throws SQLException {
-		return ODocument.class.isAssignableFrom(iface);
-	}
-
-	public <T> T unwrap(Class<T> iface) throws SQLException {
-		try {
-			return iface.cast(document);
-		} catch (ClassCastException e) {
-			throw new SQLException(e);
-		}
-	}
-
-	public void cancelRowUpdates() throws SQLException {
-	}
-
-	public void clearWarnings() throws SQLException {
-	}
-}
+/*
+ * Copyright 1999-2010 Luca Garulli (l.garulli--at--orientechnologies.com)
+ * Copyright 2011-2012 CELI srl
+ * Copyright 2011-2012 TXT e-solutions SpA
+ *
+ * Licensed under the Apache License, Version 2.0 (the "License");
+ * you may not use this file except in compliance with the License.
+ * You may obtain a copy of the License at
+ *
+ *     http://www.apache.org/licenses/LICENSE-2.0
+ *
+ * Unless required by applicable law or agreed to in writing, software
+ * distributed under the License is distributed on an "AS IS" BASIS,
+ * WITHOUT WARRANTIES OR CONDITIONS OF ANY KIND, either express or implied.
+ * See the License for the specific language governing permissions and
+ * limitations under the License.
+ */
+package com.orientechnologies.orient.jdbc;
+
+import java.io.InputStream;
+import java.io.Reader;
+import java.math.BigDecimal;
+import java.net.URL;
+import java.sql.Array;
+import java.sql.Blob;
+import java.sql.Clob;
+import java.sql.Date;
+import java.sql.NClob;
+import java.sql.Ref;
+import java.sql.ResultSet;
+import java.sql.ResultSetMetaData;
+import java.sql.RowId;
+import java.sql.SQLException;
+import java.sql.SQLFeatureNotSupportedException;
+import java.sql.SQLWarning;
+import java.sql.SQLXML;
+import java.sql.Statement;
+import java.sql.Time;
+import java.sql.Timestamp;
+import java.util.ArrayList;
+import java.util.Calendar;
+import java.util.List;
+import java.util.ListIterator;
+import java.util.Map;
+
+import com.orientechnologies.orient.core.db.record.OIdentifiable;
+import com.orientechnologies.orient.core.db.record.ORecordLazyList;
+import com.orientechnologies.orient.core.db.record.ORecordLazyMultiValue;
+import com.orientechnologies.orient.core.metadata.schema.OType;
+import com.orientechnologies.orient.core.record.impl.ODocument;
+import com.orientechnologies.orient.core.record.impl.ORecordBytes;
+
+/**
+ * @author Roberto Franchini (CELI srl - franchin--at--celi.it)
+ * @author Salvatore Piccione (TXT e-solutions SpA - salvo.picci--at--gmail.com)
+ * 
+ */
+public class OrientJdbcResultSet implements ResultSet {
+	private List<ODocument> records = null;
+	private OrientJdbcStatement statement;
+	private int cursor = -1;
+	private int rowCount = 0;
+	private ODocument document;
+	private String[] fieldNames;
+	private int type;
+	private int concurrency;
+	private int holdability;
+
+	protected OrientJdbcResultSet(OrientJdbcStatement iOrientJdbcStatement, List<ODocument> iRecords, int type, int concurrency, int holdability) throws SQLException {
+		statement = iOrientJdbcStatement;
+		records = iRecords;
+		rowCount = iRecords.size();
+
+		if (type == TYPE_FORWARD_ONLY || type == TYPE_SCROLL_INSENSITIVE || type == TYPE_SCROLL_SENSITIVE) this.type = type;
+		else throw new SQLException("Bad ResultSet type: " + type + " instead of one of the following values: " + TYPE_FORWARD_ONLY + ", " + TYPE_SCROLL_INSENSITIVE + " or" + TYPE_SCROLL_SENSITIVE);
+
+		if (concurrency == CONCUR_READ_ONLY || concurrency == CONCUR_UPDATABLE) this.concurrency = concurrency;
+		else throw new SQLException("Bad ResultSet Concurrency type: " + concurrency + " instead of one of the following values: " + CONCUR_READ_ONLY + " or" + CONCUR_UPDATABLE);
+
+		if (holdability == HOLD_CURSORS_OVER_COMMIT || holdability == CLOSE_CURSORS_AT_COMMIT) this.holdability = holdability;
+		else throw new SQLException("Bad ResultSet Holdability type: " + holdability + " instead of one of the following values: " + HOLD_CURSORS_OVER_COMMIT + " or" + CLOSE_CURSORS_AT_COMMIT);
+	}
+
+	public void close() throws SQLException {
+		cursor = 0;
+		rowCount = 0;
+		records = null;
+	}
+
+	public boolean first() throws SQLException {
+		return absolute(0);
+	}
+
+	public boolean last() throws SQLException {
+		return absolute(rowCount - 1);
+	}
+
+	public boolean next() throws SQLException {
+		return absolute(++cursor);
+	}
+
+	public boolean previous() throws SQLException {
+		return absolute(++cursor);
+	}
+
+	public void afterLast() throws SQLException {
+		// OUT OF LAST ITEM
+		cursor = rowCount;
+	}
+
+	public void beforeFirst() throws SQLException {
+		// OUT OF FIRST ITEM
+		cursor = -1;
+	}
+
+	public boolean relative(int iRows) throws SQLException {
+		return absolute(cursor + iRows);
+	}
+
+	public boolean absolute(int iRowNumber) throws SQLException {
+		if (iRowNumber > rowCount - 1) {
+			// OUT OF LAST ITEM
+			cursor = rowCount;
+			return false;
+		} else if (iRowNumber < 0) {
+			// OUT OF FIRST ITEM
+			cursor = -1;
+			return false;
+		}
+
+		cursor = iRowNumber;
+		document = records.get(cursor);
+
+		fieldNames = document.fieldNames();
+
+		return true;
+	}
+
+	public boolean isAfterLast() throws SQLException {
+		return cursor >= rowCount - 1;
+	}
+
+	public boolean isBeforeFirst() throws SQLException {
+		return cursor < 0;
+	}
+
+	public boolean isClosed() throws SQLException {
+		return records == null;
+	}
+
+	public boolean isFirst() throws SQLException {
+		return cursor == 0;
+	}
+
+	public boolean isLast() throws SQLException {
+		return cursor == rowCount - 1;
+	}
+
+	public Statement getStatement() throws SQLException {
+		return statement;
+	}
+
+	public ResultSetMetaData getMetaData() throws SQLException {
+		return new OrientJdbcResultSetMetaData(this);
+	}
+
+	public void deleteRow() throws SQLException {
+		document.delete();
+	}
+
+	public int findColumn(String columnLabel) throws SQLException {
+		int column = 0;
+		int i = 0;
+		while (i < (fieldNames.length - 1) && column == 0) {
+			if (fieldNames[i].equals(columnLabel)) column = i + 1;
+			else i++;
+		}
+		if (column == 0) throw new SQLException("The column '" + columnLabel + "' does not exists (Result Set element: " + rowCount + ")");
+		return column;
+	}
+
+	private int getFieldIndex(int columnIndex) throws SQLException {
+		if (columnIndex < 1) throw new SQLException("The column index cannot be less than 1");
+		return columnIndex - 1;
+	}
+
+	public Array getArray(int columnIndex) throws SQLException {
+		return null;
+	}
+
+	public Array getArray(String columnLabel) throws SQLException {
+		return null;
+	}
+
+	public InputStream getAsciiStream(int columnIndex) throws SQLException {
+
+		return null;
+	}
+
+	public InputStream getAsciiStream(String columnLabel) throws SQLException {
+
+		return null;
+	}
+
+	public BigDecimal getBigDecimal(int columnIndex) throws SQLException {
+
+		return null;
+	}
+
+	public BigDecimal getBigDecimal(String columnLabel) throws SQLException {
+
+		return null;
+	}
+
+	public BigDecimal getBigDecimal(int columnIndex, int scale) throws SQLException {
+
+		return null;
+	}
+
+	public BigDecimal getBigDecimal(String columnLabel, int scale) throws SQLException {
+
+		return null;
+	}
+
+	public InputStream getBinaryStream(int columnIndex) throws SQLException {
+		return this.getBinaryStream(fieldNames[this.getFieldIndex(columnIndex)]);
+	}
+
+	public InputStream getBinaryStream(String columnLabel) throws SQLException {
+		try {
+			Blob blob = this.getBlob(columnLabel);
+			if (blob == null) return null;
+			return blob.getBinaryStream();
+		} catch (Exception e) {
+			throw new SQLException("An error occured during the retrieval of the binary stream at column '" + columnLabel + "'", e);
+		}
+	}
+
+	public Blob getBlob(int columnIndex) throws SQLException {
+		return getBlob(fieldNames[this.getFieldIndex(columnIndex)]);
+	}
+
+	public Blob getBlob(String columnLabel) throws SQLException {
+		try {
+			Object value = document.field(columnLabel);
+			if (value instanceof ORecordBytes) {
+				return new OrientBlob((ORecordBytes) value);
+			} else if (value instanceof ORecordLazyList) {
+				ORecordLazyList list = (ORecordLazyList) value;
+				// check if all the list items are instances of ORecordBytes
+				ListIterator<OIdentifiable> iterator = list.listIterator();
+
+				List<ORecordBytes> binaryRecordList = new ArrayList<ORecordBytes>(list.size());
+				while (iterator.hasNext()) {
+					OIdentifiable listElement = iterator.next();
+					ORecordBytes ob = document.getDatabase().load(listElement.getIdentity());
+					binaryRecordList.add(ob);
+
+				}
+				return new OrientBlob(binaryRecordList);
+			}
+
+			return null;
+		} catch (Exception e) {
+			throw new SQLException("An error occured during the retrieval of the BLOB at column '" + columnLabel + "'", e);
+		}
+
+	}
+
+	public boolean getBoolean(int columnIndex) throws SQLException {
+		return getBoolean(fieldNames[this.getFieldIndex(columnIndex)]);
+	}
+
+	public boolean getBoolean(String columnLabel) throws SQLException {
+		try {
+			return document.field(columnLabel, OType.BOOLEAN);
+		} catch (Exception e) {
+			throw new SQLException("An error occured during the retrieval of the boolean value at column '" + columnLabel + "'", e);
+		}
+
+	}
+
+	public byte getByte(int columnIndex) throws SQLException {
+		return getByte(fieldNames[this.getFieldIndex(columnIndex)]);
+	}
+
+	public byte getByte(String columnLabel) throws SQLException {
+		try {
+			return document.field(columnLabel, OType.BYTE);
+		} catch (Exception e) {
+			throw new SQLException("An error occured during the retrieval of the byte value at column '" + columnLabel + "'", e);
+		}
+	}
+
+	public byte[] getBytes(int columnIndex) throws SQLException {
+		return getBytes(fieldNames[this.getFieldIndex(columnIndex)]);
+	}
+
+	public byte[] getBytes(String columnLabel) throws SQLException {
+		try {
+
+			Object value = document.field(columnLabel);
+			if (value == null) return null;
+			else {
+				if (value instanceof ORecordBytes) return ((ORecordBytes) value).toStream();
+				return document.field(columnLabel, OType.BINARY);
+			}
+		} catch (Exception e) {
+			throw new SQLException("An error occured during the retrieval of the bytes value at column '" + columnLabel + "'", e);
+		}
+	}
+
+	public Reader getCharacterStream(int columnIndex) throws SQLException {
+
+		return null;
+	}
+
+	public Reader getCharacterStream(String columnLabel) throws SQLException {
+
+		return null;
+	}
+
+	public Clob getClob(int columnIndex) throws SQLException {
+
+		return null;
+	}
+
+	public Clob getClob(String columnLabel) throws SQLException {
+
+		return null;
+	}
+
+	public int getConcurrency() throws SQLException {
+		return concurrency;
+	}
+
+	public String getCursorName() throws SQLException {
+
+		return null;
+	}
+
+	public Date getDate(int columnIndex) throws SQLException {
+		return getDate(fieldNames[this.getFieldIndex(columnIndex)]);
+	}
+
+	public Date getDate(String columnLabel) throws SQLException {
+		try {
+			java.util.Date date = document.field(columnLabel, OType.DATETIME);
+			return new Date(date.getTime());
+		} catch (Exception e) {
+			throw new SQLException("An error occured during the retrieval of the date value at column '" + columnLabel + "'", e);
+		}
+	}
+
+	public Date getDate(int columnIndex, Calendar cal) throws SQLException {
+		return getDate(fieldNames[this.getFieldIndex(columnIndex)], cal);
+	}
+
+	public Date getDate(String columnLabel, Calendar cal) throws SQLException {
+		if (cal == null) throw new SQLException();
+		try {
+			java.util.Date date = document.field(columnLabel, OType.DATETIME);
+			if (date == null) return null;
+			cal.setTimeInMillis(date.getTime());
+			return new Date(cal.getTimeInMillis());
+		} catch (Exception e) {
+			throw new SQLException("An error occured during the retrieval of the date value (calendar) " + "at column '" + columnLabel + "'", e);
+		}
+	}
+
+	public double getDouble(int columnIndex) throws SQLException {
+
+		return getDouble(fieldNames[this.getFieldIndex(columnIndex)]);
+	}
+
+	public double getDouble(String columnLabel) throws SQLException {
+		try {
+			return (Double) document.field(columnLabel, OType.DOUBLE);
+		} catch (Exception e) {
+			throw new SQLException("An error occured during the retrieval of the double value at column '" + columnLabel + "'", e);
+		}
+	}
+
+	public int getFetchDirection() throws SQLException {
+
+		return 0;
+	}
+
+	public int getFetchSize() throws SQLException {
+
+		return rowCount;
+	}
+
+	public float getFloat(int columnIndex) throws SQLException {
+
+		return getFloat(fieldNames[this.getFieldIndex(columnIndex)]);
+	}
+
+	public float getFloat(String columnLabel) throws SQLException {
+		try {
+			return (Float) (document.field(columnLabel, OType.FLOAT));
+		} catch (Exception e) {
+			throw new SQLException("An error occured during the retrieval of the float value at column '" + columnLabel + "'", e);
+		}
+	}
+
+	public int getHoldability() throws SQLException {
+		return holdability;
+	}
+
+	public int getInt(int columnIndex) throws SQLException {
+
+		return getInt(fieldNames[this.getFieldIndex(columnIndex)]);
+	}
+
+	public int getInt(String columnLabel) throws SQLException {
+		try {
+			return (Integer) document.field(columnLabel, OType.INTEGER);
+		} catch (Exception e) {
+			throw new SQLException("An error occured during the retrieval of the integer value at column '" + columnLabel + "'", e);
+		}
+	}
+
+	public long getLong(int columnIndex) throws SQLException {
+		return getLong(fieldNames[this.getFieldIndex(columnIndex)]);
+	}
+
+	public long getLong(String columnLabel) throws SQLException {
+		try {
+			return (Long) document.field(columnLabel, OType.LONG);
+		} catch (Exception e) {
+			throw new SQLException("An error occured during the retrieval of the long value at column '" + columnLabel + "'", e);
+		}
+	}
+
+	public Reader getNCharacterStream(int columnIndex) throws SQLException {
+
+		return null;
+	}
+
+	public Reader getNCharacterStream(String columnLabel) throws SQLException {
+
+		return null;
+	}
+
+	public NClob getNClob(int columnIndex) throws SQLException {
+
+		return null;
+	}
+
+	public NClob getNClob(String columnLabel) throws SQLException {
+
+		return null;
+	}
+
+	public String getNString(int columnIndex) throws SQLException {
+		return getNString(fieldNames[this.getFieldIndex(columnIndex)]);
+	}
+
+	public String getNString(String columnLabel) throws SQLException {
+		try {
+			return document.field(columnLabel, OType.STRING);
+		} catch (Exception e) {
+			throw new SQLException("An error occured during the retrieval of the string value at column '" + columnLabel + "'", e);
+		}
+	}
+
+	public Object getObject(int columnIndex) throws SQLException {
+		return this.getObject(fieldNames[this.getFieldIndex(columnIndex)]);
+	}
+
+	public Object getObject(String columnLabel) throws SQLException {
+		try {
+			Object value = this.document.field(columnLabel);
+			if (value == null) return null;
+			else {
+				// resolve the links so that the returned set contains instances
+				// of ODocument
+				if (value instanceof ORecordLazyMultiValue) {
+					ORecordLazyMultiValue lazyRecord = (ORecordLazyMultiValue) value;
+					lazyRecord.convertLinks2Records();
+					return lazyRecord;
+				} else return value;
+			}
+		} catch (Exception e) {
+			throw new SQLException("An error occured during the retrieval of the Java Object at column '" + columnLabel + "'", e);
+		}
+	}
+
+	public Object getObject(int columnIndex, Map<String, Class<?>> map) throws SQLException {
+		throw new SQLFeatureNotSupportedException("This method has not been implemented.");
+	}
+
+	public Object getObject(String columnLabel, Map<String, Class<?>> map) throws SQLException {
+		throw new SQLFeatureNotSupportedException("This method has not been implemented.");
+	}
+
+	public Ref getRef(int columnIndex) throws SQLException {
+
+		return null;
+	}
+
+	public Ref getRef(String columnLabel) throws SQLException {
+
+		return null;
+	}
+
+	public int getRow() throws SQLException {
+
+		return cursor;
+	}
+
+	public RowId getRowId(int columnIndex) throws SQLException {
+
+		return null;
+	}
+
+	public RowId getRowId(String columnLabel) throws SQLException {
+
+		return null;
+	}
+
+	public SQLXML getSQLXML(int columnIndex) throws SQLException {
+
+		return null;
+	}
+
+	public SQLXML getSQLXML(String columnLabel) throws SQLException {
+
+		return null;
+	}
+
+	public short getShort(int columnIndex) throws SQLException {
+
+		return getShort(fieldNames[this.getFieldIndex(columnIndex)]);
+	}
+
+	public short getShort(String columnLabel) throws SQLException {
+		try {
+			return document.field(columnLabel, OType.SHORT);
+		} catch (Exception e) {
+			throw new SQLException("An error occured during the retrieval of the short value at column '" + columnLabel + "'", e);
+		}
+	}
+
+	public String getString(int columnIndex) throws SQLException {
+
+		return getString(fieldNames[this.getFieldIndex(columnIndex)]);
+	}
+
+	public String getString(String columnLabel) throws SQLException {
+		try {
+			return document.field(columnLabel, OType.STRING);
+		} catch (Exception e) {
+			throw new SQLException("An error occured during the retrieval of the string value at column '" + columnLabel + "'", e);
+		}
+
+	}
+
+	public Time getTime(int columnIndex) throws SQLException {
+
+		return getTime(fieldNames[this.getFieldIndex(columnIndex)]);
+	}
+
+	public Time getTime(String columnLabel) throws SQLException {
+		try {
+			java.util.Date date = document.field(columnLabel, OType.DATETIME);
+			if (date == null) return null;
+			return new Time(date.getTime());
+		} catch (Exception e) {
+			throw new SQLException("An error occured during the retrieval of the time value at column '" + columnLabel + "'", e);
+		}
+	}
+
+	public Time getTime(int columnIndex, Calendar cal) throws SQLException {
+		// TODO apply the same logic of getDate(int,Calendar)
+		return null;
+	}
+
+	public Time getTime(String columnLabel, Calendar cal) throws SQLException {
+		// TODO apply the same logic of getDate(String,Calendar)
+		return null;
+	}
+
+	public Timestamp getTimestamp(int columnIndex) throws SQLException {
+
+		return null;
+	}
+
+	public Timestamp getTimestamp(String columnLabel) throws SQLException {
+
+		return null;
+	}
+
+	public Timestamp getTimestamp(int columnIndex, Calendar cal) throws SQLException {
+
+		return null;
+	}
+
+	public Timestamp getTimestamp(String columnLabel, Calendar cal) throws SQLException {
+
+		return null;
+	}
+
+	public int getType() throws SQLException {
+		return type;
+	}
+
+	public URL getURL(int columnIndex) throws SQLException {
+
+		return null;
+	}
+
+	public URL getURL(String columnLabel) throws SQLException {
+
+		return null;
+	}
+
+	public InputStream getUnicodeStream(int columnIndex) throws SQLException {
+
+		return null;
+	}
+
+	public InputStream getUnicodeStream(String columnLabel) throws SQLException {
+
+		return null;
+	}
+
+	public SQLWarning getWarnings() throws SQLException {
+
+		return null;
+	}
+
+	public void insertRow() throws SQLException {
+
+	}
+
+	public void moveToCurrentRow() throws SQLException {
+
+	}
+
+	public void moveToInsertRow() throws SQLException {
+
+	}
+
+	public void refreshRow() throws SQLException {
+
+	}
+
+	public boolean rowDeleted() throws SQLException {
+
+		return false;
+	}
+
+	public boolean rowInserted() throws SQLException {
+
+		return false;
+	}
+
+	public boolean rowUpdated() throws SQLException {
+
+		return false;
+	}
+
+	public void setFetchDirection(int direction) throws SQLException {
+
+	}
+
+	public void setFetchSize(int rows) throws SQLException {
+
+	}
+
+	public void updateArray(int columnIndex, Array x) throws SQLException {
+
+	}
+
+	public void updateArray(String columnLabel, Array x) throws SQLException {
+
+	}
+
+	public void updateAsciiStream(int columnIndex, InputStream x) throws SQLException {
+
+	}
+
+	public void updateAsciiStream(String columnLabel, InputStream x) throws SQLException {
+
+	}
+
+	public void updateAsciiStream(int columnIndex, InputStream x, int length) throws SQLException {
+
+	}
+
+	public void updateAsciiStream(String columnLabel, InputStream x, int length) throws SQLException {
+
+	}
+
+	public void updateAsciiStream(int columnIndex, InputStream x, long length) throws SQLException {
+
+	}
+
+	public void updateAsciiStream(String columnLabel, InputStream x, long length) throws SQLException {
+
+	}
+
+	public void updateBigDecimal(int columnIndex, BigDecimal x) throws SQLException {
+
+	}
+
+	public void updateBigDecimal(String columnLabel, BigDecimal x) throws SQLException {
+
+	}
+
+	public void updateBinaryStream(int columnIndex, InputStream x) throws SQLException {
+
+	}
+
+	public void updateBinaryStream(String columnLabel, InputStream x) throws SQLException {
+
+	}
+
+	public void updateBinaryStream(int columnIndex, InputStream x, int length) throws SQLException {
+
+	}
+
+	public void updateBinaryStream(String columnLabel, InputStream x, int length) throws SQLException {
+
+	}
+
+	public void updateBinaryStream(int columnIndex, InputStream x, long length) throws SQLException {
+
+	}
+
+	public void updateBinaryStream(String columnLabel, InputStream x, long length) throws SQLException {
+
+	}
+
+	public void updateBlob(int columnIndex, Blob x) throws SQLException {
+
+	}
+
+	public void updateBlob(String columnLabel, Blob x) throws SQLException {
+
+	}
+
+	public void updateBlob(int columnIndex, InputStream inputStream) throws SQLException {
+
+	}
+
+	public void updateBlob(String columnLabel, InputStream inputStream) throws SQLException {
+
+	}
+
+	public void updateBlob(int columnIndex, InputStream inputStream, long length) throws SQLException {
+
+	}
+
+	public void updateBlob(String columnLabel, InputStream inputStream, long length) throws SQLException {
+
+	}
+
+	public void updateBoolean(int columnIndex, boolean x) throws SQLException {
+
+	}
+
+	public void updateBoolean(String columnLabel, boolean x) throws SQLException {
+
+	}
+
+	public void updateByte(int columnIndex, byte x) throws SQLException {
+
+	}
+
+	public void updateByte(String columnLabel, byte x) throws SQLException {
+
+	}
+
+	public void updateBytes(int columnIndex, byte[] x) throws SQLException {
+
+	}
+
+	public void updateBytes(String columnLabel, byte[] x) throws SQLException {
+
+	}
+
+	public void updateCharacterStream(int columnIndex, Reader x) throws SQLException {
+
+	}
+
+	public void updateCharacterStream(String columnLabel, Reader reader) throws SQLException {
+
+	}
+
+	public void updateCharacterStream(int columnIndex, Reader x, int length) throws SQLException {
+
+	}
+
+	public void updateCharacterStream(String columnLabel, Reader reader, int length) throws SQLException {
+
+	}
+
+	public void updateCharacterStream(int columnIndex, Reader x, long length) throws SQLException {
+
+	}
+
+	public void updateCharacterStream(String columnLabel, Reader reader, long length) throws SQLException {
+
+	}
+
+	public void updateClob(int columnIndex, Clob x) throws SQLException {
+
+	}
+
+	public void updateClob(String columnLabel, Clob x) throws SQLException {
+
+	}
+
+	public void updateClob(int columnIndex, Reader reader) throws SQLException {
+
+	}
+
+	public void updateClob(String columnLabel, Reader reader) throws SQLException {
+
+	}
+
+	public void updateClob(int columnIndex, Reader reader, long length) throws SQLException {
+
+	}
+
+	public void updateClob(String columnLabel, Reader reader, long length) throws SQLException {
+
+	}
+
+	public void updateDate(int columnIndex, Date x) throws SQLException {
+
+	}
+
+	public void updateDate(String columnLabel, Date x) throws SQLException {
+
+	}
+
+	public void updateDouble(int columnIndex, double x) throws SQLException {
+
+	}
+
+	public void updateDouble(String columnLabel, double x) throws SQLException {
+
+	}
+
+	public void updateFloat(int columnIndex, float x) throws SQLException {
+
+	}
+
+	public void updateFloat(String columnLabel, float x) throws SQLException {
+
+	}
+
+	public void updateInt(int columnIndex, int x) throws SQLException {
+
+	}
+
+	public void updateInt(String columnLabel, int x) throws SQLException {
+
+	}
+
+	public void updateLong(int columnIndex, long x) throws SQLException {
+
+	}
+
+	public void updateLong(String columnLabel, long x) throws SQLException {
+
+	}
+
+	public void updateNCharacterStream(int columnIndex, Reader x) throws SQLException {
+
+	}
+
+	public void updateNCharacterStream(String columnLabel, Reader reader) throws SQLException {
+
+	}
+
+	public void updateNCharacterStream(int columnIndex, Reader x, long length) throws SQLException {
+
+	}
+
+	public void updateNCharacterStream(String columnLabel, Reader reader, long length) throws SQLException {
+
+	}
+
+	public void updateNClob(int columnIndex, NClob nClob) throws SQLException {
+
+	}
+
+	public void updateNClob(String columnLabel, NClob nClob) throws SQLException {
+
+	}
+
+	public void updateNClob(int columnIndex, Reader reader) throws SQLException {
+
+	}
+
+	public void updateNClob(String columnLabel, Reader reader) throws SQLException {
+
+	}
+
+	public void updateNClob(int columnIndex, Reader reader, long length) throws SQLException {
+
+	}
+
+	public void updateNClob(String columnLabel, Reader reader, long length) throws SQLException {
+
+	}
+
+	public void updateNString(int columnIndex, String nString) throws SQLException {
+
+	}
+
+	public void updateNString(String columnLabel, String nString) throws SQLException {
+
+	}
+
+	public void updateNull(int columnIndex) throws SQLException {
+
+	}
+
+	public void updateNull(String columnLabel) throws SQLException {
+
+	}
+
+	public void updateObject(int columnIndex, Object x) throws SQLException {
+
+	}
+
+	public void updateObject(String columnLabel, Object x) throws SQLException {
+
+	}
+
+	public void updateObject(int columnIndex, Object x, int scaleOrLength) throws SQLException {
+
+	}
+
+	public void updateObject(String columnLabel, Object x, int scaleOrLength) throws SQLException {
+
+	}
+
+	public void updateRef(int columnIndex, Ref x) throws SQLException {
+
+	}
+
+	public void updateRef(String columnLabel, Ref x) throws SQLException {
+
+	}
+
+	public void updateRow() throws SQLException {
+
+	}
+
+	public void updateRowId(int columnIndex, RowId x) throws SQLException {
+
+	}
+
+	public void updateRowId(String columnLabel, RowId x) throws SQLException {
+
+	}
+
+	public void updateSQLXML(int columnIndex, SQLXML xmlObject) throws SQLException {
+
+	}
+
+	public void updateSQLXML(String columnLabel, SQLXML xmlObject) throws SQLException {
+
+	}
+
+	public void updateShort(int columnIndex, short x) throws SQLException {
+
+	}
+
+	public void updateShort(String columnLabel, short x) throws SQLException {
+
+	}
+
+	public void updateString(int columnIndex, String x) throws SQLException {
+
+	}
+
+	public void updateString(String columnLabel, String x) throws SQLException {
+
+	}
+
+	public void updateTime(int columnIndex, Time x) throws SQLException {
+
+	}
+
+	public void updateTime(String columnLabel, Time x) throws SQLException {
+
+	}
+
+	public void updateTimestamp(int columnIndex, Timestamp x) throws SQLException {
+
+	}
+
+	public void updateTimestamp(String columnLabel, Timestamp x) throws SQLException {
+
+	}
+
+	public boolean wasNull() throws SQLException {
+
+		return false;
+	}
+
+	public boolean isWrapperFor(Class<?> iface) throws SQLException {
+		return ODocument.class.isAssignableFrom(iface);
+	}
+
+	public <T> T unwrap(Class<T> iface) throws SQLException {
+		try {
+			return iface.cast(document);
+		} catch (ClassCastException e) {
+			throw new SQLException(e);
+		}
+	}
+
+	public void cancelRowUpdates() throws SQLException {
+	}
+
+	public void clearWarnings() throws SQLException {
+	}
+}
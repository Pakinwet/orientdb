--- conflicted
+++ resolved
@@ -1,315 +1,310 @@
-/**
- * Copyright 2014 Orient Technologies LTD (info(at)orientechnologies.com)
- *
- * Licensed under the Apache License, Version 2.0 (the "License");
- * you may not use this file except in compliance with the License.
- * You may obtain a copy of the License at
- *
- * 	http://www.apache.org/licenses/LICENSE-2.0
- *
- * Unless required by applicable law or agreed to in writing, software
- * distributed under the License is distributed on an "AS IS" BASIS,
- * WITHOUT WARRANTIES OR CONDITIONS OF ANY KIND, either express or implied.
- * See the License for the specific language governing permissions and
- * limitations under the License.
- *
- * For more information: http://www.orientechnologies.com
- */
-package com.orientechnologies.orient.jdbc;
-
-import com.orientechnologies.orient.core.command.OCommandRequest;
-import com.orientechnologies.orient.core.exception.OQueryParsingException;
-import com.orientechnologies.orient.core.query.OQuery;
-import com.orientechnologies.orient.core.record.impl.ODocument;
-import com.orientechnologies.orient.core.sql.query.OSQLSynchQuery;
-
-import java.io.InputStream;
-import java.io.Reader;
-import java.math.BigDecimal;
-import java.net.URL;
-import java.sql.*;
-<<<<<<< HEAD
-import java.sql.Date;
-import java.util.*;
-=======
-import java.util.ArrayList;
-import java.util.Calendar;
-import java.util.HashMap;
-import java.util.List;
-import java.util.Map;
->>>>>>> 6a8a4e03
-
-/**
- * 
- * @author Roberto Franchini (CELI Srl - franchini@celi.it)
- * @author Salvatore Piccione (TXT e-solutions SpA - salvo.picci@gmail.com)
- * @author Luca Garulli (l.garulli--at--orientechnologies.com)
- */
-public class OrientJdbcPreparedStatement extends OrientJdbcStatement implements PreparedStatement {
-
-  private final String               sql;
-  private final Map<Integer, Object> params;
-
-  public OrientJdbcPreparedStatement(OrientJdbcConnection iConnection, String sql) {
-    super(iConnection);
-    this.sql = sql;
-    params = new HashMap<Integer, Object>();
-  }
-
-  @SuppressWarnings("unchecked")
-  public ResultSet executeQuery() throws SQLException {
-    if (sql.equalsIgnoreCase("select 1")) {
-      // OPTIMIZATION
-      documents = new ArrayList<ODocument>();
-      documents.add(new ODocument().field("1", 1));
-    } else {
-      try {
-        query = new OSQLSynchQuery<ODocument>(sql);
-        documents = database.query((OQuery<? extends Object>) query, params.values().toArray());
-      } catch (OQueryParsingException e) {
-        throw new SQLSyntaxErrorException("Error on parsing the query", e);
-      }
-    }
-
-    // return super.executeQuery(sql);
-    resultSet = new OrientJdbcResultSet(this, documents, resultSetType, resultSetConcurrency, resultSetHoldability);
-    return resultSet;
-  }
-
-  public int executeUpdate() throws SQLException {
-    return this.executeUpdate(sql);
-  }
-
-  @Override
-  public <RET> RET executeCommand(OCommandRequest query) {
-    return database.command(query).execute(params.values().toArray());
-  }
-
-  public void setNull(int parameterIndex, int sqlType) throws SQLException {
-    params.put(parameterIndex, null);
-  }
-
-  public void setBoolean(int parameterIndex, boolean x) throws SQLException {
-    params.put(parameterIndex, x);
-  }
-
-  public void setByte(int parameterIndex, byte x) throws SQLException {
-    params.put(parameterIndex, x);
-
-  }
-
-  public void setShort(int parameterIndex, short x) throws SQLException {
-    params.put(parameterIndex, x);
-  }
-
-  public void setInt(int parameterIndex, int x) throws SQLException {
-    params.put(parameterIndex, x);
-  }
-
-  public void setLong(int parameterIndex, long x) throws SQLException {
-    params.put(parameterIndex, x);
-  }
-
-  public void setFloat(int parameterIndex, float x) throws SQLException {
-    params.put(parameterIndex, x);
-  }
-
-  public void setDouble(int parameterIndex, double x) throws SQLException {
-    params.put(parameterIndex, x);
-  }
-
-  public void setBigDecimal(int parameterIndex, BigDecimal x) throws SQLException {
-    params.put(parameterIndex, x);
-  }
-
-  public void setString(int parameterIndex, String x) throws SQLException {
-    params.put(parameterIndex, x);
-  }
-
-  public void setBytes(int parameterIndex, byte[] x) throws SQLException {
-    params.put(parameterIndex, x);
-  }
-
-  public void setDate(int parameterIndex, Date x) throws SQLException {
-    params.put(parameterIndex, x);
-  }
-
-  public void setTime(int parameterIndex, Time x) throws SQLException {
-    params.put(parameterIndex, x);
-  }
-
-  public void setTimestamp(int parameterIndex, Timestamp x) throws SQLException {
-    params.put(parameterIndex, x);
-  }
-
-  public void setAsciiStream(int parameterIndex, InputStream x, int length) throws SQLException {
-    throw new UnsupportedOperationException();
-  }
-
-  public void setUnicodeStream(int parameterIndex, InputStream x, int length) throws SQLException {
-    throw new UnsupportedOperationException();
-  }
-
-  public void setBinaryStream(int parameterIndex, InputStream x, int length) throws SQLException {
-    throw new UnsupportedOperationException();
-  }
-
-  public void clearParameters() throws SQLException {
-    params.clear();
-  }
-
-  public void setObject(int parameterIndex, Object x, int targetSqlType) throws SQLException {
-    params.put(parameterIndex, x);
-  }
-
-  public void setObject(int parameterIndex, Object x) throws SQLException {
-    params.put(parameterIndex, x);
-  }
-
-  public boolean execute() throws SQLException {
-    return this.execute(sql);
-  }
-
-  public void addBatch() throws SQLException {
-    throw new UnsupportedOperationException();
-  }
-
-  public void setCharacterStream(int parameterIndex, Reader reader, int length) throws SQLException {
-    throw new UnsupportedOperationException();
-  }
-
-  public void setRef(int parameterIndex, Ref x) throws SQLException {
-    throw new UnsupportedOperationException();
-  }
-
-  public void setBlob(int parameterIndex, Blob x) throws SQLException {
-    throw new UnsupportedOperationException();
-  }
-
-  public void setClob(int parameterIndex, Clob x) throws SQLException {
-    throw new UnsupportedOperationException();
-  }
-
-  public void setArray(int parameterIndex, Array x) throws SQLException {
-    throw new UnsupportedOperationException();
-  }
-
-  public ResultSetMetaData getMetaData() throws SQLException {
-    if (this.getResultSet() != null) {
-      return this.getResultSet().getMetaData();
-    }
-    return null;
-  }
-
-  public void setDate(int parameterIndex, Date x, Calendar cal) throws SQLException {
-    params.put(parameterIndex, new java.util.Date(x.getTime()));
-  }
-
-  public void setTime(int parameterIndex, Time x, Calendar cal) throws SQLException {
-    params.put(parameterIndex, new java.util.Date(x.getTime()));
-  }
-
-  public void setTimestamp(int parameterIndex, Timestamp x, Calendar cal) throws SQLException {
-    params.put(parameterIndex, new java.util.Date(x.getTime()));
-  }
-
-  public void setNull(int parameterIndex, int sqlType, String typeName) throws SQLException {
-    params.put(parameterIndex, null);
-  }
-
-  public void setURL(int parameterIndex, URL x) throws SQLException {
-    params.put(parameterIndex, null);
-  }
-
-  public ParameterMetaData getParameterMetaData() throws SQLException {
-    final List<OrientJdbcParameterMetadata.ParameterDefinition> definitions = new ArrayList<OrientJdbcParameterMetadata.ParameterDefinition>();
-
-    int start = 0;
-    int index = sql.indexOf('?', start);
-    while (index > 0) {
-      final OrientJdbcParameterMetadata.ParameterDefinition def = new OrientJdbcParameterMetadata.ParameterDefinition();
-      // TODO find a way to know a bit more on each parameter
-      definitions.add(def);
-      start = index + 1;
-      index = sql.indexOf('?', start);
-    }
-
-    return new OrientJdbcParameterMetadata(definitions);
-  }
-
-  public void setRowId(int parameterIndex, RowId x) throws SQLException {
-    params.put(parameterIndex, ((OrientRowId) x).rid);
-  }
-
-  public void setNString(int parameterIndex, String value) throws SQLException {
-    params.put(parameterIndex, value);
-  }
-
-  public void setNCharacterStream(int parameterIndex, Reader value, long length) throws SQLException {
-    throw new UnsupportedOperationException();
-  }
-
-  public void setNClob(int parameterIndex, NClob value) throws SQLException {
-    throw new UnsupportedOperationException();
-  }
-
-  public void setClob(int parameterIndex, Reader reader, long length) throws SQLException {
-    throw new UnsupportedOperationException();
-  }
-
-  public void setBlob(int parameterIndex, InputStream inputStream, long length) throws SQLException {
-    throw new UnsupportedOperationException();
-  }
-
-  public void setNClob(int parameterIndex, Reader reader, long length) throws SQLException {
-    throw new UnsupportedOperationException();
-  }
-
-  public void setSQLXML(int parameterIndex, SQLXML xmlObject) throws SQLException {
-    throw new UnsupportedOperationException();
-  }
-
-  public void setObject(int parameterIndex, Object x, int targetSqlType, int scaleOrLength) throws SQLException {
-    throw new UnsupportedOperationException();
-  }
-
-  public void setAsciiStream(int parameterIndex, InputStream x, long length) throws SQLException {
-    throw new UnsupportedOperationException();
-  }
-
-  public void setBinaryStream(int parameterIndex, InputStream x, long length) throws SQLException {
-    throw new UnsupportedOperationException();
-  }
-
-  public void setCharacterStream(int parameterIndex, Reader reader, long length) throws SQLException {
-    throw new UnsupportedOperationException();
-  }
-
-  public void setAsciiStream(int parameterIndex, InputStream x) throws SQLException {
-    throw new UnsupportedOperationException();
-  }
-
-  public void setBinaryStream(int parameterIndex, InputStream x) throws SQLException {
-    throw new UnsupportedOperationException();
-  }
-
-  public void setCharacterStream(int parameterIndex, Reader reader) throws SQLException {
-    throw new UnsupportedOperationException();
-  }
-
-  public void setNCharacterStream(int parameterIndex, Reader value) throws SQLException {
-    throw new UnsupportedOperationException();
-  }
-
-  public void setClob(int parameterIndex, Reader reader) throws SQLException {
-    throw new UnsupportedOperationException();
-  }
-
-  public void setBlob(int parameterIndex, InputStream inputStream) throws SQLException {
-    throw new UnsupportedOperationException();
-  }
-
-  public void setNClob(int parameterIndex, Reader reader) throws SQLException {
-    throw new UnsupportedOperationException();
-  }
-}
+/**
+ * Copyright 2014 Orient Technologies LTD (info(at)orientechnologies.com)
+ *
+ * Licensed under the Apache License, Version 2.0 (the "License");
+ * you may not use this file except in compliance with the License.
+ * You may obtain a copy of the License at
+ *
+ * 	http://www.apache.org/licenses/LICENSE-2.0
+ *
+ * Unless required by applicable law or agreed to in writing, software
+ * distributed under the License is distributed on an "AS IS" BASIS,
+ * WITHOUT WARRANTIES OR CONDITIONS OF ANY KIND, either express or implied.
+ * See the License for the specific language governing permissions and
+ * limitations under the License.
+ *
+ * For more information: http://www.orientechnologies.com
+ */
+package com.orientechnologies.orient.jdbc;
+
+import java.io.InputStream;
+import java.io.Reader;
+import java.math.BigDecimal;
+import java.net.URL;
+import java.sql.*;
+import java.util.ArrayList;
+import java.util.Calendar;
+import java.util.HashMap;
+import java.util.List;
+import java.util.Map;
+
+import com.orientechnologies.orient.core.command.OCommandRequest;
+import com.orientechnologies.orient.core.exception.OQueryParsingException;
+import com.orientechnologies.orient.core.query.OQuery;
+import com.orientechnologies.orient.core.record.impl.ODocument;
+import com.orientechnologies.orient.core.sql.query.OSQLSynchQuery;
+
+/**
+ * 
+ * @author Roberto Franchini (CELI Srl - franchini@celi.it)
+ * @author Salvatore Piccione (TXT e-solutions SpA - salvo.picci@gmail.com)
+ * @author Luca Garulli (l.garulli--at--orientechnologies.com)
+ */
+public class OrientJdbcPreparedStatement extends OrientJdbcStatement implements PreparedStatement {
+
+  private final String               sql;
+  private final Map<Integer, Object> params;
+
+  public OrientJdbcPreparedStatement(OrientJdbcConnection iConnection, String sql) {
+    super(iConnection);
+    this.sql = sql;
+    params = new HashMap<Integer, Object>();
+  }
+
+  @SuppressWarnings("unchecked")
+  public ResultSet executeQuery() throws SQLException {
+    if (sql.equalsIgnoreCase("select 1")) {
+      // OPTIMIZATION
+      documents = new ArrayList<ODocument>();
+      documents.add(new ODocument().field("1", 1));
+    } else {
+      try {
+        query = new OSQLSynchQuery<ODocument>(sql);
+        documents = database.query((OQuery<? extends Object>) query, params.values().toArray());
+      } catch (OQueryParsingException e) {
+        throw new SQLSyntaxErrorException("Error on parsing the query", e);
+      }
+    }
+
+    // return super.executeQuery(sql);
+    resultSet = new OrientJdbcResultSet(this, documents, resultSetType, resultSetConcurrency, resultSetHoldability);
+    return resultSet;
+  }
+
+  public int executeUpdate() throws SQLException {
+    return this.executeUpdate(sql);
+  }
+
+  @Override
+  public <RET> RET executeCommand(OCommandRequest query) {
+    return database.command(query).execute(params.values().toArray());
+  }
+
+  public void setNull(int parameterIndex, int sqlType) throws SQLException {
+    params.put(parameterIndex, null);
+  }
+
+  public void setBoolean(int parameterIndex, boolean x) throws SQLException {
+    params.put(parameterIndex, x);
+  }
+
+  public void setByte(int parameterIndex, byte x) throws SQLException {
+    params.put(parameterIndex, x);
+
+  }
+
+  public void setShort(int parameterIndex, short x) throws SQLException {
+    params.put(parameterIndex, x);
+  }
+
+  public void setInt(int parameterIndex, int x) throws SQLException {
+    params.put(parameterIndex, x);
+  }
+
+  public void setLong(int parameterIndex, long x) throws SQLException {
+    params.put(parameterIndex, x);
+  }
+
+  public void setFloat(int parameterIndex, float x) throws SQLException {
+    params.put(parameterIndex, x);
+  }
+
+  public void setDouble(int parameterIndex, double x) throws SQLException {
+    params.put(parameterIndex, x);
+  }
+
+  public void setBigDecimal(int parameterIndex, BigDecimal x) throws SQLException {
+    params.put(parameterIndex, x);
+  }
+
+  public void setString(int parameterIndex, String x) throws SQLException {
+    params.put(parameterIndex, x);
+  }
+
+  public void setBytes(int parameterIndex, byte[] x) throws SQLException {
+    params.put(parameterIndex, x);
+  }
+
+  public void setDate(int parameterIndex, Date x) throws SQLException {
+    params.put(parameterIndex, x);
+  }
+
+  public void setTime(int parameterIndex, Time x) throws SQLException {
+    params.put(parameterIndex, x);
+  }
+
+  public void setTimestamp(int parameterIndex, Timestamp x) throws SQLException {
+    params.put(parameterIndex, x);
+  }
+
+  public void setAsciiStream(int parameterIndex, InputStream x, int length) throws SQLException {
+    throw new UnsupportedOperationException();
+  }
+
+  public void setUnicodeStream(int parameterIndex, InputStream x, int length) throws SQLException {
+    throw new UnsupportedOperationException();
+  }
+
+  public void setBinaryStream(int parameterIndex, InputStream x, int length) throws SQLException {
+    throw new UnsupportedOperationException();
+  }
+
+  public void clearParameters() throws SQLException {
+    params.clear();
+  }
+
+  public void setObject(int parameterIndex, Object x, int targetSqlType) throws SQLException {
+    params.put(parameterIndex, x);
+  }
+
+  public void setObject(int parameterIndex, Object x) throws SQLException {
+    params.put(parameterIndex, x);
+  }
+
+  public boolean execute() throws SQLException {
+    return this.execute(sql);
+  }
+
+  public void addBatch() throws SQLException {
+    throw new UnsupportedOperationException();
+  }
+
+  public void setCharacterStream(int parameterIndex, Reader reader, int length) throws SQLException {
+    throw new UnsupportedOperationException();
+  }
+
+  public void setRef(int parameterIndex, Ref x) throws SQLException {
+    throw new UnsupportedOperationException();
+  }
+
+  public void setBlob(int parameterIndex, Blob x) throws SQLException {
+    throw new UnsupportedOperationException();
+  }
+
+  public void setClob(int parameterIndex, Clob x) throws SQLException {
+    throw new UnsupportedOperationException();
+  }
+
+  public void setArray(int parameterIndex, Array x) throws SQLException {
+    throw new UnsupportedOperationException();
+  }
+
+  public ResultSetMetaData getMetaData() throws SQLException {
+    if (this.getResultSet() != null) {
+      return this.getResultSet().getMetaData();
+    }
+    return null;
+  }
+
+  public void setDate(int parameterIndex, Date x, Calendar cal) throws SQLException {
+    params.put(parameterIndex, new java.util.Date(x.getTime()));
+  }
+
+  public void setTime(int parameterIndex, Time x, Calendar cal) throws SQLException {
+    params.put(parameterIndex, new java.util.Date(x.getTime()));
+  }
+
+  public void setTimestamp(int parameterIndex, Timestamp x, Calendar cal) throws SQLException {
+    params.put(parameterIndex, new java.util.Date(x.getTime()));
+  }
+
+  public void setNull(int parameterIndex, int sqlType, String typeName) throws SQLException {
+    params.put(parameterIndex, null);
+  }
+
+  public void setURL(int parameterIndex, URL x) throws SQLException {
+    params.put(parameterIndex, null);
+  }
+
+  public ParameterMetaData getParameterMetaData() throws SQLException {
+    final List<OrientJdbcParameterMetadata.ParameterDefinition> definitions = new ArrayList<OrientJdbcParameterMetadata.ParameterDefinition>();
+
+    int start = 0;
+    int index = sql.indexOf('?', start);
+    while (index > 0) {
+      final OrientJdbcParameterMetadata.ParameterDefinition def = new OrientJdbcParameterMetadata.ParameterDefinition();
+      // TODO find a way to know a bit more on each parameter
+      definitions.add(def);
+      start = index + 1;
+      index = sql.indexOf('?', start);
+    }
+
+    return new OrientJdbcParameterMetadata(definitions);
+  }
+
+  public void setRowId(int parameterIndex, RowId x) throws SQLException {
+    params.put(parameterIndex, ((OrientRowId) x).rid);
+  }
+
+  public void setNString(int parameterIndex, String value) throws SQLException {
+    params.put(parameterIndex, value);
+  }
+
+  public void setNCharacterStream(int parameterIndex, Reader value, long length) throws SQLException {
+    throw new UnsupportedOperationException();
+  }
+
+  public void setNClob(int parameterIndex, NClob value) throws SQLException {
+    throw new UnsupportedOperationException();
+  }
+
+  public void setClob(int parameterIndex, Reader reader, long length) throws SQLException {
+    throw new UnsupportedOperationException();
+  }
+
+  public void setBlob(int parameterIndex, InputStream inputStream, long length) throws SQLException {
+    throw new UnsupportedOperationException();
+  }
+
+  public void setNClob(int parameterIndex, Reader reader, long length) throws SQLException {
+    throw new UnsupportedOperationException();
+  }
+
+  public void setSQLXML(int parameterIndex, SQLXML xmlObject) throws SQLException {
+    throw new UnsupportedOperationException();
+  }
+
+  public void setObject(int parameterIndex, Object x, int targetSqlType, int scaleOrLength) throws SQLException {
+    throw new UnsupportedOperationException();
+  }
+
+  public void setAsciiStream(int parameterIndex, InputStream x, long length) throws SQLException {
+    throw new UnsupportedOperationException();
+  }
+
+  public void setBinaryStream(int parameterIndex, InputStream x, long length) throws SQLException {
+    throw new UnsupportedOperationException();
+  }
+
+  public void setCharacterStream(int parameterIndex, Reader reader, long length) throws SQLException {
+    throw new UnsupportedOperationException();
+  }
+
+  public void setAsciiStream(int parameterIndex, InputStream x) throws SQLException {
+    throw new UnsupportedOperationException();
+  }
+
+  public void setBinaryStream(int parameterIndex, InputStream x) throws SQLException {
+    throw new UnsupportedOperationException();
+  }
+
+  public void setCharacterStream(int parameterIndex, Reader reader) throws SQLException {
+    throw new UnsupportedOperationException();
+  }
+
+  public void setNCharacterStream(int parameterIndex, Reader value) throws SQLException {
+    throw new UnsupportedOperationException();
+  }
+
+  public void setClob(int parameterIndex, Reader reader) throws SQLException {
+    throw new UnsupportedOperationException();
+  }
+
+  public void setBlob(int parameterIndex, InputStream inputStream) throws SQLException {
+    throw new UnsupportedOperationException();
+  }
+
+  public void setNClob(int parameterIndex, Reader reader) throws SQLException {
+    throw new UnsupportedOperationException();
+  }
+}
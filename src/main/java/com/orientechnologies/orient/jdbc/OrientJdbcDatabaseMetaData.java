--- conflicted
+++ resolved
@@ -1,1214 +1,1198 @@
-/**
- * Copyright 2014 Orient Technologies LTD (info(at)orientechnologies.com)
- *
- * Licensed under the Apache License, Version 2.0 (the "License");
- * you may not use this file except in compliance with the License.
- * You may obtain a copy of the License at
- *
- * 	http://www.apache.org/licenses/LICENSE-2.0
- *
- * Unless required by applicable law or agreed to in writing, software
- * distributed under the License is distributed on an "AS IS" BASIS,
- * WITHOUT WARRANTIES OR CONDITIONS OF ANY KIND, either express or implied.
- * See the License for the specific language governing permissions and
- * limitations under the License.
- *
- * For more information: http://www.orientechnologies.com
- */
-package com.orientechnologies.orient.jdbc;
-
-import com.orientechnologies.orient.core.OConstants;
-import com.orientechnologies.orient.core.db.document.ODatabaseDocument;
-import com.orientechnologies.orient.core.index.OIndex;
-import com.orientechnologies.orient.core.index.OIndexUnique;
-import com.orientechnologies.orient.core.metadata.OMetadata;
-import com.orientechnologies.orient.core.metadata.function.OFunction;
-import com.orientechnologies.orient.core.metadata.schema.OClass;
-import com.orientechnologies.orient.core.metadata.schema.OClass.INDEX_TYPE;
-import com.orientechnologies.orient.core.metadata.schema.OProperty;
-import com.orientechnologies.orient.core.metadata.schema.OType;
-import com.orientechnologies.orient.core.record.impl.ODocument;
-
-import java.sql.Connection;
-import java.sql.DatabaseMetaData;
-import java.sql.ResultSet;
-import java.sql.RowIdLifetime;
-import java.sql.SQLException;
-import java.sql.Types;
-import java.util.*;
-
-/**
- * @author Roberto Franchini (CELI srl - franchini--at--celi.it)
- * @author Salvatore Piccione (TXT e-solutions SpA - salvo.picci@gmail.com)
- * @author Luca Garulli (Orient Technologies - l.garulli--at--orientechnologies.com)
- */
-public class OrientJdbcDatabaseMetaData implements DatabaseMetaData {
-  private final static Set<String>   SYSTEM_TABLES = new HashSet<String>(Arrays.asList(new String[] { "OUser", "ORole",
-      "OIdentity", "ORIDs", "ORestricted", "OFunction", "OTriggered", "OSchedule" }));
-  protected final static List<String> TABLE_TYPES = Arrays.asList("TABLE", "SYSTEM TABLE");
-  private final OrientJdbcConnection connection;
-  private final ODatabaseDocument    database;
-  private final OMetadata            metadata;
-
-  public OrientJdbcDatabaseMetaData(OrientJdbcConnection iConnection, ODatabaseDocument iDatabase) {
-    connection = iConnection;
-    database = iDatabase;
-    metadata = database.getMetadata();
-  }
-
-  public boolean allProceduresAreCallable() throws SQLException {
-    return true;
-  }
-
-  public boolean allTablesAreSelectable() throws SQLException {
-    return true;
-  }
-
-  public boolean autoCommitFailureClosesAllResultSets() throws SQLException {
-    return false;
-  }
-
-  public boolean dataDefinitionCausesTransactionCommit() throws SQLException {
-    return false;
-  }
-
-  public boolean dataDefinitionIgnoredInTransactions() throws SQLException {
-    return true;
-  }
-
-  public boolean deletesAreDetected(int type) throws SQLException {
-    return false;
-  }
-
-  public boolean doesMaxRowSizeIncludeBlobs() throws SQLException {
-
-    return false;
-  }
-
-  public ResultSet getAttributes(String catalog, String schemaPattern, String typeNamePattern, String attributeNamePattern)
-      throws SQLException {
-
-    return null;
-  }
-
-  public ResultSet getBestRowIdentifier(String catalog, String schema, String table, int scope, boolean nullable)
-      throws SQLException {
-
-    return null;
-  }
-
-  public String getCatalogSeparator() throws SQLException {
-
-    return null;
-  }
-
-  public String getCatalogTerm() throws SQLException {
-
-    return null;
-  }
-
-  public ResultSet getCatalogs() throws SQLException {
-    final List<ODocument> records = new ArrayList<ODocument>();
-    records.add(new ODocument().field("TABLE_CAT", database.getName()));
-
-    return new OrientJdbcResultSet(new OrientJdbcStatement(connection), records, ResultSet.TYPE_FORWARD_ONLY,
-        ResultSet.CONCUR_READ_ONLY, ResultSet.HOLD_CURSORS_OVER_COMMIT);
-  }
-
-  public ResultSet getClientInfoProperties() throws SQLException {
-
-    return null;
-  }
-
-  public ResultSet getColumnPrivileges(final String catalog, final String schema, final String table, final String columnNamePattern)
-      throws SQLException {
-    return null;
-  }
-
-  public ResultSet getColumns(final String catalog, final String schemaPattern, final String tableNamePattern,
-      final String columnNamePattern) throws SQLException {
-
-    final List<ODocument> records = new ArrayList<ODocument>();
-
-    final OClass clazz = database.getMetadata().getSchema().getClass(tableNamePattern);
-    if (clazz != null) {
-      final OProperty prop = clazz.getProperty(columnNamePattern);
-      if (prop != null) {
-        records.add((ODocument) new ODocument().field("TABLE_CAT", database.getName()).field("TABLE_NAME", clazz.getName())
-            .field("COLUMN_NAME", prop.getName()).field("DATA_TYPE", OrientJdbcResultSetMetaData.getSqlType(prop.getType()))
-            .field("COLUMN_SIZE", 1).field("NULLABLE", !prop.isNotNull()).field("IS_NULLABLE", prop.isNotNull() ? "NO" : "YES"));
-      }
-    }
-
-    return new OrientJdbcResultSet(new OrientJdbcStatement(connection), records, ResultSet.TYPE_FORWARD_ONLY,
-        ResultSet.CONCUR_READ_ONLY, ResultSet.HOLD_CURSORS_OVER_COMMIT);
-  }
-
-  public Connection getConnection() throws SQLException {
-    return connection;
-  }
-
-  public ResultSet getCrossReference(String parentCatalog, String parentSchema, String parentTable, String foreignCatalog,
-      String foreignSchema, String foreignTable) throws SQLException {
-
-    return null;
-  }
-
-  public int getDatabaseMajorVersion() throws SQLException {
-    return Integer.valueOf(OConstants.ORIENT_VERSION.split("\\.")[0]);
-  }
-
-  public int getDatabaseMinorVersion() throws SQLException {
-    return Integer.valueOf(OConstants.ORIENT_VERSION.split("\\.")[1].substring(0, 1));
-  }
-
-  public String getDatabaseProductName() throws SQLException {
-    return "OrientDB";
-  }
-
-  public String getDatabaseProductVersion() throws SQLException {
-    return OConstants.getVersion();
-  }
-
-  public int getDefaultTransactionIsolation() throws SQLException {
-    return java.sql.Connection.TRANSACTION_NONE;
-  }
-
-  public int getDriverMajorVersion() {
-    return OrientJdbcDriver.MAJOR_VERSION;
-  }
-
-  public int getDriverMinorVersion() {
-    return OrientJdbcDriver.MINOR_VERSION;
-  }
-
-  public String getDriverName() throws SQLException {
-    return "OrientDB JDBC Driver";
-  }
-
-  public String getDriverVersion() throws SQLException {
-    return OrientJdbcDriver.getVersion();
-  }
-
-  public ResultSet getExportedKeys(String catalog, String schema, String table) throws SQLException {
-    return null;
-  }
-
-  public String getExtraNameCharacters() throws SQLException {
-    return null;
-  }
-
-  public ResultSet getFunctionColumns(String catalog, String schemaPattern, String functionNamePattern, String columnNamePattern)
-      throws SQLException {
-    final List<ODocument> records = new ArrayList<ODocument>();
-
-    final OFunction f = metadata.getFunctionLibrary().getFunction(functionNamePattern);
-
-    for (String p : f.getParameters()) {
-      final ODocument doc = new ODocument();
-      doc.field("FUNCTION_CAT", (Object) null);
-      doc.field("FUNCTION_SCHEM", (Object) null);
-      doc.field("FUNCTION_NAME", f.getName());
-      doc.field("COLUMN_NAME", p);
-      doc.field("COLUMN_TYPE", procedureColumnIn);
-      doc.field("DATA_TYPE", java.sql.Types.OTHER);
-      doc.field("SPECIFIC_NAME", f.getName());
-
-      records.add(doc);
-    }
-
-    final ODocument doc = new ODocument();
-    doc.field("FUNCTION_CAT", (Object) null);
-    doc.field("FUNCTION_SCHEM", (Object) null);
-    doc.field("FUNCTION_NAME", f.getName());
-    doc.field("COLUMN_NAME", "return");
-    doc.field("COLUMN_TYPE", procedureColumnReturn);
-    doc.field("DATA_TYPE", java.sql.Types.OTHER);
-    doc.field("SPECIFIC_NAME", f.getName());
-
-    records.add(doc);
-
-    return new OrientJdbcResultSet(new OrientJdbcStatement(connection), records, ResultSet.TYPE_FORWARD_ONLY,
-        ResultSet.CONCUR_READ_ONLY, ResultSet.HOLD_CURSORS_OVER_COMMIT);
-  }
-
-  public ResultSet getFunctions(String catalog, String schemaPattern, String functionNamePattern) throws SQLException {
-    final List<ODocument> records = new ArrayList<ODocument>();
-
-    for (String fName : metadata.getFunctionLibrary().getFunctionNames()) {
-      final ODocument doc = new ODocument();
-      doc.field("FUNCTION_CAT", (Object) null);
-      doc.field("FUNCTION_SCHEM", (Object) null);
-      doc.field("FUNCTION_NAME", fName);
-      doc.field("REMARKS", "");
-      doc.field("FUNCTION_TYPE", procedureResultUnknown);
-      doc.field("SPECIFIC_NAME", fName);
-
-      records.add(doc);
-    }
-
-    return new OrientJdbcResultSet(new OrientJdbcStatement(connection), records, ResultSet.TYPE_FORWARD_ONLY,
-        ResultSet.CONCUR_READ_ONLY, ResultSet.HOLD_CURSORS_OVER_COMMIT);
-  }
-
-  public String getIdentifierQuoteString() throws SQLException {
-    return " ";
-  }
-
-  public ResultSet getImportedKeys(String catalog, String schema, String table) throws SQLException {
-    return null;
-  }
-
-  public ResultSet getIndexInfo(String catalog, String schema, String table, boolean unique, boolean approximate)
-      throws SQLException {
-    if (!approximate)
-      metadata.getIndexManager().reload();
-
-    final Set<OIndex<?>> classIndexes = metadata.getIndexManager().getClassIndexes(table);
-
-    final Set<OIndex<?>> indexes = new HashSet<OIndex<?>>();
-
-    for (OIndex<?> oIndex : classIndexes) {
-      if (!unique || oIndex.getType().equals(INDEX_TYPE.UNIQUE.name()))
-        indexes.add(oIndex);
-    }
-
-    final List<ODocument> records = new ArrayList<ODocument>();
-
-    for (OIndex<?> idx : indexes) {
-      ODocument doc = new ODocument();
-      doc.field("TABLE_NAME", table);
-      final String fieldNames = idx.getDefinition().getFields().toString();
-      doc.field("COLUMN_NAME", fieldNames.substring(1, fieldNames.length() - 2));
-      doc.field("NON_UNIQUE", idx instanceof OIndexUnique);
-      doc.field("INDEX_NAME", idx.getName());
-      doc.field("ASC_OR_DESC", "ASC");
-
-      records.add(doc);
-    }
-
-    final OrientJdbcStatement iOrientJdbcStatement = new OrientJdbcStatement(connection);
-
-    final ResultSet result = new OrientJdbcResultSet(iOrientJdbcStatement, records, ResultSet.TYPE_FORWARD_ONLY,
-        ResultSet.CONCUR_READ_ONLY, ResultSet.HOLD_CURSORS_OVER_COMMIT);
-    return result;
-  }
-
-  public int getJDBCMajorVersion() throws SQLException {
-
-    return 0;
-  }
-
-  public int getJDBCMinorVersion() throws SQLException {
-
-    return 0;
-  }
-
-  public int getMaxBinaryLiteralLength() throws SQLException {
-
-    return 0;
-  }
-
-  public int getMaxCatalogNameLength() throws SQLException {
-
-    return 0;
-  }
-
-  public int getMaxCharLiteralLength() throws SQLException {
-
-    return 0;
-  }
-
-  public int getMaxColumnNameLength() throws SQLException {
-
-    return 0;
-  }
-
-  public int getMaxColumnsInGroupBy() throws SQLException {
-
-    return 0;
-  }
-
-  public int getMaxColumnsInIndex() throws SQLException {
-
-    return 0;
-  }
-
-  public int getMaxColumnsInOrderBy() throws SQLException {
-
-    return 0;
-  }
-
-  public int getMaxColumnsInSelect() throws SQLException {
-
-    return 0;
-  }
-
-  public int getMaxColumnsInTable() throws SQLException {
-
-    return 0;
-  }
-
-  public int getMaxConnections() throws SQLException {
-
-    return 0;
-  }
-
-  public int getMaxCursorNameLength() throws SQLException {
-
-    return 0;
-  }
-
-  public int getMaxIndexLength() throws SQLException {
-
-    return 0;
-  }
-
-  public int getMaxProcedureNameLength() throws SQLException {
-
-    return 0;
-  }
-
-  public int getMaxRowSize() throws SQLException {
-    return 0;
-  }
-
-  public int getMaxSchemaNameLength() throws SQLException {
-    return 0;
-  }
-
-  public int getMaxStatementLength() throws SQLException {
-    return 0;
-  }
-
-  public int getMaxStatements() throws SQLException {
-    return 0;
-  }
-
-  public int getMaxTableNameLength() throws SQLException {
-    return 1024;
-  }
-
-  public int getMaxTablesInSelect() throws SQLException {
-    return 1;
-  }
-
-  public int getMaxUserNameLength() throws SQLException {
-
-    return 0;
-  }
-
-  public String getNumericFunctions() throws SQLException {
-
-    return null;
-  }
-
-  public ResultSet getPrimaryKeys(final String catalog, final String schema, final String table) throws SQLException {
-    final Set<OIndex<?>> classIndexes = metadata.getIndexManager().getClassIndexes(table);
-
-    final Set<OIndex<?>> uniqueIndexes = new HashSet<OIndex<?>>();
-
-    for (OIndex<?> oIndex : classIndexes) {
-      if (oIndex.getType().equals(INDEX_TYPE.UNIQUE.name()))
-        uniqueIndexes.add(oIndex);
-    }
-
-    final List<ODocument> records = new ArrayList<ODocument>();
-
-    for (OIndex<?> unique : uniqueIndexes) {
-      int keyFiledSeq = 1;
-      for (String keyFieldName : unique.getDefinition().getFields()) {
-        ODocument doc = new ODocument();
-        doc.field("TABLE_CAT", catalog);
-        doc.field("TABLE_SCHEM", catalog);
-        doc.field("TABLE_NAME", table);
-        doc.field("COLUMN_NAME", keyFieldName);
-        doc.field("KEY_SEQ", Integer.valueOf(keyFiledSeq), OType.INTEGER);
-        doc.field("PK_NAME", unique.getName());
-        keyFiledSeq++;
-
-        records.add(doc);
-      }
-    }
-
-    final OrientJdbcStatement iOrientJdbcStatement = new OrientJdbcStatement(connection);
-
-    final ResultSet result = new OrientJdbcResultSet(iOrientJdbcStatement, records, ResultSet.TYPE_FORWARD_ONLY,
-        ResultSet.CONCUR_READ_ONLY, ResultSet.HOLD_CURSORS_OVER_COMMIT);
-    return result;
-  }
-
-  public ResultSet getProcedureColumns(String catalog, String schemaPattern, String procedureNamePattern, String columnNamePattern)
-      throws SQLException {
-    final List<ODocument> records = new ArrayList<ODocument>();
-
-    final OFunction f = metadata.getFunctionLibrary().getFunction(procedureNamePattern);
-
-    for (String p : f.getParameters()) {
-      final ODocument doc = new ODocument();
-      doc.field("PROCEDURE_CAT", (Object) null);
-      doc.field("PROCEDURE_SCHEM", (Object) null);
-      doc.field("PROCEDURE_NAME", f.getName());
-      doc.field("COLUMN_NAME", p);
-      doc.field("COLUMN_TYPE", procedureColumnIn);
-      doc.field("DATA_TYPE", java.sql.Types.OTHER);
-      doc.field("SPECIFIC_NAME", f.getName());
-
-      records.add(doc);
-    }
-
-    final ODocument doc = new ODocument();
-    doc.field("PROCEDURE_CAT", (Object) null);
-    doc.field("PROCEDURE_SCHEM", (Object) null);
-    doc.field("PROCEDURE_NAME", f.getName());
-    doc.field("COLUMN_NAME", "return");
-    doc.field("COLUMN_TYPE", procedureColumnReturn);
-    doc.field("DATA_TYPE", java.sql.Types.OTHER);
-    doc.field("SPECIFIC_NAME", f.getName());
-
-    records.add(doc);
-
-    return new OrientJdbcResultSet(new OrientJdbcStatement(connection), records, ResultSet.TYPE_FORWARD_ONLY,
-        ResultSet.CONCUR_READ_ONLY, ResultSet.HOLD_CURSORS_OVER_COMMIT);
-  }
-
-  public String getProcedureTerm() throws SQLException {
-    return "Function";
-  }
-
-  public ResultSet getProcedures(String catalog, String schemaPattern, String procedureNamePattern) throws SQLException {
-    final List<ODocument> records = new ArrayList<ODocument>();
-
-    for (String fName : metadata.getFunctionLibrary().getFunctionNames()) {
-      final ODocument doc = new ODocument();
-      doc.field("PROCEDURE_CAT", (Object) null);
-      doc.field("PROCEDURE_SCHEM", (Object) null);
-      doc.field("PROCEDURE_NAME", fName);
-      doc.field("REMARKS", "");
-      doc.field("PROCEDURE_TYPE", procedureResultUnknown);
-      doc.field("SPECIFIC_NAME", fName);
-
-      records.add(doc);
-    }
-
-    return new OrientJdbcResultSet(new OrientJdbcStatement(connection), records, ResultSet.TYPE_FORWARD_ONLY,
-        ResultSet.CONCUR_READ_ONLY, ResultSet.HOLD_CURSORS_OVER_COMMIT);
-  }
-
-  public int getResultSetHoldability() throws SQLException {
-
-    return 0;
-  }
-
-  public RowIdLifetime getRowIdLifetime() throws SQLException {
-
-    return null;
-  }
-
-  public String getSQLKeywords() throws SQLException {
-
-    return "@rid,@class,@version,@size,@type,@this,CONTAINS,CONTAINSALL,CONTAINSKEY," +
-            "CONTAINSVALUE,CONTAINSTEXT,MATCHES,TRAVERSE";
-  }
-
-  public int getSQLStateType() throws SQLException {
-
-    return 0;
-  }
-
-  public String getSchemaTerm() throws SQLException {
-
-    return null;
-  }
-
-  public ResultSet getSchemas() throws SQLException {
-    final List<ODocument> records = new ArrayList<ODocument>();
-    records.add(new ODocument().field("TABLE_SCHEM", database.getName()).field("TABLE_CATALOG", database.getName()));
-
-    return new OrientJdbcResultSet(new OrientJdbcStatement(connection), records, ResultSet.TYPE_FORWARD_ONLY,
-        ResultSet.CONCUR_READ_ONLY, ResultSet.HOLD_CURSORS_OVER_COMMIT);
-  }
-
-  public ResultSet getSchemas(String catalog, String schemaPattern) throws SQLException {
-
-    return null;
-  }
-
-  public String getSearchStringEscape() throws SQLException {
-
-    return null;
-  }
-
-  public String getStringFunctions() throws SQLException {
-
-    return "";
-  }
-
-  public ResultSet getSuperTables(final String catalog, final String schemaPattern, final String tableNamePattern)
-      throws SQLException {
-    final OClass cls = database.getMetadata().getSchema().getClass(tableNamePattern);
-    final List<ODocument> records = new ArrayList<ODocument>();
-
-    if (cls != null && cls.getSuperClass() != null) {
-      final ODocument doc = new ODocument();
-      doc.field("TABLE_CAT", catalog);
-      doc.field("TABLE_SCHEM", catalog);
-      doc.field("TABLE_NAME", cls.getName());
-      doc.field("SUPERTABLE_CAT", catalog);
-      doc.field("SUPERTABLE_SCHEM", catalog);
-      doc.field("SUPERTABLE_NAME", cls.getSuperClass().getName());
-      records.add(doc);
-    }
-
-    return new OrientJdbcResultSet(new OrientJdbcStatement(connection), records, ResultSet.TYPE_FORWARD_ONLY,
-        ResultSet.CONCUR_READ_ONLY, ResultSet.HOLD_CURSORS_OVER_COMMIT);
-  }
-
-  public ResultSet getSuperTypes(String catalog, String schemaPattern, String typeNamePattern) throws SQLException {
-    final OClass cls = database.getMetadata().getSchema().getClass(typeNamePattern);
-    final List<ODocument> records = new ArrayList<ODocument>();
-
-    if (cls != null && cls.getSuperClass() != null) {
-      final ODocument doc = new ODocument();
-      doc.field("TABLE_CAT", catalog);
-      doc.field("TABLE_SCHEM", catalog);
-      doc.field("TABLE_NAME", cls.getName());
-      doc.field("SUPERTYPE_CAT", catalog);
-      doc.field("SUPERTYPE_SCHEM", catalog);
-      doc.field("SUPERTYPE_NAME", cls.getSuperClass().getName());
-      records.add(doc);
-    }
-
-    return new OrientJdbcResultSet(new OrientJdbcStatement(connection), records, ResultSet.TYPE_FORWARD_ONLY,
-        ResultSet.CONCUR_READ_ONLY, ResultSet.HOLD_CURSORS_OVER_COMMIT);
-  }
-
-  public String getSystemFunctions() throws SQLException {
-
-    return "";
-  }
-
-  public ResultSet getTablePrivileges(String catalog, String schemaPattern, String tableNamePattern) throws SQLException {
-
-    return null;
-  }
-
-  public ResultSet getTableTypes() throws SQLException {
-
-    OrientJdbcStatement stmt = new OrientJdbcStatement(connection);
-
-    List<ODocument> records = new ArrayList<ODocument>();
-    for (String tableType : TABLE_TYPES){
-      records.add(new ODocument().field("TABLE_TYPE", tableType));
-    }
-
-    ResultSet result = new OrientJdbcResultSet(stmt, records, ResultSet.TYPE_FORWARD_ONLY, ResultSet.CONCUR_READ_ONLY,
-        ResultSet.HOLD_CURSORS_OVER_COMMIT);
-
-    return result;
-  }
-
-  public ResultSet getTables(final String catalog, final String schemaPattern, final String tableNamePattern, final String[] types)
-      throws SQLException {
-    final Collection<OClass> classes = database.getMetadata().getSchema().getClasses();
-    final List<ODocument> records = new ArrayList<ODocument>();
-
-    final List tableTypes = types != null ? Arrays.asList(types) : TABLE_TYPES;
-    for (OClass cls : classes) {
-      final String className = cls.getName();
-<<<<<<< HEAD
-      final String type;
-      if (SYSTEM_TABLES.contains(cls.getName()))
-        type = "SYSTEM TABLE";
-      else
-        type = "TABLE";
-      if (tableTypes.contains(type) && (tableNamePattern == null || tableNamePattern.equalsIgnoreCase(className))) {
-        final ODocument doc = new ODocument();
-        doc.field("TABLE_CAT", (Object) null);
-        doc.field("TABLE_SCHEM", (Object) null);
-=======
-      if (tableNamePattern == null || tableNamePattern.equals("%") || tableNamePattern.equalsIgnoreCase(className)) {
-        final ODocument doc = new ODocument();
-        doc.field("TABLE_CAT", catalog);
-        doc.field("TABLE_SCHEM", catalog);
-
-        String type;
-        if (SYSTEM_TABLES.contains(cls.getName()))
-          type = "SYSTEM TABLE";
-        // else if ("memory".equals(database.getClusterType(database.getClusterNameById(cls.getDefaultClusterId()))))
-        // type = "VIEW";
-        else
-          type = "TABLE";
-
->>>>>>> 7d60c821
-        doc.field("TABLE_TYPE", type);
-        doc.field("TABLE_NAME", className);
-        doc.field("REMARKS", (Object) null);
-        doc.field("TYPE_NAME", (Object) null);
-        doc.field("REF_GENERATION", (Object) null);
-        records.add(doc);
-      }
-
-    }
-
-    return new OrientJdbcResultSet(new OrientJdbcStatement(connection), records, ResultSet.TYPE_FORWARD_ONLY,
-        ResultSet.CONCUR_READ_ONLY, ResultSet.HOLD_CURSORS_OVER_COMMIT);
-  }
-
-  public String getTimeDateFunctions() throws SQLException {
-    return "date,sysdate";
-  }
-
-  public ResultSet getTypeInfo() throws SQLException {
-    final List<ODocument> info = new ArrayList<ODocument>();
-
-    info.add(new ODocument().field("TYPE_NAME", OType.BINARY.toString()).field("DATA_TYPE", Types.BINARY)
-        .field("NULLABLE", DatabaseMetaData.typeNullable).field("CASE_SENSITIVE", true).field("SEARCHABLE", true));
-    info.add(new ODocument().field("TYPE_NAME", OType.BOOLEAN.toString()).field("DATA_TYPE", Types.BOOLEAN)
-        .field("NULLABLE", DatabaseMetaData.typeNullable).field("CASE_SENSITIVE", true).field("SEARCHABLE", true));
-    info.add(new ODocument().field("TYPE_NAME", OType.BYTE.toString()).field("DATA_TYPE", Types.TINYINT)
-        .field("NULLABLE", DatabaseMetaData.typeNullable).field("CASE_SENSITIVE", true).field("UNSIGNED_ATTRIBUTE", true)
-        .field("SEARCHABLE", true));
-    info.add(new ODocument().field("TYPE_NAME", OType.DATE.toString()).field("DATA_TYPE", Types.DATE)
-        .field("NULLABLE", DatabaseMetaData.typeNullable).field("CASE_SENSITIVE", true).field("SEARCHABLE", true));
-    info.add(new ODocument().field("TYPE_NAME", OType.DATETIME.toString()).field("DATA_TYPE", Types.DATE)
-        .field("NULLABLE", DatabaseMetaData.typeNullable).field("CASE_SENSITIVE", true).field("SEARCHABLE", true));
-    info.add(new ODocument().field("TYPE_NAME", OType.DECIMAL.toString()).field("DATA_TYPE", Types.DECIMAL)
-        .field("NULLABLE", DatabaseMetaData.typeNullable).field("CASE_SENSITIVE", true).field("UNSIGNED_ATTRIBUTE", false)
-        .field("SEARCHABLE", true));
-    info.add(new ODocument().field("TYPE_NAME", OType.FLOAT.toString()).field("DATA_TYPE", Types.FLOAT)
-        .field("NULLABLE", DatabaseMetaData.typeNullable).field("CASE_SENSITIVE", true).field("UNSIGNED_ATTRIBUTE", false)
-        .field("SEARCHABLE", true));
-    info.add(new ODocument().field("TYPE_NAME", OType.DOUBLE.toString()).field("DATA_TYPE", Types.DOUBLE)
-        .field("NULLABLE", DatabaseMetaData.typeNullable).field("CASE_SENSITIVE", true).field("UNSIGNED_ATTRIBUTE", false)
-        .field("SEARCHABLE", true));
-    info.add(new ODocument().field("TYPE_NAME", OType.EMBEDDED.toString()).field("DATA_TYPE", Types.STRUCT)
-        .field("NULLABLE", DatabaseMetaData.typeNullable).field("CASE_SENSITIVE", true).field("SEARCHABLE", true));
-    info.add(new ODocument().field("TYPE_NAME", OType.EMBEDDEDLIST.toString()).field("DATA_TYPE", Types.ARRAY)
-        .field("NULLABLE", DatabaseMetaData.typeNullable).field("CASE_SENSITIVE", true).field("SEARCHABLE", true));
-    info.add(new ODocument().field("TYPE_NAME", OType.INTEGER.toString()).field("DATA_TYPE", Types.INTEGER)
-        .field("NULLABLE", DatabaseMetaData.typeNullable).field("CASE_SENSITIVE", true).field("UNSIGNED_ATTRIBUTE", false)
-        .field("SEARCHABLE", true));
-    info.add(new ODocument().field("TYPE_NAME", OType.LINKLIST.toString()).field("DATA_TYPE", Types.ARRAY)
-        .field("NULLABLE", DatabaseMetaData.typeNullable).field("CASE_SENSITIVE", true).field("SEARCHABLE", true));
-    info.add(new ODocument().field("TYPE_NAME", OType.LONG.toString()).field("DATA_TYPE", Types.BIGINT)
-        .field("NULLABLE", DatabaseMetaData.typeNullable).field("CASE_SENSITIVE", true).field("UNSIGNED_ATTRIBUTE", false)
-        .field("SEARCHABLE", true));
-    info.add(new ODocument().field("TYPE_NAME", OType.STRING.toString()).field("DATA_TYPE", Types.VARCHAR)
-        .field("NULLABLE", DatabaseMetaData.typeNullable).field("CASE_SENSITIVE", true).field("SEARCHABLE", true));
-    info.add(new ODocument().field("TYPE_NAME", OType.SHORT.toString()).field("DATA_TYPE", Types.SMALLINT)
-        .field("NULLABLE", DatabaseMetaData.typeNullable).field("CASE_SENSITIVE", true).field("UNSIGNED_ATTRIBUTE", false)
-        .field("SEARCHABLE", true));
-
-    return new OrientJdbcResultSet(new OrientJdbcStatement(connection), info, ResultSet.TYPE_FORWARD_ONLY,
-        ResultSet.CONCUR_READ_ONLY, ResultSet.HOLD_CURSORS_OVER_COMMIT);
-  }
-
-  public ResultSet getUDTs(String catalog, String schemaPattern, String typeNamePattern, int[] types) throws SQLException {
-    final Collection<OClass> classes = database.getMetadata().getSchema().getClasses();
-    final List<ODocument> records = new ArrayList<ODocument>();
-
-    for (OClass cls : classes) {
-      final ODocument doc = new ODocument();
-      doc.field("TYPE_CAT", (Object) null);
-      doc.field("TYPE_SCHEM", (Object) null);
-      doc.field("TYPE_NAME", cls.getName());
-      doc.field("CLASS_NAME", cls.getName());
-      doc.field("DATA_TYPE", java.sql.Types.STRUCT);
-      doc.field("REMARKS", (Object) null);
-      records.add(doc);
-
-    }
-
-    return new OrientJdbcResultSet(new OrientJdbcStatement(connection), records, ResultSet.TYPE_FORWARD_ONLY,
-        ResultSet.CONCUR_READ_ONLY, ResultSet.HOLD_CURSORS_OVER_COMMIT);
-  }
-
-  public String getURL() throws SQLException {
-
-    return database.getURL();
-  }
-
-  public String getUserName() throws SQLException {
-
-    return database.getUser().getName();
-  }
-
-  public ResultSet getVersionColumns(String catalog, String schema, String table) throws SQLException {
-
-    return null;
-  }
-
-  public boolean insertsAreDetected(int type) throws SQLException {
-
-    return false;
-  }
-
-  public boolean isCatalogAtStart() throws SQLException {
-
-    return false;
-  }
-
-  public boolean isReadOnly() throws SQLException {
-
-    return false;
-  }
-
-  public boolean locatorsUpdateCopy() throws SQLException {
-
-    return false;
-  }
-
-  public boolean nullPlusNonNullIsNull() throws SQLException {
-
-    return false;
-  }
-
-  public boolean nullsAreSortedAtEnd() throws SQLException {
-
-    return false;
-  }
-
-  public boolean nullsAreSortedAtStart() throws SQLException {
-
-    return false;
-  }
-
-  public boolean nullsAreSortedHigh() throws SQLException {
-
-    return false;
-  }
-
-  public boolean nullsAreSortedLow() throws SQLException {
-
-    return false;
-  }
-
-  public boolean othersDeletesAreVisible(int type) throws SQLException {
-
-    return false;
-  }
-
-  public boolean othersInsertsAreVisible(int type) throws SQLException {
-
-    return false;
-  }
-
-  public boolean othersUpdatesAreVisible(int type) throws SQLException {
-
-    return false;
-  }
-
-  public boolean ownDeletesAreVisible(int type) throws SQLException {
-
-    return false;
-  }
-
-  public boolean ownInsertsAreVisible(int type) throws SQLException {
-
-    return false;
-  }
-
-  public boolean ownUpdatesAreVisible(int type) throws SQLException {
-
-    return false;
-  }
-
-  public boolean storesLowerCaseIdentifiers() throws SQLException {
-
-    return false;
-  }
-
-  public boolean storesLowerCaseQuotedIdentifiers() throws SQLException {
-
-    return false;
-  }
-
-  public boolean storesMixedCaseIdentifiers() throws SQLException {
-
-    return false;
-  }
-
-  public boolean storesMixedCaseQuotedIdentifiers() throws SQLException {
-
-    return false;
-  }
-
-  public boolean storesUpperCaseIdentifiers() throws SQLException {
-
-    return false;
-  }
-
-  public boolean storesUpperCaseQuotedIdentifiers() throws SQLException {
-
-    return false;
-  }
-
-  public boolean supportsANSI92EntryLevelSQL() throws SQLException {
-
-    return false;
-  }
-
-  public boolean supportsANSI92FullSQL() throws SQLException {
-
-    return false;
-  }
-
-  public boolean supportsANSI92IntermediateSQL() throws SQLException {
-
-    return false;
-  }
-
-  public boolean supportsAlterTableWithAddColumn() throws SQLException {
-
-    return false;
-  }
-
-  public boolean supportsAlterTableWithDropColumn() throws SQLException {
-
-    return false;
-  }
-
-  public boolean supportsBatchUpdates() throws SQLException {
-
-    return false;
-  }
-
-  public boolean supportsCatalogsInDataManipulation() throws SQLException {
-
-    return false;
-  }
-
-  public boolean supportsCatalogsInIndexDefinitions() throws SQLException {
-
-    return false;
-  }
-
-  public boolean supportsCatalogsInPrivilegeDefinitions() throws SQLException {
-
-    return false;
-  }
-
-  public boolean supportsCatalogsInProcedureCalls() throws SQLException {
-
-    return false;
-  }
-
-  public boolean supportsCatalogsInTableDefinitions() throws SQLException {
-
-    return false;
-  }
-
-  public boolean supportsColumnAliasing() throws SQLException {
-
-    return false;
-  }
-
-  public boolean supportsConvert() throws SQLException {
-
-    return false;
-  }
-
-  public boolean supportsConvert(int fromType, int toType) throws SQLException {
-
-    return false;
-  }
-
-  public boolean supportsCoreSQLGrammar() throws SQLException {
-
-    return false;
-  }
-
-  public boolean supportsCorrelatedSubqueries() throws SQLException {
-
-    return false;
-  }
-
-  public boolean supportsDataDefinitionAndDataManipulationTransactions() throws SQLException {
-
-    return false;
-  }
-
-  public boolean supportsDataManipulationTransactionsOnly() throws SQLException {
-
-    return false;
-  }
-
-  public boolean supportsDifferentTableCorrelationNames() throws SQLException {
-
-    return false;
-  }
-
-  public boolean supportsExpressionsInOrderBy() throws SQLException {
-
-    return false;
-  }
-
-  public boolean supportsExtendedSQLGrammar() throws SQLException {
-
-    return false;
-  }
-
-  public boolean supportsFullOuterJoins() throws SQLException {
-
-    return false;
-  }
-
-  public boolean supportsGetGeneratedKeys() throws SQLException {
-
-    return false;
-  }
-
-  public boolean supportsGroupBy() throws SQLException {
-
-    return true;
-  }
-
-  public boolean supportsGroupByBeyondSelect() throws SQLException {
-
-    return false;
-  }
-
-  public boolean supportsGroupByUnrelated() throws SQLException {
-
-    return false;
-  }
-
-  public boolean supportsIntegrityEnhancementFacility() throws SQLException {
-
-    return false;
-  }
-
-  public boolean supportsLikeEscapeClause() throws SQLException {
-
-    return false;
-  }
-
-  public boolean supportsLimitedOuterJoins() throws SQLException {
-
-    return false;
-  }
-
-  public boolean supportsMinimumSQLGrammar() throws SQLException {
-
-    return false;
-  }
-
-  public boolean supportsMixedCaseIdentifiers() throws SQLException {
-
-    return false;
-  }
-
-  public boolean supportsMixedCaseQuotedIdentifiers() throws SQLException {
-
-    return false;
-  }
-
-  public boolean supportsMultipleOpenResults() throws SQLException {
-
-    return false;
-  }
-
-  public boolean supportsMultipleResultSets() throws SQLException {
-
-    return false;
-  }
-
-  public boolean supportsMultipleTransactions() throws SQLException {
-
-    return true;
-  }
-
-  public boolean supportsNamedParameters() throws SQLException {
-
-    return true;
-  }
-
-  public boolean supportsNonNullableColumns() throws SQLException {
-
-    return true;
-  }
-
-  public boolean supportsOpenCursorsAcrossCommit() throws SQLException {
-
-    return false;
-  }
-
-  public boolean supportsOpenCursorsAcrossRollback() throws SQLException {
-
-    return false;
-  }
-
-  public boolean supportsOpenStatementsAcrossCommit() throws SQLException {
-
-    return false;
-  }
-
-  public boolean supportsOpenStatementsAcrossRollback() throws SQLException {
-
-    return false;
-  }
-
-  public boolean supportsOrderByUnrelated() throws SQLException {
-
-    return false;
-  }
-
-  public boolean supportsOuterJoins() throws SQLException {
-
-    return false;
-  }
-
-  public boolean supportsPositionedDelete() throws SQLException {
-
-    return false;
-  }
-
-  public boolean supportsPositionedUpdate() throws SQLException {
-
-    return false;
-  }
-
-  public boolean supportsResultSetConcurrency(int type, int concurrency) throws SQLException {
-
-    return false;
-  }
-
-  public boolean supportsResultSetHoldability(int holdability) throws SQLException {
-
-    return false;
-  }
-
-  public boolean supportsResultSetType(int type) throws SQLException {
-
-    return false;
-  }
-
-  public boolean supportsSavepoints() throws SQLException {
-
-    return false;
-  }
-
-  public boolean supportsSchemasInDataManipulation() throws SQLException {
-
-    return false;
-  }
-
-  public boolean supportsSchemasInIndexDefinitions() throws SQLException {
-
-    return false;
-  }
-
-  public boolean supportsSchemasInPrivilegeDefinitions() throws SQLException {
-
-    return false;
-  }
-
-  public boolean supportsSchemasInProcedureCalls() throws SQLException {
-
-    return false;
-  }
-
-  public boolean supportsSchemasInTableDefinitions() throws SQLException {
-
-    return false;
-  }
-
-  public boolean supportsSelectForUpdate() throws SQLException {
-
-    return false;
-  }
-
-  public boolean supportsStatementPooling() throws SQLException {
-
-    return false;
-  }
-
-  public boolean supportsStoredFunctionsUsingCallSyntax() throws SQLException {
-
-    return true;
-  }
-
-  public boolean supportsStoredProcedures() throws SQLException {
-
-    return true;
-  }
-
-  public boolean supportsSubqueriesInComparisons() throws SQLException {
-
-    return false;
-  }
-
-  public boolean supportsSubqueriesInExists() throws SQLException {
-
-    return false;
-  }
-
-  public boolean supportsSubqueriesInIns() throws SQLException {
-
-    return true;
-  }
-
-  public boolean supportsSubqueriesInQuantifieds() throws SQLException {
-
-    return false;
-  }
-
-  public boolean supportsTableCorrelationNames() throws SQLException {
-
-    return false;
-  }
-
-  public boolean supportsTransactionIsolationLevel(int level) throws SQLException {
-
-    return false;
-  }
-
-  public boolean supportsTransactions() throws SQLException {
-
-    return true;
-  }
-
-  public boolean supportsUnion() throws SQLException {
-
-    return true;
-  }
-
-  public boolean supportsUnionAll() throws SQLException {
-
-    return false;
-  }
-
-  public boolean updatesAreDetected(int type) throws SQLException {
-
-    return false;
-  }
-
-  public boolean usesLocalFilePerTable() throws SQLException {
-
-    return false;
-  }
-
-  public boolean usesLocalFiles() throws SQLException {
-
-    return false;
-  }
-
-  public boolean isWrapperFor(Class<?> iface) throws SQLException {
-
-    return false;
-  }
-
-  public <T> T unwrap(Class<T> iface) throws SQLException {
-
-    return null;
-  }
-
-  public boolean generatedKeyAlwaysReturned() throws SQLException {
-    return false;
-  }
-
-  public ResultSet getPseudoColumns(String arg0, String arg1, String arg2, String arg3) throws SQLException {
-    return null;
-  }
-}
+/**
+ * Copyright 2014 Orient Technologies LTD (info(at)orientechnologies.com)
+ *
+ * Licensed under the Apache License, Version 2.0 (the "License");
+ * you may not use this file except in compliance with the License.
+ * You may obtain a copy of the License at
+ *
+ * 	http://www.apache.org/licenses/LICENSE-2.0
+ *
+ * Unless required by applicable law or agreed to in writing, software
+ * distributed under the License is distributed on an "AS IS" BASIS,
+ * WITHOUT WARRANTIES OR CONDITIONS OF ANY KIND, either express or implied.
+ * See the License for the specific language governing permissions and
+ * limitations under the License.
+ *
+ * For more information: http://www.orientechnologies.com
+ */
+package com.orientechnologies.orient.jdbc;
+
+import com.orientechnologies.orient.core.OConstants;
+import com.orientechnologies.orient.core.db.document.ODatabaseDocument;
+import com.orientechnologies.orient.core.index.OIndex;
+import com.orientechnologies.orient.core.index.OIndexUnique;
+import com.orientechnologies.orient.core.metadata.OMetadata;
+import com.orientechnologies.orient.core.metadata.function.OFunction;
+import com.orientechnologies.orient.core.metadata.schema.OClass;
+import com.orientechnologies.orient.core.metadata.schema.OClass.INDEX_TYPE;
+import com.orientechnologies.orient.core.metadata.schema.OProperty;
+import com.orientechnologies.orient.core.metadata.schema.OType;
+import com.orientechnologies.orient.core.record.impl.ODocument;
+
+import java.sql.Connection;
+import java.sql.DatabaseMetaData;
+import java.sql.ResultSet;
+import java.sql.RowIdLifetime;
+import java.sql.SQLException;
+import java.sql.Types;
+import java.util.*;
+
+/**
+ * @author Roberto Franchini (CELI srl - franchini--at--celi.it)
+ * @author Salvatore Piccione (TXT e-solutions SpA - salvo.picci@gmail.com)
+ * @author Luca Garulli (Orient Technologies - l.garulli--at--orientechnologies.com)
+ */
+public class OrientJdbcDatabaseMetaData implements DatabaseMetaData {
+  private final static Set<String>   SYSTEM_TABLES = new HashSet<String>(Arrays.asList(new String[] { "OUser", "ORole",
+      "OIdentity", "ORIDs", "ORestricted", "OFunction", "OTriggered", "OSchedule" }));
+  protected final static List<String> TABLE_TYPES = Arrays.asList("TABLE", "SYSTEM TABLE");
+  private final OrientJdbcConnection connection;
+  private final ODatabaseDocument    database;
+  private final OMetadata            metadata;
+
+  public OrientJdbcDatabaseMetaData(OrientJdbcConnection iConnection, ODatabaseDocument iDatabase) {
+    connection = iConnection;
+    database = iDatabase;
+    metadata = database.getMetadata();
+  }
+
+  public boolean allProceduresAreCallable() throws SQLException {
+    return true;
+  }
+
+  public boolean allTablesAreSelectable() throws SQLException {
+    return true;
+  }
+
+  public boolean autoCommitFailureClosesAllResultSets() throws SQLException {
+    return false;
+  }
+
+  public boolean dataDefinitionCausesTransactionCommit() throws SQLException {
+    return false;
+  }
+
+  public boolean dataDefinitionIgnoredInTransactions() throws SQLException {
+    return true;
+  }
+
+  public boolean deletesAreDetected(int type) throws SQLException {
+    return false;
+  }
+
+  public boolean doesMaxRowSizeIncludeBlobs() throws SQLException {
+
+    return false;
+  }
+
+  public ResultSet getAttributes(String catalog, String schemaPattern, String typeNamePattern, String attributeNamePattern)
+      throws SQLException {
+
+    return null;
+  }
+
+  public ResultSet getBestRowIdentifier(String catalog, String schema, String table, int scope, boolean nullable)
+      throws SQLException {
+
+    return null;
+  }
+
+  public String getCatalogSeparator() throws SQLException {
+
+    return null;
+  }
+
+  public String getCatalogTerm() throws SQLException {
+
+    return null;
+  }
+
+  public ResultSet getCatalogs() throws SQLException {
+    final List<ODocument> records = new ArrayList<ODocument>();
+    records.add(new ODocument().field("TABLE_CAT", database.getName()));
+
+    return new OrientJdbcResultSet(new OrientJdbcStatement(connection), records, ResultSet.TYPE_FORWARD_ONLY,
+        ResultSet.CONCUR_READ_ONLY, ResultSet.HOLD_CURSORS_OVER_COMMIT);
+  }
+
+  public ResultSet getClientInfoProperties() throws SQLException {
+
+    return null;
+  }
+
+  public ResultSet getColumnPrivileges(final String catalog, final String schema, final String table, final String columnNamePattern)
+      throws SQLException {
+    return null;
+  }
+
+  public ResultSet getColumns(final String catalog, final String schemaPattern, final String tableNamePattern,
+      final String columnNamePattern) throws SQLException {
+
+    final List<ODocument> records = new ArrayList<ODocument>();
+
+    final OClass clazz = database.getMetadata().getSchema().getClass(tableNamePattern);
+    if (clazz != null) {
+      final OProperty prop = clazz.getProperty(columnNamePattern);
+      if (prop != null) {
+        records.add((ODocument) new ODocument().field("TABLE_CAT", database.getName()).field("TABLE_NAME", clazz.getName())
+            .field("COLUMN_NAME", prop.getName()).field("DATA_TYPE", OrientJdbcResultSetMetaData.getSqlType(prop.getType()))
+            .field("COLUMN_SIZE", 1).field("NULLABLE", !prop.isNotNull()).field("IS_NULLABLE", prop.isNotNull() ? "NO" : "YES"));
+      }
+    }
+
+    return new OrientJdbcResultSet(new OrientJdbcStatement(connection), records, ResultSet.TYPE_FORWARD_ONLY,
+        ResultSet.CONCUR_READ_ONLY, ResultSet.HOLD_CURSORS_OVER_COMMIT);
+  }
+
+  public Connection getConnection() throws SQLException {
+    return connection;
+  }
+
+  public ResultSet getCrossReference(String parentCatalog, String parentSchema, String parentTable, String foreignCatalog,
+      String foreignSchema, String foreignTable) throws SQLException {
+
+    return null;
+  }
+
+  public int getDatabaseMajorVersion() throws SQLException {
+    return Integer.valueOf(OConstants.ORIENT_VERSION.split("\\.")[0]);
+  }
+
+  public int getDatabaseMinorVersion() throws SQLException {
+    return Integer.valueOf(OConstants.ORIENT_VERSION.split("\\.")[1].substring(0, 1));
+  }
+
+  public String getDatabaseProductName() throws SQLException {
+    return "OrientDB";
+  }
+
+  public String getDatabaseProductVersion() throws SQLException {
+    return OConstants.getVersion();
+  }
+
+  public int getDefaultTransactionIsolation() throws SQLException {
+    return java.sql.Connection.TRANSACTION_NONE;
+  }
+
+  public int getDriverMajorVersion() {
+    return OrientJdbcDriver.MAJOR_VERSION;
+  }
+
+  public int getDriverMinorVersion() {
+    return OrientJdbcDriver.MINOR_VERSION;
+  }
+
+  public String getDriverName() throws SQLException {
+    return "OrientDB JDBC Driver";
+  }
+
+  public String getDriverVersion() throws SQLException {
+    return OrientJdbcDriver.getVersion();
+  }
+
+  public ResultSet getExportedKeys(String catalog, String schema, String table) throws SQLException {
+    return null;
+  }
+
+  public String getExtraNameCharacters() throws SQLException {
+    return null;
+  }
+
+  public ResultSet getFunctionColumns(String catalog, String schemaPattern, String functionNamePattern, String columnNamePattern)
+      throws SQLException {
+    final List<ODocument> records = new ArrayList<ODocument>();
+
+    final OFunction f = metadata.getFunctionLibrary().getFunction(functionNamePattern);
+
+    for (String p : f.getParameters()) {
+      final ODocument doc = new ODocument();
+      doc.field("FUNCTION_CAT", (Object) null);
+      doc.field("FUNCTION_SCHEM", (Object) null);
+      doc.field("FUNCTION_NAME", f.getName());
+      doc.field("COLUMN_NAME", p);
+      doc.field("COLUMN_TYPE", procedureColumnIn);
+      doc.field("DATA_TYPE", java.sql.Types.OTHER);
+      doc.field("SPECIFIC_NAME", f.getName());
+
+      records.add(doc);
+    }
+
+    final ODocument doc = new ODocument();
+    doc.field("FUNCTION_CAT", (Object) null);
+    doc.field("FUNCTION_SCHEM", (Object) null);
+    doc.field("FUNCTION_NAME", f.getName());
+    doc.field("COLUMN_NAME", "return");
+    doc.field("COLUMN_TYPE", procedureColumnReturn);
+    doc.field("DATA_TYPE", java.sql.Types.OTHER);
+    doc.field("SPECIFIC_NAME", f.getName());
+
+    records.add(doc);
+
+    return new OrientJdbcResultSet(new OrientJdbcStatement(connection), records, ResultSet.TYPE_FORWARD_ONLY,
+        ResultSet.CONCUR_READ_ONLY, ResultSet.HOLD_CURSORS_OVER_COMMIT);
+  }
+
+  public ResultSet getFunctions(String catalog, String schemaPattern, String functionNamePattern) throws SQLException {
+    final List<ODocument> records = new ArrayList<ODocument>();
+
+    for (String fName : metadata.getFunctionLibrary().getFunctionNames()) {
+      final ODocument doc = new ODocument();
+      doc.field("FUNCTION_CAT", (Object) null);
+      doc.field("FUNCTION_SCHEM", (Object) null);
+      doc.field("FUNCTION_NAME", fName);
+      doc.field("REMARKS", "");
+      doc.field("FUNCTION_TYPE", procedureResultUnknown);
+      doc.field("SPECIFIC_NAME", fName);
+
+      records.add(doc);
+    }
+
+    return new OrientJdbcResultSet(new OrientJdbcStatement(connection), records, ResultSet.TYPE_FORWARD_ONLY,
+        ResultSet.CONCUR_READ_ONLY, ResultSet.HOLD_CURSORS_OVER_COMMIT);
+  }
+
+  public String getIdentifierQuoteString() throws SQLException {
+    return " ";
+  }
+
+  public ResultSet getImportedKeys(String catalog, String schema, String table) throws SQLException {
+    return null;
+  }
+
+  public ResultSet getIndexInfo(String catalog, String schema, String table, boolean unique, boolean approximate)
+      throws SQLException {
+    if (!approximate)
+      metadata.getIndexManager().reload();
+
+    final Set<OIndex<?>> classIndexes = metadata.getIndexManager().getClassIndexes(table);
+
+    final Set<OIndex<?>> indexes = new HashSet<OIndex<?>>();
+
+    for (OIndex<?> oIndex : classIndexes) {
+      if (!unique || oIndex.getType().equals(INDEX_TYPE.UNIQUE.name()))
+        indexes.add(oIndex);
+    }
+
+    final List<ODocument> records = new ArrayList<ODocument>();
+
+    for (OIndex<?> idx : indexes) {
+      ODocument doc = new ODocument();
+      doc.field("TABLE_NAME", table);
+      final String fieldNames = idx.getDefinition().getFields().toString();
+      doc.field("COLUMN_NAME", fieldNames.substring(1, fieldNames.length() - 2));
+      doc.field("NON_UNIQUE", idx instanceof OIndexUnique);
+      doc.field("INDEX_NAME", idx.getName());
+      doc.field("ASC_OR_DESC", "ASC");
+
+      records.add(doc);
+    }
+
+    final OrientJdbcStatement iOrientJdbcStatement = new OrientJdbcStatement(connection);
+
+    final ResultSet result = new OrientJdbcResultSet(iOrientJdbcStatement, records, ResultSet.TYPE_FORWARD_ONLY,
+        ResultSet.CONCUR_READ_ONLY, ResultSet.HOLD_CURSORS_OVER_COMMIT);
+    return result;
+  }
+
+  public int getJDBCMajorVersion() throws SQLException {
+
+    return 0;
+  }
+
+  public int getJDBCMinorVersion() throws SQLException {
+
+    return 0;
+  }
+
+  public int getMaxBinaryLiteralLength() throws SQLException {
+
+    return 0;
+  }
+
+  public int getMaxCatalogNameLength() throws SQLException {
+
+    return 0;
+  }
+
+  public int getMaxCharLiteralLength() throws SQLException {
+
+    return 0;
+  }
+
+  public int getMaxColumnNameLength() throws SQLException {
+
+    return 0;
+  }
+
+  public int getMaxColumnsInGroupBy() throws SQLException {
+
+    return 0;
+  }
+
+  public int getMaxColumnsInIndex() throws SQLException {
+
+    return 0;
+  }
+
+  public int getMaxColumnsInOrderBy() throws SQLException {
+
+    return 0;
+  }
+
+  public int getMaxColumnsInSelect() throws SQLException {
+
+    return 0;
+  }
+
+  public int getMaxColumnsInTable() throws SQLException {
+
+    return 0;
+  }
+
+  public int getMaxConnections() throws SQLException {
+
+    return 0;
+  }
+
+  public int getMaxCursorNameLength() throws SQLException {
+
+    return 0;
+  }
+
+  public int getMaxIndexLength() throws SQLException {
+
+    return 0;
+  }
+
+  public int getMaxProcedureNameLength() throws SQLException {
+
+    return 0;
+  }
+
+  public int getMaxRowSize() throws SQLException {
+    return 0;
+  }
+
+  public int getMaxSchemaNameLength() throws SQLException {
+    return 0;
+  }
+
+  public int getMaxStatementLength() throws SQLException {
+    return 0;
+  }
+
+  public int getMaxStatements() throws SQLException {
+    return 0;
+  }
+
+  public int getMaxTableNameLength() throws SQLException {
+    return 1024;
+  }
+
+  public int getMaxTablesInSelect() throws SQLException {
+    return 1;
+  }
+
+  public int getMaxUserNameLength() throws SQLException {
+
+    return 0;
+  }
+
+  public String getNumericFunctions() throws SQLException {
+
+    return null;
+  }
+
+  public ResultSet getPrimaryKeys(final String catalog, final String schema, final String table) throws SQLException {
+    final Set<OIndex<?>> classIndexes = metadata.getIndexManager().getClassIndexes(table);
+
+    final Set<OIndex<?>> uniqueIndexes = new HashSet<OIndex<?>>();
+
+    for (OIndex<?> oIndex : classIndexes) {
+      if (oIndex.getType().equals(INDEX_TYPE.UNIQUE.name()))
+        uniqueIndexes.add(oIndex);
+    }
+
+    final List<ODocument> records = new ArrayList<ODocument>();
+
+    for (OIndex<?> unique : uniqueIndexes) {
+      int keyFiledSeq = 1;
+      for (String keyFieldName : unique.getDefinition().getFields()) {
+        ODocument doc = new ODocument();
+        doc.field("TABLE_CAT", catalog);
+        doc.field("TABLE_SCHEM", catalog);
+        doc.field("TABLE_NAME", table);
+        doc.field("COLUMN_NAME", keyFieldName);
+        doc.field("KEY_SEQ", Integer.valueOf(keyFiledSeq), OType.INTEGER);
+        doc.field("PK_NAME", unique.getName());
+        keyFiledSeq++;
+
+        records.add(doc);
+      }
+    }
+
+    final OrientJdbcStatement iOrientJdbcStatement = new OrientJdbcStatement(connection);
+
+    final ResultSet result = new OrientJdbcResultSet(iOrientJdbcStatement, records, ResultSet.TYPE_FORWARD_ONLY,
+        ResultSet.CONCUR_READ_ONLY, ResultSet.HOLD_CURSORS_OVER_COMMIT);
+    return result;
+  }
+
+  public ResultSet getProcedureColumns(String catalog, String schemaPattern, String procedureNamePattern, String columnNamePattern)
+      throws SQLException {
+    final List<ODocument> records = new ArrayList<ODocument>();
+
+    final OFunction f = metadata.getFunctionLibrary().getFunction(procedureNamePattern);
+
+    for (String p : f.getParameters()) {
+      final ODocument doc = new ODocument();
+      doc.field("PROCEDURE_CAT", (Object) null);
+      doc.field("PROCEDURE_SCHEM", (Object) null);
+      doc.field("PROCEDURE_NAME", f.getName());
+      doc.field("COLUMN_NAME", p);
+      doc.field("COLUMN_TYPE", procedureColumnIn);
+      doc.field("DATA_TYPE", java.sql.Types.OTHER);
+      doc.field("SPECIFIC_NAME", f.getName());
+
+      records.add(doc);
+    }
+
+    final ODocument doc = new ODocument();
+    doc.field("PROCEDURE_CAT", (Object) null);
+    doc.field("PROCEDURE_SCHEM", (Object) null);
+    doc.field("PROCEDURE_NAME", f.getName());
+    doc.field("COLUMN_NAME", "return");
+    doc.field("COLUMN_TYPE", procedureColumnReturn);
+    doc.field("DATA_TYPE", java.sql.Types.OTHER);
+    doc.field("SPECIFIC_NAME", f.getName());
+
+    records.add(doc);
+
+    return new OrientJdbcResultSet(new OrientJdbcStatement(connection), records, ResultSet.TYPE_FORWARD_ONLY,
+        ResultSet.CONCUR_READ_ONLY, ResultSet.HOLD_CURSORS_OVER_COMMIT);
+  }
+
+  public String getProcedureTerm() throws SQLException {
+    return "Function";
+  }
+
+  public ResultSet getProcedures(String catalog, String schemaPattern, String procedureNamePattern) throws SQLException {
+    final List<ODocument> records = new ArrayList<ODocument>();
+
+    for (String fName : metadata.getFunctionLibrary().getFunctionNames()) {
+      final ODocument doc = new ODocument();
+      doc.field("PROCEDURE_CAT", (Object) null);
+      doc.field("PROCEDURE_SCHEM", (Object) null);
+      doc.field("PROCEDURE_NAME", fName);
+      doc.field("REMARKS", "");
+      doc.field("PROCEDURE_TYPE", procedureResultUnknown);
+      doc.field("SPECIFIC_NAME", fName);
+
+      records.add(doc);
+    }
+
+    return new OrientJdbcResultSet(new OrientJdbcStatement(connection), records, ResultSet.TYPE_FORWARD_ONLY,
+        ResultSet.CONCUR_READ_ONLY, ResultSet.HOLD_CURSORS_OVER_COMMIT);
+  }
+
+  public int getResultSetHoldability() throws SQLException {
+
+    return 0;
+  }
+
+  public RowIdLifetime getRowIdLifetime() throws SQLException {
+
+    return null;
+  }
+
+  public String getSQLKeywords() throws SQLException {
+
+    return "@rid,@class,@version,@size,@type,@this,CONTAINS,CONTAINSALL,CONTAINSKEY," +
+            "CONTAINSVALUE,CONTAINSTEXT,MATCHES,TRAVERSE";
+  }
+
+  public int getSQLStateType() throws SQLException {
+
+    return 0;
+  }
+
+  public String getSchemaTerm() throws SQLException {
+
+    return null;
+  }
+
+  public ResultSet getSchemas() throws SQLException {
+    final List<ODocument> records = new ArrayList<ODocument>();
+    records.add(new ODocument().field("TABLE_SCHEM", database.getName()).field("TABLE_CATALOG", database.getName()));
+
+    return new OrientJdbcResultSet(new OrientJdbcStatement(connection), records, ResultSet.TYPE_FORWARD_ONLY,
+        ResultSet.CONCUR_READ_ONLY, ResultSet.HOLD_CURSORS_OVER_COMMIT);
+  }
+
+  public ResultSet getSchemas(String catalog, String schemaPattern) throws SQLException {
+
+    return null;
+  }
+
+  public String getSearchStringEscape() throws SQLException {
+
+    return null;
+  }
+
+  public String getStringFunctions() throws SQLException {
+
+    return "";
+  }
+
+  public ResultSet getSuperTables(final String catalog, final String schemaPattern, final String tableNamePattern)
+      throws SQLException {
+    final OClass cls = database.getMetadata().getSchema().getClass(tableNamePattern);
+    final List<ODocument> records = new ArrayList<ODocument>();
+
+    if (cls != null && cls.getSuperClass() != null) {
+      final ODocument doc = new ODocument();
+      doc.field("TABLE_CAT", catalog);
+      doc.field("TABLE_SCHEM", catalog);
+      doc.field("TABLE_NAME", cls.getName());
+      doc.field("SUPERTABLE_CAT", catalog);
+      doc.field("SUPERTABLE_SCHEM", catalog);
+      doc.field("SUPERTABLE_NAME", cls.getSuperClass().getName());
+      records.add(doc);
+    }
+
+    return new OrientJdbcResultSet(new OrientJdbcStatement(connection), records, ResultSet.TYPE_FORWARD_ONLY,
+        ResultSet.CONCUR_READ_ONLY, ResultSet.HOLD_CURSORS_OVER_COMMIT);
+  }
+
+  public ResultSet getSuperTypes(String catalog, String schemaPattern, String typeNamePattern) throws SQLException {
+    final OClass cls = database.getMetadata().getSchema().getClass(typeNamePattern);
+    final List<ODocument> records = new ArrayList<ODocument>();
+
+    if (cls != null && cls.getSuperClass() != null) {
+      final ODocument doc = new ODocument();
+      doc.field("TABLE_CAT", catalog);
+      doc.field("TABLE_SCHEM", catalog);
+      doc.field("TABLE_NAME", cls.getName());
+      doc.field("SUPERTYPE_CAT", catalog);
+      doc.field("SUPERTYPE_SCHEM", catalog);
+      doc.field("SUPERTYPE_NAME", cls.getSuperClass().getName());
+      records.add(doc);
+    }
+
+    return new OrientJdbcResultSet(new OrientJdbcStatement(connection), records, ResultSet.TYPE_FORWARD_ONLY,
+        ResultSet.CONCUR_READ_ONLY, ResultSet.HOLD_CURSORS_OVER_COMMIT);
+  }
+
+  public String getSystemFunctions() throws SQLException {
+
+    return "";
+  }
+
+  public ResultSet getTablePrivileges(String catalog, String schemaPattern, String tableNamePattern) throws SQLException {
+
+    return null;
+  }
+
+  public ResultSet getTableTypes() throws SQLException {
+
+    OrientJdbcStatement stmt = new OrientJdbcStatement(connection);
+
+    List<ODocument> records = new ArrayList<ODocument>();
+    for (String tableType : TABLE_TYPES){
+      records.add(new ODocument().field("TABLE_TYPE", tableType));
+    }
+
+    ResultSet result = new OrientJdbcResultSet(stmt, records, ResultSet.TYPE_FORWARD_ONLY, ResultSet.CONCUR_READ_ONLY,
+        ResultSet.HOLD_CURSORS_OVER_COMMIT);
+
+    return result;
+  }
+
+  public ResultSet getTables(String catalog, String schemaPattern, String tableNamePattern, String[] types) 
+          throws SQLException {
+    final Collection<OClass> classes = database.getMetadata().getSchema().getClasses();
+    final List<ODocument> records = new ArrayList<ODocument>();
+
+    final List tableTypes = types != null ? Arrays.asList(types) : TABLE_TYPES;
+    for (OClass cls : classes) {
+        final String className = cls.getName();
+        final String type;
+        if (SYSTEM_TABLES.contains(cls.getName()))
+            type = "SYSTEM TABLE";
+        else
+            type = "TABLE";
+        if (tableTypes.contains(type) && (tableNamePattern == null || tableNamePattern.equals("%") || tableNamePattern.equalsIgnoreCase(className))) {
+            final ODocument doc = new ODocument();
+            doc.field("TABLE_CAT", (Object) null);
+            doc.field("TABLE_SCHEM", (Object) null);
+            doc.field("TABLE_TYPE", type);
+            doc.field("TABLE_NAME", className);
+            doc.field("REMARKS", (Object) null);
+            doc.field("TYPE_NAME", (Object) null);
+            doc.field("REF_GENERATION", (Object) null);
+            records.add(doc);
+        }
+
+    }
+        
+    return new OrientJdbcResultSet(new OrientJdbcStatement(connection), records, ResultSet.TYPE_FORWARD_ONLY,
+        ResultSet.CONCUR_READ_ONLY, ResultSet.HOLD_CURSORS_OVER_COMMIT);
+  }
+
+  public String getTimeDateFunctions() throws SQLException {
+    return "date,sysdate";
+  }
+
+  public ResultSet getTypeInfo() throws SQLException {
+    final List<ODocument> info = new ArrayList<ODocument>();
+
+    info.add(new ODocument().field("TYPE_NAME", OType.BINARY.toString()).field("DATA_TYPE", Types.BINARY)
+        .field("NULLABLE", DatabaseMetaData.typeNullable).field("CASE_SENSITIVE", true).field("SEARCHABLE", true));
+    info.add(new ODocument().field("TYPE_NAME", OType.BOOLEAN.toString()).field("DATA_TYPE", Types.BOOLEAN)
+        .field("NULLABLE", DatabaseMetaData.typeNullable).field("CASE_SENSITIVE", true).field("SEARCHABLE", true));
+    info.add(new ODocument().field("TYPE_NAME", OType.BYTE.toString()).field("DATA_TYPE", Types.TINYINT)
+        .field("NULLABLE", DatabaseMetaData.typeNullable).field("CASE_SENSITIVE", true).field("UNSIGNED_ATTRIBUTE", true)
+        .field("SEARCHABLE", true));
+    info.add(new ODocument().field("TYPE_NAME", OType.DATE.toString()).field("DATA_TYPE", Types.DATE)
+        .field("NULLABLE", DatabaseMetaData.typeNullable).field("CASE_SENSITIVE", true).field("SEARCHABLE", true));
+    info.add(new ODocument().field("TYPE_NAME", OType.DATETIME.toString()).field("DATA_TYPE", Types.DATE)
+        .field("NULLABLE", DatabaseMetaData.typeNullable).field("CASE_SENSITIVE", true).field("SEARCHABLE", true));
+    info.add(new ODocument().field("TYPE_NAME", OType.DECIMAL.toString()).field("DATA_TYPE", Types.DECIMAL)
+        .field("NULLABLE", DatabaseMetaData.typeNullable).field("CASE_SENSITIVE", true).field("UNSIGNED_ATTRIBUTE", false)
+        .field("SEARCHABLE", true));
+    info.add(new ODocument().field("TYPE_NAME", OType.FLOAT.toString()).field("DATA_TYPE", Types.FLOAT)
+        .field("NULLABLE", DatabaseMetaData.typeNullable).field("CASE_SENSITIVE", true).field("UNSIGNED_ATTRIBUTE", false)
+        .field("SEARCHABLE", true));
+    info.add(new ODocument().field("TYPE_NAME", OType.DOUBLE.toString()).field("DATA_TYPE", Types.DOUBLE)
+        .field("NULLABLE", DatabaseMetaData.typeNullable).field("CASE_SENSITIVE", true).field("UNSIGNED_ATTRIBUTE", false)
+        .field("SEARCHABLE", true));
+    info.add(new ODocument().field("TYPE_NAME", OType.EMBEDDED.toString()).field("DATA_TYPE", Types.STRUCT)
+        .field("NULLABLE", DatabaseMetaData.typeNullable).field("CASE_SENSITIVE", true).field("SEARCHABLE", true));
+    info.add(new ODocument().field("TYPE_NAME", OType.EMBEDDEDLIST.toString()).field("DATA_TYPE", Types.ARRAY)
+        .field("NULLABLE", DatabaseMetaData.typeNullable).field("CASE_SENSITIVE", true).field("SEARCHABLE", true));
+    info.add(new ODocument().field("TYPE_NAME", OType.INTEGER.toString()).field("DATA_TYPE", Types.INTEGER)
+        .field("NULLABLE", DatabaseMetaData.typeNullable).field("CASE_SENSITIVE", true).field("UNSIGNED_ATTRIBUTE", false)
+        .field("SEARCHABLE", true));
+    info.add(new ODocument().field("TYPE_NAME", OType.LINKLIST.toString()).field("DATA_TYPE", Types.ARRAY)
+        .field("NULLABLE", DatabaseMetaData.typeNullable).field("CASE_SENSITIVE", true).field("SEARCHABLE", true));
+    info.add(new ODocument().field("TYPE_NAME", OType.LONG.toString()).field("DATA_TYPE", Types.BIGINT)
+        .field("NULLABLE", DatabaseMetaData.typeNullable).field("CASE_SENSITIVE", true).field("UNSIGNED_ATTRIBUTE", false)
+        .field("SEARCHABLE", true));
+    info.add(new ODocument().field("TYPE_NAME", OType.STRING.toString()).field("DATA_TYPE", Types.VARCHAR)
+        .field("NULLABLE", DatabaseMetaData.typeNullable).field("CASE_SENSITIVE", true).field("SEARCHABLE", true));
+    info.add(new ODocument().field("TYPE_NAME", OType.SHORT.toString()).field("DATA_TYPE", Types.SMALLINT)
+        .field("NULLABLE", DatabaseMetaData.typeNullable).field("CASE_SENSITIVE", true).field("UNSIGNED_ATTRIBUTE", false)
+        .field("SEARCHABLE", true));
+
+    return new OrientJdbcResultSet(new OrientJdbcStatement(connection), info, ResultSet.TYPE_FORWARD_ONLY,
+        ResultSet.CONCUR_READ_ONLY, ResultSet.HOLD_CURSORS_OVER_COMMIT);
+  }
+
+  public ResultSet getUDTs(String catalog, String schemaPattern, String typeNamePattern, int[] types) throws SQLException {
+    final Collection<OClass> classes = database.getMetadata().getSchema().getClasses();
+    final List<ODocument> records = new ArrayList<ODocument>();
+
+    for (OClass cls : classes) {
+      final ODocument doc = new ODocument();
+      doc.field("TYPE_CAT", (Object) null);
+      doc.field("TYPE_SCHEM", (Object) null);
+      doc.field("TYPE_NAME", cls.getName());
+      doc.field("CLASS_NAME", cls.getName());
+      doc.field("DATA_TYPE", java.sql.Types.STRUCT);
+      doc.field("REMARKS", (Object) null);
+      records.add(doc);
+
+    }
+
+    return new OrientJdbcResultSet(new OrientJdbcStatement(connection), records, ResultSet.TYPE_FORWARD_ONLY,
+        ResultSet.CONCUR_READ_ONLY, ResultSet.HOLD_CURSORS_OVER_COMMIT);
+  }
+
+  public String getURL() throws SQLException {
+
+    return database.getURL();
+  }
+
+  public String getUserName() throws SQLException {
+
+    return database.getUser().getName();
+  }
+
+  public ResultSet getVersionColumns(String catalog, String schema, String table) throws SQLException {
+
+    return null;
+  }
+
+  public boolean insertsAreDetected(int type) throws SQLException {
+
+    return false;
+  }
+
+  public boolean isCatalogAtStart() throws SQLException {
+
+    return false;
+  }
+
+  public boolean isReadOnly() throws SQLException {
+
+    return false;
+  }
+
+  public boolean locatorsUpdateCopy() throws SQLException {
+
+    return false;
+  }
+
+  public boolean nullPlusNonNullIsNull() throws SQLException {
+
+    return false;
+  }
+
+  public boolean nullsAreSortedAtEnd() throws SQLException {
+
+    return false;
+  }
+
+  public boolean nullsAreSortedAtStart() throws SQLException {
+
+    return false;
+  }
+
+  public boolean nullsAreSortedHigh() throws SQLException {
+
+    return false;
+  }
+
+  public boolean nullsAreSortedLow() throws SQLException {
+
+    return false;
+  }
+
+  public boolean othersDeletesAreVisible(int type) throws SQLException {
+
+    return false;
+  }
+
+  public boolean othersInsertsAreVisible(int type) throws SQLException {
+
+    return false;
+  }
+
+  public boolean othersUpdatesAreVisible(int type) throws SQLException {
+
+    return false;
+  }
+
+  public boolean ownDeletesAreVisible(int type) throws SQLException {
+
+    return false;
+  }
+
+  public boolean ownInsertsAreVisible(int type) throws SQLException {
+
+    return false;
+  }
+
+  public boolean ownUpdatesAreVisible(int type) throws SQLException {
+
+    return false;
+  }
+
+  public boolean storesLowerCaseIdentifiers() throws SQLException {
+
+    return false;
+  }
+
+  public boolean storesLowerCaseQuotedIdentifiers() throws SQLException {
+
+    return false;
+  }
+
+  public boolean storesMixedCaseIdentifiers() throws SQLException {
+
+    return false;
+  }
+
+  public boolean storesMixedCaseQuotedIdentifiers() throws SQLException {
+
+    return false;
+  }
+
+  public boolean storesUpperCaseIdentifiers() throws SQLException {
+
+    return false;
+  }
+
+  public boolean storesUpperCaseQuotedIdentifiers() throws SQLException {
+
+    return false;
+  }
+
+  public boolean supportsANSI92EntryLevelSQL() throws SQLException {
+
+    return false;
+  }
+
+  public boolean supportsANSI92FullSQL() throws SQLException {
+
+    return false;
+  }
+
+  public boolean supportsANSI92IntermediateSQL() throws SQLException {
+
+    return false;
+  }
+
+  public boolean supportsAlterTableWithAddColumn() throws SQLException {
+
+    return false;
+  }
+
+  public boolean supportsAlterTableWithDropColumn() throws SQLException {
+
+    return false;
+  }
+
+  public boolean supportsBatchUpdates() throws SQLException {
+
+    return false;
+  }
+
+  public boolean supportsCatalogsInDataManipulation() throws SQLException {
+
+    return false;
+  }
+
+  public boolean supportsCatalogsInIndexDefinitions() throws SQLException {
+
+    return false;
+  }
+
+  public boolean supportsCatalogsInPrivilegeDefinitions() throws SQLException {
+
+    return false;
+  }
+
+  public boolean supportsCatalogsInProcedureCalls() throws SQLException {
+
+    return false;
+  }
+
+  public boolean supportsCatalogsInTableDefinitions() throws SQLException {
+
+    return false;
+  }
+
+  public boolean supportsColumnAliasing() throws SQLException {
+
+    return false;
+  }
+
+  public boolean supportsConvert() throws SQLException {
+
+    return false;
+  }
+
+  public boolean supportsConvert(int fromType, int toType) throws SQLException {
+
+    return false;
+  }
+
+  public boolean supportsCoreSQLGrammar() throws SQLException {
+
+    return false;
+  }
+
+  public boolean supportsCorrelatedSubqueries() throws SQLException {
+
+    return false;
+  }
+
+  public boolean supportsDataDefinitionAndDataManipulationTransactions() throws SQLException {
+
+    return false;
+  }
+
+  public boolean supportsDataManipulationTransactionsOnly() throws SQLException {
+
+    return false;
+  }
+
+  public boolean supportsDifferentTableCorrelationNames() throws SQLException {
+
+    return false;
+  }
+
+  public boolean supportsExpressionsInOrderBy() throws SQLException {
+
+    return false;
+  }
+
+  public boolean supportsExtendedSQLGrammar() throws SQLException {
+
+    return false;
+  }
+
+  public boolean supportsFullOuterJoins() throws SQLException {
+
+    return false;
+  }
+
+  public boolean supportsGetGeneratedKeys() throws SQLException {
+
+    return false;
+  }
+
+  public boolean supportsGroupBy() throws SQLException {
+
+    return true;
+  }
+
+  public boolean supportsGroupByBeyondSelect() throws SQLException {
+
+    return false;
+  }
+
+  public boolean supportsGroupByUnrelated() throws SQLException {
+
+    return false;
+  }
+
+  public boolean supportsIntegrityEnhancementFacility() throws SQLException {
+
+    return false;
+  }
+
+  public boolean supportsLikeEscapeClause() throws SQLException {
+
+    return false;
+  }
+
+  public boolean supportsLimitedOuterJoins() throws SQLException {
+
+    return false;
+  }
+
+  public boolean supportsMinimumSQLGrammar() throws SQLException {
+
+    return false;
+  }
+
+  public boolean supportsMixedCaseIdentifiers() throws SQLException {
+
+    return false;
+  }
+
+  public boolean supportsMixedCaseQuotedIdentifiers() throws SQLException {
+
+    return false;
+  }
+
+  public boolean supportsMultipleOpenResults() throws SQLException {
+
+    return false;
+  }
+
+  public boolean supportsMultipleResultSets() throws SQLException {
+
+    return false;
+  }
+
+  public boolean supportsMultipleTransactions() throws SQLException {
+
+    return true;
+  }
+
+  public boolean supportsNamedParameters() throws SQLException {
+
+    return true;
+  }
+
+  public boolean supportsNonNullableColumns() throws SQLException {
+
+    return true;
+  }
+
+  public boolean supportsOpenCursorsAcrossCommit() throws SQLException {
+
+    return false;
+  }
+
+  public boolean supportsOpenCursorsAcrossRollback() throws SQLException {
+
+    return false;
+  }
+
+  public boolean supportsOpenStatementsAcrossCommit() throws SQLException {
+
+    return false;
+  }
+
+  public boolean supportsOpenStatementsAcrossRollback() throws SQLException {
+
+    return false;
+  }
+
+  public boolean supportsOrderByUnrelated() throws SQLException {
+
+    return false;
+  }
+
+  public boolean supportsOuterJoins() throws SQLException {
+
+    return false;
+  }
+
+  public boolean supportsPositionedDelete() throws SQLException {
+
+    return false;
+  }
+
+  public boolean supportsPositionedUpdate() throws SQLException {
+
+    return false;
+  }
+
+  public boolean supportsResultSetConcurrency(int type, int concurrency) throws SQLException {
+
+    return false;
+  }
+
+  public boolean supportsResultSetHoldability(int holdability) throws SQLException {
+
+    return false;
+  }
+
+  public boolean supportsResultSetType(int type) throws SQLException {
+
+    return false;
+  }
+
+  public boolean supportsSavepoints() throws SQLException {
+
+    return false;
+  }
+
+  public boolean supportsSchemasInDataManipulation() throws SQLException {
+
+    return false;
+  }
+
+  public boolean supportsSchemasInIndexDefinitions() throws SQLException {
+
+    return false;
+  }
+
+  public boolean supportsSchemasInPrivilegeDefinitions() throws SQLException {
+
+    return false;
+  }
+
+  public boolean supportsSchemasInProcedureCalls() throws SQLException {
+
+    return false;
+  }
+
+  public boolean supportsSchemasInTableDefinitions() throws SQLException {
+
+    return false;
+  }
+
+  public boolean supportsSelectForUpdate() throws SQLException {
+
+    return false;
+  }
+
+  public boolean supportsStatementPooling() throws SQLException {
+
+    return false;
+  }
+
+  public boolean supportsStoredFunctionsUsingCallSyntax() throws SQLException {
+
+    return true;
+  }
+
+  public boolean supportsStoredProcedures() throws SQLException {
+
+    return true;
+  }
+
+  public boolean supportsSubqueriesInComparisons() throws SQLException {
+
+    return false;
+  }
+
+  public boolean supportsSubqueriesInExists() throws SQLException {
+
+    return false;
+  }
+
+  public boolean supportsSubqueriesInIns() throws SQLException {
+
+    return true;
+  }
+
+  public boolean supportsSubqueriesInQuantifieds() throws SQLException {
+
+    return false;
+  }
+
+  public boolean supportsTableCorrelationNames() throws SQLException {
+
+    return false;
+  }
+
+  public boolean supportsTransactionIsolationLevel(int level) throws SQLException {
+
+    return false;
+  }
+
+  public boolean supportsTransactions() throws SQLException {
+
+    return true;
+  }
+
+  public boolean supportsUnion() throws SQLException {
+
+    return true;
+  }
+
+  public boolean supportsUnionAll() throws SQLException {
+
+    return false;
+  }
+
+  public boolean updatesAreDetected(int type) throws SQLException {
+
+    return false;
+  }
+
+  public boolean usesLocalFilePerTable() throws SQLException {
+
+    return false;
+  }
+
+  public boolean usesLocalFiles() throws SQLException {
+
+    return false;
+  }
+
+  public boolean isWrapperFor(Class<?> iface) throws SQLException {
+
+    return false;
+  }
+
+  public <T> T unwrap(Class<T> iface) throws SQLException {
+
+    return null;
+  }
+
+  public boolean generatedKeyAlwaysReturned() throws SQLException {
+    return false;
+  }
+
+  public ResultSet getPseudoColumns(String arg0, String arg1, String arg2, String arg3) throws SQLException {
+    return null;
+  }
+}
--- conflicted
+++ resolved
@@ -126,7 +126,6 @@
 
   public boolean remove(Object key, OIdentifiable value) {
 
-<<<<<<< HEAD
     Query query = deleteQuery(key, value);
     if (query != null)
       deleteDocument(query);
@@ -135,21 +134,14 @@
 
   @Override
   public Query deleteQuery(Object key, OIdentifiable value) {
-    Query query = null;
-=======
+
     Query query;
->>>>>>> be4c4757
     if (isCollectionDelete()) {
       query = OLuceneIndexType.createDeleteQuery(value, index.getFields(), key);
     } else {
       query = OLuceneIndexType.createQueryId(value);
     }
-<<<<<<< HEAD
     return query;
-=======
-    deleteDocument(query);
-    return true;
->>>>>>> be4c4757
   }
 
   public void commit() {
@@ -282,7 +274,7 @@
         release(searcher);
       }
     }
-    return changes == null ? reader.numDocs()  : reader.numDocs() + changes.numDocs();
+    return changes == null ? reader.numDocs() : reader.numDocs() + changes.numDocs();
   }
 
   public void release(IndexSearcher searcher) {

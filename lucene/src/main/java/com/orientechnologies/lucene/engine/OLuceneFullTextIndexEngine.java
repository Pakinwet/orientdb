--- conflicted
+++ resolved
@@ -30,7 +30,6 @@
 import com.orientechnologies.common.exception.OException;
 import com.orientechnologies.common.io.OIOException;
 import com.orientechnologies.common.log.OLogManager;
-import com.orientechnologies.common.serialization.types.OBinarySerializer;
 import com.orientechnologies.lucene.OLuceneIndexType;
 import com.orientechnologies.lucene.builder.DocBuilder;
 import com.orientechnologies.lucene.builder.OQueryBuilder;
@@ -43,29 +42,14 @@
 import com.orientechnologies.orient.core.db.record.OIdentifiable;
 import com.orientechnologies.orient.core.id.OContextualRecordId;
 import com.orientechnologies.orient.core.index.*;
-<<<<<<< HEAD
-import com.orientechnologies.orient.core.metadata.schema.OType;
 import com.orientechnologies.orient.core.record.impl.ODocument;
 import com.orientechnologies.orient.core.sql.parser.ParseException;
-=======
-import com.orientechnologies.orient.core.sql.parser.ParseException;
-import org.apache.lucene.document.Document;
-import org.apache.lucene.document.Field;
-import org.apache.lucene.index.IndexWriter;
-import org.apache.lucene.search.IndexSearcher;
-import org.apache.lucene.search.Query;
-import org.apache.lucene.search.ScoreDoc;
-import org.apache.lucene.store.Directory;
-
-import java.io.IOException;
-import java.util.*;
->>>>>>> b2d2a809
 
 public class OLuceneFullTextIndexEngine extends OLuceneIndexEngineAbstract {
 
   protected OLuceneFacetManager facetManager;
-  private   DocBuilder          builder;
-  private   OQueryBuilder       queryBuilder;
+  private DocBuilder            builder;
+  private OQueryBuilder         queryBuilder;
 
   public OLuceneFullTextIndexEngine(String idxName, DocBuilder builder, OQueryBuilder queryBuilder) {
     super(idxName);
@@ -92,19 +76,11 @@
   }
 
   @Override
-<<<<<<< HEAD
-  public void create(OBinarySerializer valueSerializer, boolean isAutomatic, OType[] keyTypes, boolean nullPointerSupport,
-      OBinarySerializer keySerializer, int keySize, Set<String> clustersToIndex, ODocument metadata) {
-  }
-
-  @Override
-  public void delete() {
-    super.delete();
-    if (facetManager != null) {
-      facetManager.delete();
-    }
-
-=======
+  public void init(String indexName, String indexType, OIndexDefinition indexDefinition, boolean isAutomatic, ODocument metadata) {
+
+  }
+
+  @Override
   public void delete() {
     super.delete();
     if (facetManager != null) {
@@ -126,22 +102,6 @@
         put("score", score.score);
       }
     });
->>>>>>> b2d2a809
-  }
-
-  @Override
-  public int getVersion() {
-    return 0;
-  }
-
-  @Override
-  public void onRecordAddedToResultSet(QueryContext queryContext, OContextualRecordId recordId, Document ret,
-      final ScoreDoc score) {
-    recordId.setContext(new HashMap<String, Object>() {
-      {
-        put("score", score.score);
-      }
-    });
   }
 
   @Override
@@ -164,8 +124,8 @@
     Collection<OIdentifiable> container = (Collection<OIdentifiable>) value;
     for (OIdentifiable oIdentifiable : container) {
       Document doc = new Document();
-      doc.add(OLuceneIndexType
-          .createField(RID, oIdentifiable.getIdentity().toString(), Field.Store.YES, Field.Index.NOT_ANALYZED_NO_NORMS));
+      doc.add(OLuceneIndexType.createField(RID, oIdentifiable.getIdentity().toString(), Field.Store.YES,
+          Field.Index.NOT_ANALYZED_NO_NORMS));
       int i = 0;
       if (index.isAutomatic()) {
         putInAutomaticIndex(key, doc, i);
@@ -333,8 +293,8 @@
 
   public class LuceneIndexCursor implements OIndexCursor {
 
-    private final Object          key;
-    private       LuceneResultSet resultSet;
+    private final Object            key;
+    private LuceneResultSet         resultSet;
 
     private Iterator<OIdentifiable> iterator;
 

--- conflicted
+++ resolved
@@ -19,97 +19,6 @@
 <project xmlns="http://maven.apache.org/POM/4.0.0" xmlns:xsi="http://www.w3.org/2001/XMLSchema-instance"
          xsi:schemaLocation="http://maven.apache.org/POM/4.0.0 http://maven.apache.org/maven-v4_0_0.xsd">
 
-<<<<<<< HEAD
-  <modelVersion>4.0.0</modelVersion>
-
-  <parent>
-    <groupId>com.orientechnologies</groupId>
-    <artifactId>orientdb-parent</artifactId>
-    <version>1.5.1</version>
-    <relativePath>../</relativePath>
-  </parent>
-
-  <artifactId>orientdb-tests</artifactId>
-
-  <name>OrientDB Tests</name>
-
-  <properties>
-    <maven.test.skip>true</maven.test.skip>
-  </properties>
-
-  <dependencies>
-    <dependency>
-      <groupId>com.orientechnologies</groupId>
-      <artifactId>orientdb-client</artifactId>
-      <version>${project.version}</version>
-      <scope>test</scope>
-    </dependency>
-
-    <dependency>
-      <groupId>com.orientechnologies</groupId>
-      <artifactId>orientdb-object</artifactId>
-      <version>${project.version}</version>
-      <scope>test</scope>
-    </dependency>
-
-    <dependency>
-      <groupId>com.orientechnologies</groupId>
-      <artifactId>orientdb-tools</artifactId>
-      <version>${project.version}</version>
-      <scope>test</scope>
-    </dependency>
-
-    <dependency>
-      <groupId>org.testng</groupId>
-      <artifactId>testng</artifactId>
-      <version>5.14.1</version>
-      <scope>test</scope>
-    </dependency>
-
-    <dependency>
-      <groupId>com.orientechnologies</groupId>
-      <artifactId>orientdb-core</artifactId>
-      <version>${project.version}</version>
-      <type>jar</type>
-      <scope>compile</scope>
-    </dependency>
-
-    <dependency>
-      <groupId>com.orientechnologies</groupId>
-      <artifactId>orientdb-nativeos</artifactId>
-      <version>${project.version}</version>
-      <scope>test</scope>
-    </dependency>
-
-    <dependency>
-      <groupId>com.orientechnologies</groupId>
-      <artifactId>orient-commons</artifactId>
-      <version>${project.version}</version>
-      <type>test-jar</type>
-      <scope>test</scope>
-    </dependency>
-
-    <dependency>
-      <groupId>org.mockito</groupId>
-      <artifactId>mockito-all</artifactId>
-      <version>1.9.5</version>
-      <scope>test</scope>
-    </dependency>
-  </dependencies>
-
-  <build>
-    <plugins>
-      <plugin>
-        <groupId>org.apache.maven.plugins</groupId>
-        <artifactId>maven-deploy-plugin</artifactId>
-        <configuration>
-          <skip>true</skip>
-        </configuration>
-        <inherited>false</inherited>
-      </plugin>
-    </plugins>
-  </build>
-=======
     <modelVersion>4.0.0</modelVersion>
 
     <parent>
@@ -206,6 +115,5 @@
             </plugin>
         </plugins>
     </build>
->>>>>>> 29716bd9
 
 </project>
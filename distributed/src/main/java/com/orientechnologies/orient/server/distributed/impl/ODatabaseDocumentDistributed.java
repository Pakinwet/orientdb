package com.orientechnologies.orient.server.distributed.impl;

import com.hazelcast.core.HazelcastException;
import com.hazelcast.core.HazelcastInstanceNotActiveException;
import com.orientechnologies.common.collection.OMultiValue;
import com.orientechnologies.common.concur.OOfflineNodeException;
import com.orientechnologies.common.concur.lock.OLockException;
import com.orientechnologies.common.exception.OException;
import com.orientechnologies.common.io.OFileUtils;
import com.orientechnologies.common.log.OLogManager;
import com.orientechnologies.common.util.OPair;
import com.orientechnologies.orient.core.Orient;
import com.orientechnologies.orient.core.compression.impl.OZIPCompressionUtil;
import com.orientechnologies.orient.core.db.*;
import com.orientechnologies.orient.core.db.document.ODatabaseDocument;
import com.orientechnologies.orient.core.db.document.ODatabaseDocumentEmbedded;
import com.orientechnologies.orient.core.db.record.OClassTrigger;
import com.orientechnologies.orient.core.db.record.OIdentifiable;
import com.orientechnologies.orient.core.db.record.ORecordOperation;
import com.orientechnologies.orient.core.exception.*;
import com.orientechnologies.orient.core.hook.ORecordHook;
import com.orientechnologies.orient.core.id.ORID;
import com.orientechnologies.orient.core.id.ORecordId;
import com.orientechnologies.orient.core.index.OClassIndexManager;
import com.orientechnologies.orient.core.index.OIndex;
import com.orientechnologies.orient.core.metadata.OMetadataDefault;
import com.orientechnologies.orient.core.metadata.schema.OClass;
import com.orientechnologies.orient.core.metadata.schema.OImmutableClass;
import com.orientechnologies.orient.core.metadata.security.ORole;
import com.orientechnologies.orient.core.metadata.security.ORule;
import com.orientechnologies.orient.core.metadata.sequence.OSequenceLibraryProxy;
import com.orientechnologies.orient.core.query.live.OLiveQueryHook;
import com.orientechnologies.orient.core.query.live.OLiveQueryHookV2;
import com.orientechnologies.orient.core.record.ORecord;
import com.orientechnologies.orient.core.record.ORecordInternal;
import com.orientechnologies.orient.core.record.impl.ODocument;
import com.orientechnologies.orient.core.record.impl.ODocumentInternal;
import com.orientechnologies.orient.core.schedule.OScheduledEvent;
import com.orientechnologies.orient.core.sql.executor.OExecutionPlan;
import com.orientechnologies.orient.core.sql.executor.OResultSet;
import com.orientechnologies.orient.core.storage.ORecordDuplicatedException;
import com.orientechnologies.orient.core.storage.ORecordMetadata;
import com.orientechnologies.orient.core.storage.OStorage;
import com.orientechnologies.orient.core.storage.impl.local.OAbstractPaginatedStorage;
import com.orientechnologies.orient.core.storage.impl.local.paginated.OPaginatedCluster;
import com.orientechnologies.orient.core.tx.OTransactionIndexChanges;
import com.orientechnologies.orient.core.tx.OTransactionIndexChangesPerKey;
import com.orientechnologies.orient.core.tx.OTransactionInternal;
import com.orientechnologies.orient.core.tx.OTransactionOptimistic;
import com.orientechnologies.orient.server.OServer;
import com.orientechnologies.orient.server.distributed.*;
import com.orientechnologies.orient.server.distributed.impl.metadata.OSharedContextDistributed;
import com.orientechnologies.orient.server.distributed.impl.task.OCopyDatabaseChunkTask;
import com.orientechnologies.orient.server.distributed.impl.task.ORunQueryExecutionPlanTask;
import com.orientechnologies.orient.server.distributed.impl.task.OSyncClusterTask;
import com.orientechnologies.orient.server.distributed.impl.task.OToLeaderTransactionTask;
import com.orientechnologies.orient.server.distributed.impl.task.transaction.OToLeaderTransactionTaskResponse;
import com.orientechnologies.orient.server.distributed.task.ODistributedLockException;
import com.orientechnologies.orient.server.distributed.task.ORemoteTask;
import com.orientechnologies.orient.server.hazelcast.OHazelcastPlugin;

import java.io.File;
import java.io.FileInputStream;
import java.io.FileOutputStream;
import java.io.IOException;
import java.util.*;
import java.util.concurrent.Callable;
import java.util.function.Supplier;

import static com.orientechnologies.orient.core.config.OGlobalConfiguration.DISTRIBUTED_CONCURRENT_TX_MAX_AUTORETRY;
import static com.orientechnologies.orient.server.distributed.impl.ONewDistributedTxContextImpl.Status.FAILED;
import static com.orientechnologies.orient.server.distributed.impl.ONewDistributedTxContextImpl.Status.SUCCESS;
import static com.orientechnologies.orient.server.distributed.impl.ONewDistributedTxContextImpl.Status.TIMEDOUT;

/**
 * Created by tglman on 30/03/17.
 */
public class ODatabaseDocumentDistributed extends ODatabaseDocumentEmbedded {

  private final OHazelcastPlugin hazelcastPlugin;

  public ODatabaseDocumentDistributed(OStorage storage, OHazelcastPlugin hazelcastPlugin) {
    super(storage);
    this.hazelcastPlugin = hazelcastPlugin;
  }

  public ODistributedStorage getStorageDistributed() {
    return (ODistributedStorage) super.getStorage();
  }

  /**
   * return the name of local node in the cluster
   *
   * @return the name of local node in the cluster
   */
  public String getLocalNodeName() {
    return getStorageDistributed().getNodeId();
  }

  /**
   * returns the cluster map for current deploy. The keys of the map are node names, the values contain names of clusters (data
   * files) available on the single node.
   *
   * @return the cluster map for current deploy
   */
  public Map<String, Set<String>> getActiveClusterMap() {
    ODistributedServerManager distributedManager = getStorageDistributed().getDistributedManager();
    if (distributedManager.isOffline() || !distributedManager.isNodeOnline(distributedManager.getLocalNodeName(), getName())
        || OScenarioThreadLocal.INSTANCE.isRunModeDistributed()) {
      return super.getActiveClusterMap();
    }
    Map<String, Set<String>> result = new HashMap<>();
    ODistributedConfiguration cfg = getStorageDistributed().getDistributedConfiguration();

    for (String server : distributedManager.getActiveServers()) {
      if (getClustersOnServer(cfg, server).contains("*")) {
        //TODO check this!!!
        result.put(server, getStorage().getClusterNames());
      } else {
        result.put(server, getClustersOnServer(cfg, server));
      }
    }
    return result;
  }

  public Set<String> getClustersOnServer(ODistributedConfiguration cfg, String server) {
    Set<String> result = cfg.getClustersOnServer(server);
    if (result.contains("*")) {
      result.remove("*");
      HashSet<String> more = new HashSet<>();
      more.addAll(getStorage().getClusterNames());
      for (String s : cfg.getClusterNames()) {
        if (!cfg.getServers(s, null).contains(s)) {
          more.remove(s);
        }
      }
      result.addAll(more);
    }
    return result;
  }

  @Override
  protected void loadMetadata() {
    loadMetadata(() -> this.copy());
  }

  @Override
  protected void loadMetadata(Supplier<ODatabaseDocument> adminDbSupplier) {
    metadata = new OMetadataDefault(this);
    sharedContext = getStorage().getResource(OSharedContext.class.getName(), new Callable<OSharedContext>() {
      @Override
      public OSharedContext call() throws Exception {
        OSharedContext shared = new OSharedContextDistributed(getStorage(), adminDbSupplier);
        return shared;
      }
    });
    metadata.init(sharedContext);
    sharedContext.load(this);
  }

  /**
   * returns the data center map for current deploy. The keys are data center names, the values are node names per data center
   *
   * @return data center map for current deploy
   */
  public Map<String, Set<String>> getActiveDataCenterMap() {
    Map<String, Set<String>> result = new HashMap<>();
    ODistributedConfiguration cfg = getStorageDistributed().getDistributedConfiguration();
    Set<String> servers = cfg.getRegisteredServers();
    for (String server : servers) {
      String dc = cfg.getDataCenterOfServer(server);
      Set<String> dcConfig = result.get(dc);
      if (dcConfig == null) {
        dcConfig = new HashSet<>();
        result.put(dc, dcConfig);
      }
      dcConfig.add(server);
    }
    return result;
  }

  @Override
  public boolean isSharded() {
    Map<String, Set<String>> clusterMap = getActiveClusterMap();
    Iterator<Set<String>> iter = clusterMap.values().iterator();
    Set<String> firstClusterSet = null;
    if (iter.hasNext()) {
      firstClusterSet = iter.next();
    }
    while (iter.hasNext()) {
      if (!firstClusterSet.equals(iter.next())) {
        return true;
      }
    }
    return false;
  }

  @Override
  public ODatabaseDocumentInternal copy() {
    ODatabaseDocumentDistributed database = new ODatabaseDocumentDistributed(getStorage(), hazelcastPlugin);
    database.init(getConfig());
    database.internalOpen(getUser().getName(), null, false);
    database.callOnOpenListeners();
    this.activateOnCurrentThread();
    return database;
  }

  @Override
  public boolean sync(boolean forceDeployment, boolean tryWithDelta) {
    checkSecurity(ORule.ResourceGeneric.DATABASE, "sync", ORole.PERMISSION_UPDATE);
    final OStorage stg = getStorage();
    if (!(stg instanceof ODistributedStorage))
      throw new ODistributedException("SYNC DATABASE command cannot be executed against a non distributed server");

    final ODistributedStorage dStg = (ODistributedStorage) stg;

    final OHazelcastPlugin dManager = (OHazelcastPlugin) dStg.getDistributedManager();
    if (dManager == null || !dManager.isEnabled())
      throw new OCommandExecutionException("OrientDB is not started in distributed mode");

    final String databaseName = getName();

    return dManager.installDatabase(true, databaseName, forceDeployment, tryWithDelta);
  }

  @Override
  public Map<String, Object> getHaStatus(boolean servers, boolean db, boolean latency, boolean messages) {
    checkSecurity(ORule.ResourceGeneric.SERVER, "status", ORole.PERMISSION_READ);

    final OHazelcastPlugin dManager = (OHazelcastPlugin) getStorageDistributed().getDistributedManager();
    if (dManager == null || !dManager.isEnabled())
      throw new OCommandExecutionException("OrientDB is not started in distributed mode");

    final String databaseName = getName();

    final ODistributedConfiguration cfg = dManager.getDatabaseConfiguration(databaseName);

    Map<String, Object> row = new HashMap<>();
    final StringBuilder output = new StringBuilder();
    if (servers)
      row.put("servers", dManager.getClusterConfiguration());
    if (db)
      row.put("database", cfg.getDocument());
    if (latency)
      row.put("latency", ODistributedOutput.formatLatency(dManager, dManager.getClusterConfiguration()));
    if (messages)
      row.put("messages", ODistributedOutput.formatMessages(dManager, dManager.getClusterConfiguration()));

    return row;
  }

  @Override
  public boolean removeHaServer(String serverName) {
    checkSecurity(ORule.ResourceGeneric.SERVER, "remove", ORole.PERMISSION_EXECUTE);

    final OHazelcastPlugin dManager = (OHazelcastPlugin) getStorageDistributed().getDistributedManager();
    if (dManager == null || !dManager.isEnabled())
      throw new OCommandExecutionException("OrientDB is not started in distributed mode");

    final String databaseName = getName();

    // The last parameter (true) indicates to set the node's database status to OFFLINE.
    // If this is changed to false, the node will be set to NOT_AVAILABLE, and then the auto-repairer will
    // re-synchronize the database on the node, and then set it to ONLINE.
    return dManager.removeNodeFromConfiguration(serverName, databaseName, false, true);
  }

  @Override
  public Map<String, Object> syncCluster(String clusterName) {
    checkSecurity(ORule.ResourceGeneric.CLUSTER, "sync", ORole.PERMISSION_UPDATE);

    final OHazelcastPlugin dManager = (OHazelcastPlugin) getStorageDistributed().getDistributedManager();
    if (dManager == null || !dManager.isEnabled())
      throw new OCommandExecutionException("OrientDB is not started in distributed mode");

    final String databaseName = getName();

    final ODistributedConfiguration cfg = dManager.getDatabaseConfiguration(databaseName);
    OServer serverInstance = getStorageDistributed().getServer();
    final String dbPath = serverInstance.getDatabaseDirectory() + databaseName;

    final String nodeName = dManager.getLocalNodeName();

    final List<String> nodesWhereClusterIsCfg = cfg.getServers(clusterName, null);
    nodesWhereClusterIsCfg.remove(nodeName);

    if (nodesWhereClusterIsCfg.isEmpty())
      throw new OCommandExecutionException(
          "Cannot synchronize cluster '" + clusterName + "' because is not configured on any running nodes");

    final OSyncClusterTask task = new OSyncClusterTask(clusterName);
    final ODistributedResponse response = dManager
        .sendRequest(databaseName, null, nodesWhereClusterIsCfg, task, dManager.getNextMessageIdCounter(),
            ODistributedRequest.EXECUTION_MODE.RESPONSE, null, null, null);

    final Map<String, Object> results = (Map<String, Object>) response.getPayload();

    File tempFile = null;
    FileOutputStream out = null;
    try {
      tempFile = new File(Orient.getTempPath() + "/backup_" + databaseName + "_" + clusterName + "_toInstall.zip");
      if (tempFile.exists())
        tempFile.delete();
      else
        tempFile.getParentFile().mkdirs();
      tempFile.createNewFile();

      long fileSize = 0;
      out = new FileOutputStream(tempFile, false);
      for (Map.Entry<String, Object> r : results.entrySet()) {
        final Object value = r.getValue();

        if (value instanceof Boolean) {
          continue;
        } else if (value instanceof Throwable) {
          ODistributedServerLog
              .error(null, nodeName, r.getKey(), ODistributedServerLog.DIRECTION.IN, "error on installing cluster %s in %s",
                  (Exception) value, databaseName, dbPath);
        } else if (value instanceof ODistributedDatabaseChunk) {
          ODistributedDatabaseChunk chunk = (ODistributedDatabaseChunk) value;

          // DELETE ANY PREVIOUS .COMPLETED FILE
          final File completedFile = new File(tempFile.getAbsolutePath() + ".completed");
          if (completedFile.exists())
            completedFile.delete();

          fileSize = writeDatabaseChunk(nodeName, 1, chunk, out);
          for (int chunkNum = 2; !chunk.last; chunkNum++) {
            final Object result = dManager.sendRequest(databaseName, null, OMultiValue.getSingletonList(r.getKey()),
                new OCopyDatabaseChunkTask(chunk.filePath, chunkNum, chunk.offset + chunk.buffer.length, false),
                dManager.getNextMessageIdCounter(), ODistributedRequest.EXECUTION_MODE.RESPONSE, null, null, null);

            if (result instanceof Boolean)
              continue;
            else if (result instanceof Exception) {
              ODistributedServerLog.error(null, nodeName, r.getKey(), ODistributedServerLog.DIRECTION.IN,
                  "error on installing database %s in %s (chunk #%d)", (Exception) result, databaseName, dbPath, chunkNum);
            } else if (result instanceof ODistributedDatabaseChunk) {
              chunk = (ODistributedDatabaseChunk) result;

              fileSize += writeDatabaseChunk(nodeName, chunkNum, chunk, out);
            }
          }

          out.flush();

          // CREATE THE .COMPLETED FILE TO SIGNAL EOF
          new File(tempFile.getAbsolutePath() + ".completed").createNewFile();
        }
      }

      final String tempDirectoryPath = Orient.getTempPath() + "/backup_" + databaseName + "_" + clusterName + "_toInstall";
      final File tempDirectory = new File(tempDirectoryPath);
      tempDirectory.mkdirs();

      OZIPCompressionUtil.uncompressDirectory(new FileInputStream(tempFile), tempDirectory.getAbsolutePath(), null);

      ODatabaseDocumentInternal db = ODatabaseRecordThreadLocal.instance().getIfDefined();
      final boolean openDatabaseHere = db == null;
      if (db == null)
        db = serverInstance.openDatabase("plocal:" + dbPath, "", "", null, true);

      try {

        final OAbstractPaginatedStorage stg = (OAbstractPaginatedStorage) db.getStorage().getUnderlying();

        // TODO: FREEZE COULD IT NOT NEEDED
        stg.freeze(false);
        try {

          final OPaginatedCluster cluster = (OPaginatedCluster) stg.getClusterByName(clusterName);

          final File tempClusterFile = new File(tempDirectoryPath + "/" + clusterName + OPaginatedCluster.DEF_EXTENSION);

          cluster.replaceFile(tempClusterFile);

        } finally {
          stg.release();
        }

        db.getLocalCache().invalidate();

      } finally {
        if (openDatabaseHere)
          db.close();
      }

      Map<String, Object> result = new HashMap<>();
      result.put("fileSize", fileSize);
      result.put("message", "Cluster correctly replaced");
      result.put("result", true);
      return result;

    } catch (Exception e) {
      ODistributedServerLog
          .error(null, nodeName, null, ODistributedServerLog.DIRECTION.NONE, "error on transferring database '%s' to '%s'", e,
              databaseName, tempFile);
      throw OException.wrapException(new ODistributedException("Error on transferring database"), e);
    } finally {
      try {
        if (out != null) {
          out.flush();
          out.close();
        }
      } catch (IOException e) {
      }
    }

  }

  protected static long writeDatabaseChunk(final String iNodeName, final int iChunkId, final ODistributedDatabaseChunk chunk,
      final FileOutputStream out) throws IOException {

    ODistributedServerLog
        .warn(null, iNodeName, null, ODistributedServerLog.DIRECTION.NONE, "- writing chunk #%d offset=%d size=%s", iChunkId,
            chunk.offset, OFileUtils.getSizeAsString(chunk.buffer.length));
    out.write(chunk.buffer);

    return chunk.buffer.length;
  }

  @Override
  public OResultSet queryOnNode(String nodeName, OExecutionPlan executionPlan, Map<Object, Object> inputParameters) {
    ORunQueryExecutionPlanTask task = new ORunQueryExecutionPlanTask(executionPlan, inputParameters, nodeName);
    ODistributedResponse result = executeTaskOnNode(task, nodeName);
    return task.getResult(result, this);
  }

  public ODistributedResponse executeTaskOnNode(ORemoteTask task, String nodeName) {

    ODistributedServerManager dManager = getStorageDistributed().getDistributedManager();
    if (dManager == null || !dManager.isEnabled())
      throw new ODistributedException("OrientDB is not started in distributed mode");

    final String databaseName = getName();

    return dManager.sendRequest(databaseName, null, Collections.singletonList(nodeName), task, dManager.getNextMessageIdCounter(),
        ODistributedRequest.EXECUTION_MODE.RESPONSE, null, null, null);
  }

  @Override
  public void init(OrientDBConfig config) {
    OScenarioThreadLocal.executeAsDistributed(() -> {
      super.init(config);
      return null;
    });
  }

  protected void createMetadata(Supplier<ODatabaseDocument> adminDbSupplier) {
    // CREATE THE DEFAULT SCHEMA WITH DEFAULT USER
    OSharedContext shared = getStorage().getResource(OSharedContext.class.getName(), new Callable<OSharedContext>() {
      @Override
      public OSharedContext call() throws Exception {
        OSharedContext shared = new OSharedContextDistributed(getStorage(), adminDbSupplier);
        return shared;
      }
    });
    metadata.init(shared);
    ((OSharedContextDistributed) shared).create(this);
  }

  public int assignAndCheckCluster(ORecord record, String iClusterName) {
    ORecordId rid = (ORecordId) record.getIdentity();
    // if provided a cluster name use it.
    if (rid.getClusterId() <= ORID.CLUSTER_POS_INVALID && iClusterName != null) {
      rid.setClusterId(getClusterIdByName(iClusterName));
      if (rid.getClusterId() == -1)
        throw new IllegalArgumentException("Cluster name '" + iClusterName + "' is not configured");

    }
    OClass schemaClass = null;
    // if cluster id is not set yet try to find it out
    if (rid.getClusterId() <= ORID.CLUSTER_ID_INVALID && getStorage().isAssigningClusterIds()) {
      if (record instanceof ODocument) {
        //Immutable Schema Class not support distributed yet.
        schemaClass = ((ODocument) record).getSchemaClass();
        if (schemaClass != null) {
          if (schemaClass.isAbstract())
            throw new OSchemaException("Document belongs to abstract class " + schemaClass.getName() + " and cannot be saved");
          rid.setClusterId(schemaClass.getClusterForNewInstance((ODocument) record));
        } else
          throw new ODatabaseException("Cannot save (4) document " + record + ": no class or cluster defined");
      } else {
        throw new ODatabaseException("Cannot save (5) document " + record + ": no class or cluster defined");
      }
    } else if (record instanceof ODocument)
      schemaClass = ((ODocument) record).getSchemaClass();
    // If the cluster id was set check is validity
    if (rid.getClusterId() > ORID.CLUSTER_ID_INVALID) {
      if (schemaClass != null) {
        String messageClusterName = getClusterNameById(rid.getClusterId());
        checkRecordClass(schemaClass, messageClusterName, rid);
        if (!schemaClass.hasClusterId(rid.getClusterId())) {
          throw new IllegalArgumentException(
              "Cluster name '" + messageClusterName + "' (id=" + rid.getClusterId() + ") is not configured to store the class '"
                  + schemaClass.getName() + "', valid are " + Arrays.toString(schemaClass.getClusterIds()));
        }
      }
    }
    return rid.getClusterId();
  }

  @Override
  public void internalCommit(OTransactionInternal iTx) {
    if (OScenarioThreadLocal.INSTANCE.isRunModeDistributed()) {
      //Exclusive for handling schema manipulation, remove after refactor for distributed schema
      super.internalCommit(iTx);
    } else {
      //Disabled forward of transaction to make sure that tests run correctly, will be re-enabled when the rest of refactor is done
      if (true) {
        realCommit(iTx);
      } else {
        OToLeaderTransactionTask message = new OToLeaderTransactionTask(iTx.getRecordOperations());
        ODistributedServerManager dManager = getStorageDistributed().getDistributedManager();
        // SYNCHRONOUS CALL: REPLICATE IT
        final Set<String> servers = new HashSet<String>();
        servers.add(dManager.getLockManagerServer());
        ODistributedResponse response = dManager.sendRequest(getName(), null, servers, message, dManager.getNextMessageIdCounter(),
            ODistributedRequest.EXECUTION_MODE.RESPONSE, null, null, null);
        for (OToLeaderTransactionTaskResponse.OCreatedRecordResponse entry : ((OToLeaderTransactionTaskResponse) response
            .getPayload()).getCreated()) {
          iTx.updateIdentityAfterCommit(entry.getCurrentRid(), entry.getCreatedRid());
          ORecordInternal.setVersion(iTx.getRecordEntry(entry.getCurrentRid()).getRecord(), entry.getVersion());
        }
        for (OToLeaderTransactionTaskResponse.OUpdatedRecordResponse entry : ((OToLeaderTransactionTaskResponse) response
            .getPayload()).getUpdated()) {
          ORecordInternal.setVersion(iTx.getRecordEntry(entry.getRid()).getRecord(), entry.getVersion());
        }
        for (OToLeaderTransactionTaskResponse.ODeletedRecordResponse entry : ((OToLeaderTransactionTaskResponse) response
            .getPayload()).getDeleted()) {
          this.getLocalCache().deleteRecord(entry.getRid());
        }
        for (OToLeaderTransactionTaskResponse.OUpdatedRecordResponse entry : ((OToLeaderTransactionTaskResponse) response
            .getPayload()).getUpdated()) {
          ORecordInternal.setVersion(iTx.getRecordEntry(entry.getRid()).getRecord(), entry.getVersion());
        }
      }
    }
  }

  public void realCommit(OTransactionInternal iTx) {
    //This is future may handle a retry
    try {
      for (ORecordOperation txEntry : iTx.getRecordOperations()) {
        if (txEntry.type == ORecordOperation.CREATED || txEntry.type == ORecordOperation.UPDATED) {
          final ORecord record = txEntry.getRecord();
          if (record instanceof ODocument)
            ((ODocument) record).validate();
        }
      }
      final ODistributedConfiguration dbCfg = getStorageDistributed().getDistributedConfiguration();
      ODistributedServerManager dManager = getStorageDistributed().getDistributedManager();
      final String localNodeName = dManager.getLocalNodeName();
      getStorageDistributed().checkNodeIsMaster(localNodeName, dbCfg, "Transaction Commit");
      ONewDistributedTransactionManager txManager = new ONewDistributedTransactionManager(getStorageDistributed(), dManager,
          getStorageDistributed().getLocalDistributedDatabase());
      Set<String> otherNodesInQuorum = txManager
          .getAvailableNodesButLocal(dbCfg, txManager.getInvolvedClusters(iTx.getRecordOperations()), getLocalNodeName());
      List<String> online = dManager.getOnlineNodes(getName());
      if (online.size() < ((otherNodesInQuorum.size() + 1) / 2) + 1) {
        throw new ODistributedException("No enough nodes online to execute the operation, online nodes: " + online);
      }

      ((OAbstractPaginatedStorage) getStorage().getUnderlying()).preallocateRids(iTx);

      txManager.commit(this, iTx);
      return;
    } catch (OValidationException e) {
      throw e;
    } catch (HazelcastInstanceNotActiveException e) {
      throw new OOfflineNodeException("Hazelcast instance is not available");

    } catch (HazelcastException e) {
      throw new OOfflineNodeException("Hazelcast instance is not available");
    } catch (Exception e) {
      getStorageDistributed().handleDistributedException("Cannot route TX operation against distributed node", e);
    }

  }

  public void acquireLocksForTx(OTransactionInternal tx, ODistributedTxContext txContext) {
    //Sort and lock transaction entry in distributed environment
    Set<ORID> rids = new TreeSet<>();
    for (ORecordOperation entry : tx.getRecordOperations()) {
      rids.add(entry.getRID());
    }
    for (ORID rid : rids) {
      txContext.lock(rid);
    }
    //using OPair because there could be different types of values here, so falling back to lexicographic sorting
    Set<OPair<String, Object>> keys = new TreeSet<>();
    for (Map.Entry<String, OTransactionIndexChanges> change : tx.getIndexOperations().entrySet()) {
      OIndex<?> index = getMetadata().getIndexManager().getIndex(change.getKey());
      if (OClass.INDEX_TYPE.UNIQUE.name().equals(index.getType()) || OClass.INDEX_TYPE.UNIQUE_HASH_INDEX.name()
          .equals(index.getType()) || OClass.INDEX_TYPE.DICTIONARY.name().equals(index.getType())
          || OClass.INDEX_TYPE.DICTIONARY_HASH_INDEX.name().equals(index.getType())) {
        for (OTransactionIndexChangesPerKey changesPerKey : change.getValue().changesPerKey.values()) {
          keys.add(new OPair<>(String.valueOf(changesPerKey.key), changesPerKey.key));
        }
        if (!change.getValue().nullKeyChanges.entries.isEmpty()) {
          keys.add(new OPair<>("null", null));
        }
      }
    }
    for (OPair key : keys) {
      txContext.lockIndexKey(key.getValue());
    }

  }

  public boolean beginDistributedTx(ODistributedRequestId requestId, OTransactionInternal tx, boolean local, int retryCount) {
    ODistributedDatabase localDistributedDatabase = getStorageDistributed().getLocalDistributedDatabase();
    ONewDistributedTxContextImpl txContext = new ONewDistributedTxContextImpl((ODistributedDatabaseImpl) localDistributedDatabase,
        requestId, tx);
    try {
      internalBegin2pc(txContext, local);
      txContext.setStatus(SUCCESS);
      getStorageDistributed().getLocalDistributedDatabase().registerTxContext(requestId, txContext);
    } catch (OConcurrentCreateException ex) {
      if (retryCount >= 0 && retryCount < getConfiguration().getValueAsInteger(DISTRIBUTED_CONCURRENT_TX_MAX_AUTORETRY)) {
        if (ex.getExpectedRid().getClusterPosition() > ex.getActualRid().getClusterPosition()) {
          OLogManager.instance().debug(this, "Allocation of rid not match, expected:%s actual:%s waiting for re-enqueue request",
              ex.getExpectedRid(), ex.getActualRid());
          txContext.unlock();
          return false;
        }
      }
      txContext.setStatus(FAILED);
      getStorageDistributed().getLocalDistributedDatabase().registerTxContext(requestId, txContext);
      throw ex;
    } catch (OConcurrentModificationException ex) {
      if (retryCount >= 0 && retryCount < getConfiguration().getValueAsInteger(DISTRIBUTED_CONCURRENT_TX_MAX_AUTORETRY)) {
        if (ex.getEnhancedRecordVersion() > ex.getEnhancedDatabaseVersion()) {
          OLogManager.instance()
              .info(this, "Persistent version not match, record:%s expected:%s actual:%s waiting for re-enqueue request",
                  ex.getRid(), ex.getEnhancedRecordVersion(), ex.getEnhancedDatabaseVersion());
          txContext.unlock();
          return false;
        }
      }
      txContext.setStatus(FAILED);
      getStorageDistributed().getLocalDistributedDatabase().registerTxContext(requestId, txContext);
      throw ex;
    } catch (ORecordNotFoundException e) {
      // This error can happen only in deserialization before locks happen, no need to unlock
      if (retryCount >= 0 && retryCount < getConfiguration().getValueAsInteger(DISTRIBUTED_CONCURRENT_TX_MAX_AUTORETRY)) {
        return false;
      }
      txContext.setStatus(FAILED);
      getStorageDistributed().getLocalDistributedDatabase().registerTxContext(requestId, txContext);
      throw e;
    } catch (ODistributedLockException | OLockException ex) {
      txContext.unlock();
      /// ?? do i've to save this state as well ?
      txContext.setStatus(TIMEDOUT);
      getStorageDistributed().getLocalDistributedDatabase().registerTxContext(requestId, txContext);
      throw ex;
    } catch (ORecordDuplicatedException ex) {
      txContext.setStatus(FAILED);
      getStorageDistributed().getLocalDistributedDatabase().registerTxContext(requestId, txContext);
      throw ex;
    }
    getStorageDistributed().getLocalDistributedDatabase().registerTxContext(requestId, txContext);
    return true;
  }

  /**
   * The Local commit is different from a remote commit due to local rid pre-allocation
   *
   * @param transactionId
   */
  public void commit2pcLocal(ODistributedRequestId transactionId) {
    commit2pc(transactionId);
  }

  public Collection<ORecordOperation> commit2pc(ODistributedRequestId transactionId) {
    getStorageDistributed().resetLastValidBackup();
    ODistributedDatabase localDistributedDatabase = getStorageDistributed().getLocalDistributedDatabase();
<<<<<<< HEAD
    ODistributedTxContext txContext = localDistributedDatabase.getTxContext(transactionId);
    Collection<ORecordOperation> operations = txContext.getTransaction().getRecordOperations();
=======
    ODistributedServerManager manager = getStorageDistributed().getDistributedManager();
    ONewDistributedTxContextImpl txContext = (ONewDistributedTxContextImpl) localDistributedDatabase.getTxContext(transactionId);
>>>>>>> 3f270977
    if (txContext != null) {
      if (SUCCESS.equals(txContext.getStatus())) {
        try {
          txContext.commit(this);
          localDistributedDatabase.popTxContext(transactionId);
          OLiveQueryHook.notifyForTxChanges(this);
          OLiveQueryHookV2.notifyForTxChanges(this);
        } finally {
          OLiveQueryHook.removePendingDatabaseOps(this);
          OLiveQueryHookV2.removePendingDatabaseOps(this);
        }
        return true;
      } else if (TIMEDOUT.equals(txContext.getStatus())) {
        for (int i = 0; i < 10; i++) {
          try {
            internalBegin2pc(txContext, false);
            txContext.setStatus(SUCCESS);
            break;
          } catch (Exception ex) {
            OLogManager.instance()
                .warn(ODatabaseDocumentDistributed.this, "Error beginning timed out transaction: %s", ex, transactionId);
          }
        }
        if (!SUCCESS.equals(txContext.getStatus())) {
          Orient.instance().submit(() -> {
            OLogManager.instance()
                .warn(ODatabaseDocumentDistributed.this, "Reached limit of retry for commit tx:%s forcing database re-install",
                    transactionId);
            manager.installDatabase(false, ODatabaseDocumentDistributed.this.getName(), true, true);
          });
        }
        try {
          txContext.commit(this);
          localDistributedDatabase.popTxContext(transactionId);
          OLiveQueryHook.notifyForTxChanges(this);
          OLiveQueryHookV2.notifyForTxChanges(this);
        } finally {
          OLiveQueryHook.removePendingDatabaseOps(this);
          OLiveQueryHookV2.removePendingDatabaseOps(this);
        }

      } else {
        Orient.instance().submit(() -> {
          OLogManager.instance()
              .warn(ODatabaseDocumentDistributed.this, "Reached limit of retry for commit tx:%s forcing database re-install",
                  transactionId);
          manager.installDatabase(false, ODatabaseDocumentDistributed.this.getName(), true, true);
        });
      }
<<<<<<< HEAD
      return operations;
=======
>>>>>>> 3f270977
    }
    return null;
  }

  public boolean rollback2pc(ODistributedRequestId transactionId) {
    ODistributedDatabase localDistributedDatabase = getStorageDistributed().getLocalDistributedDatabase();
    ODistributedTxContext txContext = localDistributedDatabase.popTxContext(transactionId);
    if (txContext != null) {
      synchronized (txContext) {
        txContext.destroy();
      }
      OLiveQueryHook.removePendingDatabaseOps(this);
      OLiveQueryHookV2.removePendingDatabaseOps(this);
      return true;
    }
    return false;
  }

  public void internalCommit2pc(ONewDistributedTxContextImpl txContext) {
    try {
      OTransactionInternal tx = txContext.getTransaction();
      ((OAbstractPaginatedStorage) this.getStorage().getUnderlying()).commitPreAllocated(tx);
    } finally {
      txContext.destroy();
    }

  }

  public void internalBegin2pc(ONewDistributedTxContextImpl txContext, boolean local) {
    getStorageDistributed().resetLastValidBackup();
    OTransactionInternal transaction = txContext.getTransaction();
    //This is moved before checks because also the coordinator first node allocate before checks
    if (!local) {
      ((OTransactionOptimistic) transaction).begin();
    }

    acquireLocksForTx(transaction, txContext);

    if (!local) {
      ((OAbstractPaginatedStorage) getStorage().getUnderlying()).preallocateRids(transaction);
    }

    for (Map.Entry<String, OTransactionIndexChanges> change : transaction.getIndexOperations().entrySet()) {
      OIndex<?> index = getMetadata().getIndexManager().getIndex(change.getKey());
      if (OClass.INDEX_TYPE.UNIQUE.name().equals(index.getType()) || OClass.INDEX_TYPE.UNIQUE_HASH_INDEX.name()
          .equals(index.getType())) {
        if (!change.getValue().nullKeyChanges.entries.isEmpty()) {
          OIdentifiable old = (OIdentifiable) index.get(null);
          Object newValue = change.getValue().nullKeyChanges.entries.get(change.getValue().nullKeyChanges.entries.size() - 1).value;
          if (old != null && !old.equals(newValue)) {
            throw new ORecordDuplicatedException(String
                .format("Cannot index record %s: found duplicated key '%s' in index '%s' previously assigned to the record %s",
                    newValue, null, getName(), old.getIdentity()), getName(), old.getIdentity(), null);
          }
        }

        for (OTransactionIndexChangesPerKey changesPerKey : change.getValue().changesPerKey.values()) {
          OIdentifiable old = (OIdentifiable) index.get(changesPerKey.key);
          if (!changesPerKey.entries.isEmpty()) {
            Object newValue = changesPerKey.entries.get(changesPerKey.entries.size() - 1).value;
            if (old != null && !old.equals(newValue)) {
              throw new ORecordDuplicatedException(String
                  .format("Cannot index record %s: found duplicated key '%s' in index '%s' previously assigned to the record %s",
                      newValue, changesPerKey.key, getName(), old.getIdentity()), getName(), old.getIdentity(), changesPerKey.key);
            }
          }
        }
      }
    }

    for (ORecordOperation entry : transaction.getRecordOperations()) {
      if (entry.getType() != ORecordOperation.CREATED) {
        int changeVersion = entry.getRecord().getVersion();
        ORecordMetadata metadata = getStorage().getRecordMetadata(entry.getRID());
        if (metadata == null) {
          if (((OAbstractPaginatedStorage) getStorage().getUnderlying()).isDeleted(entry.getRID())) {
            throw new OConcurrentModificationException(entry.getRID(), changeVersion, changeVersion, entry.getType());
          } else {
            //don't exist i get -1, -1 rid that put the operation in queue for retry.
            throw new OConcurrentCreateException(new ORecordId(-1, -1), entry.getRID());
          }
        }
        int persistentVersion = metadata.getVersion();
        if (changeVersion != persistentVersion) {
          throw new OConcurrentModificationException(entry.getRID(), persistentVersion, changeVersion, entry.getType());
        }
      }
    }

  }

  public void afterCreateOperations(final OIdentifiable id) {
    if (id instanceof ODocument) {
      ODocument doc = (ODocument) id;
      OImmutableClass clazz = ODocumentInternal.getImmutableSchemaClass(this, doc);
      if (clazz != null) {
        OClassIndexManager.checkIndexesAfterCreate(doc, this);
        if (clazz.isFunction()) {
          this.getSharedContext().getFunctionLibrary().createdFunction(doc);
          Orient.instance().getScriptManager().close(this.getName());
        }
        if (clazz.isOuser() || clazz.isOrole()) {
          getMetadata().getSecurity().incrementVersion();
        }
        if (clazz.isSequence()) {
          ((OSequenceLibraryProxy) getMetadata().getSequenceLibrary()).getDelegate().onSequenceCreated(this, doc);
        }
        if (clazz.isScheduler()) {
          getMetadata().getScheduler().scheduleEvent(new OScheduledEvent(doc));
        }
        if (clazz.isTriggered()) {
          OClassTrigger.onRecordAfterCreate(doc, this);
        }
      }
    }
    callbackHooks(ORecordHook.TYPE.AFTER_CREATE, id);
  }

  public void afterUpdateOperations(final OIdentifiable id) {
    if (id instanceof ODocument) {
      ODocument doc = (ODocument) id;
      OImmutableClass clazz = ODocumentInternal.getImmutableSchemaClass(this, doc);
      if (clazz != null) {
        OClassIndexManager.checkIndexesAfterUpdate((ODocument) id, this);
        if (clazz.isFunction()) {
          this.getSharedContext().getFunctionLibrary().updatedFunction(doc);
          Orient.instance().getScriptManager().close(this.getName());
        }
        if (clazz.isOuser() || clazz.isOrole()) {
          getMetadata().getSecurity().incrementVersion();
        }
        if (clazz.isSequence()) {
          ((OSequenceLibraryProxy) getMetadata().getSequenceLibrary()).getDelegate().onSequenceUpdated(this, doc);
        }
        if (clazz.isTriggered()) {
          OClassTrigger.onRecordAfterUpdate(doc, this);
        }
      }
    }
    callbackHooks(ORecordHook.TYPE.AFTER_UPDATE, id);
  }

  public void afterDeleteOperations(final OIdentifiable id) {
    if (id instanceof ODocument) {
      ODocument doc = (ODocument) id;
      OImmutableClass clazz = ODocumentInternal.getImmutableSchemaClass(this, doc);
      if (clazz != null) {
        OClassIndexManager.checkIndexesAfterDelete(doc, this);
        if (clazz.isFunction()) {
          this.getSharedContext().getFunctionLibrary().droppedFunction(doc);
          Orient.instance().getScriptManager().close(this.getName());
        }
        if (clazz.isOuser() || clazz.isOrole()) {
          getMetadata().getSecurity().incrementVersion();
        }
        if (clazz.isSequence()) {
          ((OSequenceLibraryProxy) getMetadata().getSequenceLibrary()).getDelegate().onSequenceDropped(this, doc);
        }
        if (clazz.isScheduler()) {
          final String eventName = doc.field(OScheduledEvent.PROP_NAME);
          getSharedContext().getScheduler().removeEventInternal(eventName);
        }
        if (clazz.isTriggered()) {
          OClassTrigger.onRecordAfterDelete(doc, this);
        }
      }
    }
    callbackHooks(ORecordHook.TYPE.AFTER_DELETE, id);
  }

}<|MERGE_RESOLUTION|>--- conflicted
+++ resolved
@@ -676,13 +676,11 @@
   public Collection<ORecordOperation> commit2pc(ODistributedRequestId transactionId) {
     getStorageDistributed().resetLastValidBackup();
     ODistributedDatabase localDistributedDatabase = getStorageDistributed().getLocalDistributedDatabase();
-<<<<<<< HEAD
-    ODistributedTxContext txContext = localDistributedDatabase.getTxContext(transactionId);
-    Collection<ORecordOperation> operations = txContext.getTransaction().getRecordOperations();
-=======
+
     ODistributedServerManager manager = getStorageDistributed().getDistributedManager();
     ONewDistributedTxContextImpl txContext = (ONewDistributedTxContextImpl) localDistributedDatabase.getTxContext(transactionId);
->>>>>>> 3f270977
+    Collection<ORecordOperation> operations = txContext.getTransaction().getRecordOperations();
+    
     if (txContext != null) {
       if (SUCCESS.equals(txContext.getStatus())) {
         try {
@@ -694,7 +692,7 @@
           OLiveQueryHook.removePendingDatabaseOps(this);
           OLiveQueryHookV2.removePendingDatabaseOps(this);
         }
-        return true;
+        return operations;
       } else if (TIMEDOUT.equals(txContext.getStatus())) {
         for (int i = 0; i < 10; i++) {
           try {
@@ -706,7 +704,7 @@
                 .warn(ODatabaseDocumentDistributed.this, "Error beginning timed out transaction: %s", ex, transactionId);
           }
         }
-        if (!SUCCESS.equals(txContext.getStatus())) {
+        if (!SUCCESS.equals(txContext.getStatus())) {          
           Orient.instance().submit(() -> {
             OLogManager.instance()
                 .warn(ODatabaseDocumentDistributed.this, "Reached limit of retry for commit tx:%s forcing database re-install",
@@ -724,18 +722,14 @@
           OLiveQueryHookV2.removePendingDatabaseOps(this);
         }
 
-      } else {
+      } else {        
         Orient.instance().submit(() -> {
           OLogManager.instance()
               .warn(ODatabaseDocumentDistributed.this, "Reached limit of retry for commit tx:%s forcing database re-install",
                   transactionId);
           manager.installDatabase(false, ODatabaseDocumentDistributed.this.getName(), true, true);
         });
-      }
-<<<<<<< HEAD
-      return operations;
-=======
->>>>>>> 3f270977
+      }      
     }
     return null;
   }

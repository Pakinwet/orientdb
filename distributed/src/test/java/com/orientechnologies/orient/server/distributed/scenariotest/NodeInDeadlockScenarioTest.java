/*
 * Copyright 2015 OrientDB LTD (info--at--orientdb.com)
 *
 * Licensed under the Apache License, Version 2.0 (the "License");
 * you may not use this file except in compliance with the License.
 * You may obtain a copy of the License at
 *
 *     http://www.apache.org/licenses/LICENSE-2.0
 *
 * Unless required by applicable law or agreed to in writing, software
 * distributed under the License is distributed on an "AS IS" BASIS,
 * WITHOUT WARRANTIES OR CONDITIONS OF ANY KIND, either express or implied.
 * See the License for the specific language governing permissions and
 * limitations under the License.
 */

package com.orientechnologies.orient.server.distributed.scenariotest;

import com.orientechnologies.orient.core.db.ODatabaseRecordThreadLocal;
import com.orientechnologies.orient.core.db.document.ODatabaseDocumentTx;
import com.orientechnologies.orient.core.record.impl.ODocument;
import com.orientechnologies.orient.server.distributed.ServerRun;
import com.tinkerpop.blueprints.impls.orient.OrientGraphFactory;
import com.tinkerpop.blueprints.impls.orient.OrientGraphNoTx;
import org.junit.Assert;
import org.junit.Test;

import java.io.File;
import java.io.FileOutputStream;
import java.io.IOException;
import java.util.ArrayList;
import java.util.List;
import java.util.concurrent.Callable;

import static org.junit.Assert.assertTrue;

/**
 * It checks the consistency in the cluster with the following scenario: - 3 server (quorum=2) - 5 threads write 100 records on
 * server1 and server2 - meanwhile after 1/3 of to-write records server3 goes in deadlock (backup), and after 2/3 of to-write
 * records goes up. - check that changes are propagated on server2 - deadlock-ending on server3 - after a while check that last
 * changes are propagated on server3.
 */

public class NodeInDeadlockScenarioTest extends AbstractScenarioTest {

  volatile boolean inserting        = true;
  volatile int     serverStarted    = 0;
  volatile boolean backupInProgress = false;

  @Test
  public void test() throws Exception {

    maxRetries = 10;
    init(SERVERS);
    prepare(false);

    // EXECUTE TESTS ONLY ON FIRST 2 NODES LEAVING NODE3 AD BACKUP ONLY REPLICA
    executeWritesOnServers = new ArrayList<ServerRun>();
    for (int i = 0; i < serverInstance.size() - 1; ++i) {
      executeWritesOnServers.add(serverInstance.get(i));
    }

    execute();
  }

  @Override
  public void executeTest() throws Exception {

    List<ODocument> result = null;
    ODatabaseDocumentTx dbServer3 = new ODatabaseDocumentTx(getRemoteDatabaseURL(serverInstance.get(2))).open("admin", "admin");

    try {

      /*
       * Test with quorum = 2
       */

      banner("Test with quorum = 2");

      // writes on server1 and server2
      ODatabaseRecordThreadLocal.INSTANCE.set(null);
      executeMultipleWrites(this.executeWritesOnServers, "remote");

      // check consistency on server1 and server2
      checkWritesAboveCluster(executeWritesOnServers, executeWritesOnServers);

      // waiting for server3 releasing
      while (backupInProgress == true) {
        Thread.sleep(1000);
      }

      // check consistency on all the server
      checkWritesAboveCluster(serverInstance, executeWritesOnServers);

    } catch (Exception e) {
      e.printStackTrace();
      assertTrue(false);
    } finally {

      if (!dbServer3.isClosed()) {
        ODatabaseRecordThreadLocal.INSTANCE.set(dbServer3);
        dbServer3.close();
        ODatabaseRecordThreadLocal.INSTANCE.set(null);
      }
    }
  }

  @Override
  protected void onBeforeChecks() {

    ODatabaseDocumentTx dbServer3 = new ODatabaseDocumentTx(getRemoteDatabaseURL(serverInstance.get(2))).open("admin", "admin");
    try {
      log("WAITING FOR 3rd NODE TO FINISH. COUNT=" + dbServer3.countClass("Person"));

      // SIMULATE LONG BACKUP UP TO 2/3 OF RECORDS
      while (dbServer3.countClass("Person") < count * writerCount * (SERVERS - 1)) {
        log("WAITING FOR 3rd NODE TO FINISH. COUNT=" + dbServer3.countClass("Person"));
        try {
          Thread.sleep(1000);
        } catch (InterruptedException e) {
          e.printStackTrace();
        }
      }
    } finally {
      log("WAITING FOR 3rd NODE TO FINISH. COUNT=" + dbServer3.countClass("Person"));

      if (!dbServer3.isClosed()) {
        ODatabaseRecordThreadLocal.INSTANCE.set(dbServer3);
        dbServer3.close();
        ODatabaseRecordThreadLocal.INSTANCE.set(null);
      }
    }
  }

  @Override
  protected void onServerStarted(ServerRun server) {
    super.onServerStarted(server);

    if (serverStarted == 0)
      startCountMonitorTask("Person");

    if (serverStarted++ == (SERVERS - 1)) {
      // BACKUP LAST SERVER, RUN ASYNCHRONOUSLY
      new Thread(new Runnable() {
        @Override
        public void run() {
          try {
            // CRASH LAST SERVER try {
            executeWhen(new Callable<Boolean>() {
<<<<<<< HEAD
                          // CONDITION
                          @Override
                          public Boolean call() throws Exception {
                            final ODatabaseDocumentTx database = poolFactory.get(getDatabaseURL(serverInstance.get(0)), "admin", "admin")
                                .acquire();
                            try {
                              long recordCount = database.countClass("Person");
                              boolean condition = recordCount > (count * writerCount * SERVERS) * 1 / 3;
                              return condition;
                            } finally {
                              database.close();
                            }
                          }
                        }, // ACTION
                new Callable() {
                  @Override
                  public Object call() throws Exception {
                    Assert.assertTrue("Insert was too fast", inserting);

                    banner("STARTING BACKUP SERVER " + (SERVERS - 1));

                    OrientGraphFactory factory = new OrientGraphFactory(
                        "plocal:target/server" + (SERVERS - 1) + "/databases/" + getDatabaseName());
                    OrientGraphNoTx g = factory.getNoTx();

                    backupInProgress = true;
                    File file = null;
                    try {
                      file = File.createTempFile("orientdb_test_backup", ".zip");
                      if (file.exists())
                        Assert.assertTrue(file.delete());

                      g.getRawGraph().backup(new FileOutputStream(file), null, new Callable<Object>() {
                        @Override
                        public Object call() throws Exception {

                          // SIMULATE LONG BACKUP UP TO 2/3 OF RECORDS
                          while (totalVertices.get() < (count * writerCount * SERVERS) * 2 / 3) {
                            Thread.sleep(1000);
                          }

                          return null;
                        }
                      }, null, 9, 1000000);

                    } catch (IOException e) {
                      e.printStackTrace();
                    } finally {
                      banner("COMPLETED BACKUP SERVER " + (SERVERS - 1));
                      backupInProgress = false;

                      g.shutdown();

                      if (file != null)
                        file.delete();
=======
              // CONDITION
              @Override
              public Boolean call() throws Exception {
                final ODatabaseDocumentTx database = poolFactory.get(getDatabaseURL(serverInstance.get(0)), "admin", "admin")
                    .acquire();
                try {
                  long recordCount = database.countClass("Person");
                  boolean condition = recordCount > (count * writerCount * (SERVERS - 1)) * 1 / 3;
                  return condition;
                } finally {
                  database.close();
                }
              }
            }, // ACTION
                new Callable() {
              @Override
              public Object call() throws Exception {
                Assert.assertTrue("Insert was too fast", inserting);

                banner("STARTING BACKUP SERVER " + (SERVERS - 1));

                OrientGraphFactory factory = new OrientGraphFactory(
                    "plocal:target/server" + (SERVERS - 1) + "/databases/" + getDatabaseName());
                OrientGraphNoTx g = factory.getNoTx();

                backupInProgress = true;
                File file = null;
                try {
                  file = File.createTempFile("orientdb_test_backup", ".zip");
                  if (file.exists())
                    Assert.assertTrue(file.delete());

                  g.getRawGraph().backup(new FileOutputStream(file), null, new Callable<Object>() {
                    @Override
                    public Object call() throws Exception {

                      // SIMULATE LONG BACKUP UP TO 2/3 OF RECORDS
                      while (totalVertices.get() < (count * writerCount * (SERVERS - 1)) * 2 / 3) {
                        Thread.sleep(1000);
                      }

                      return null;
>>>>>>> 66f9ab32
                    }
                  }, null, 9, 1000000);

                } catch (IOException e) {
                  e.printStackTrace();
                } finally {
                  banner("COMPLETED BACKUP SERVER " + (SERVERS - 1));
                  backupInProgress = false;

                  g.shutdown();

                  if (file != null)
                    file.delete();
                }
                return null;
              }
            });

          } catch (Exception e) {
            e.printStackTrace();
            Assert.fail("Error on execution flow");
          }
        }
      }).start();
    }
  }

  @Override
  protected void onAfterExecution() throws Exception {
    inserting = false;
    Assert.assertFalse(backupInProgress);
  }

  @Override
  public String getDatabaseName() {
    return "distributed-node-deadlock";
  }

}<|MERGE_RESOLUTION|>--- conflicted
+++ resolved
@@ -35,9 +35,13 @@
 import static org.junit.Assert.assertTrue;
 
 /**
- * It checks the consistency in the cluster with the following scenario: - 3 server (quorum=2) - 5 threads write 100 records on
- * server1 and server2 - meanwhile after 1/3 of to-write records server3 goes in deadlock (backup), and after 2/3 of to-write
- * records goes up. - check that changes are propagated on server2 - deadlock-ending on server3 - after a while check that last
+ * It checks the consistency in the cluster with the following scenario:
+ * - 3 server (quorum=2)
+ * - 5 threads write 100 records on server1 and server2
+ * - meanwhile after 1/3 of to-write records server3 goes in deadlock (backup), and after 2/3 of to-write records goes up.
+ * - check that changes are propagated on server2
+ * - deadlock-ending on server3
+ * - after a while check that last
  * changes are propagated on server3.
  */
 
@@ -147,63 +151,6 @@
           try {
             // CRASH LAST SERVER try {
             executeWhen(new Callable<Boolean>() {
-<<<<<<< HEAD
-                          // CONDITION
-                          @Override
-                          public Boolean call() throws Exception {
-                            final ODatabaseDocumentTx database = poolFactory.get(getDatabaseURL(serverInstance.get(0)), "admin", "admin")
-                                .acquire();
-                            try {
-                              long recordCount = database.countClass("Person");
-                              boolean condition = recordCount > (count * writerCount * SERVERS) * 1 / 3;
-                              return condition;
-                            } finally {
-                              database.close();
-                            }
-                          }
-                        }, // ACTION
-                new Callable() {
-                  @Override
-                  public Object call() throws Exception {
-                    Assert.assertTrue("Insert was too fast", inserting);
-
-                    banner("STARTING BACKUP SERVER " + (SERVERS - 1));
-
-                    OrientGraphFactory factory = new OrientGraphFactory(
-                        "plocal:target/server" + (SERVERS - 1) + "/databases/" + getDatabaseName());
-                    OrientGraphNoTx g = factory.getNoTx();
-
-                    backupInProgress = true;
-                    File file = null;
-                    try {
-                      file = File.createTempFile("orientdb_test_backup", ".zip");
-                      if (file.exists())
-                        Assert.assertTrue(file.delete());
-
-                      g.getRawGraph().backup(new FileOutputStream(file), null, new Callable<Object>() {
-                        @Override
-                        public Object call() throws Exception {
-
-                          // SIMULATE LONG BACKUP UP TO 2/3 OF RECORDS
-                          while (totalVertices.get() < (count * writerCount * SERVERS) * 2 / 3) {
-                            Thread.sleep(1000);
-                          }
-
-                          return null;
-                        }
-                      }, null, 9, 1000000);
-
-                    } catch (IOException e) {
-                      e.printStackTrace();
-                    } finally {
-                      banner("COMPLETED BACKUP SERVER " + (SERVERS - 1));
-                      backupInProgress = false;
-
-                      g.shutdown();
-
-                      if (file != null)
-                        file.delete();
-=======
               // CONDITION
               @Override
               public Boolean call() throws Exception {
@@ -246,7 +193,6 @@
                       }
 
                       return null;
->>>>>>> 66f9ab32
                     }
                   }, null, 9, 1000000);
 

--- conflicted
+++ resolved
@@ -1,43 +1,34 @@
-/*
- * Copyright 2010-2012 Luca Garulli (l.garulli--at--orientechnologies.com)
- *
- * Licensed under the Apache License, Version 2.0 (the "License");
- * you may not use this file except in compliance with the License.
- * You may obtain a copy of the License at
- *
- *     http://www.apache.org/licenses/LICENSE-2.0
- *
- * Unless required by applicable law or agreed to in writing, software
- * distributed under the License is distributed on an "AS IS" BASIS,
- * WITHOUT WARRANTIES OR CONDITIONS OF ANY KIND, either express or implied.
- * See the License for the specific language governing permissions and
- * limitations under the License.
- */
-package com.orientechnologies.orient.server;
-
-public class OServerMain {
-<<<<<<< HEAD
-  public static OServer create() throws Exception {
-    return new OServer();
-  }
-
-  public static void main(final String[] args) throws Exception {
-    OServerMain.create().startup().activate();
-=======
-  private static OServer instance;
-
-  public static OServer create() throws Exception {
-    instance = new OServer();
-    return instance;
-  }
-
-  public static OServer server() {
-    return instance;
-  }
-
-  public static void main(final String[] args) throws Exception {
-    instance = OServerMain.create();
-    instance.startup().activate();
->>>>>>> 7c217f28
-  }
-}
+/*
+ * Copyright 2010-2012 Luca Garulli (l.garulli--at--orientechnologies.com)
+ *
+ * Licensed under the Apache License, Version 2.0 (the "License");
+ * you may not use this file except in compliance with the License.
+ * You may obtain a copy of the License at
+ *
+ *     http://www.apache.org/licenses/LICENSE-2.0
+ *
+ * Unless required by applicable law or agreed to in writing, software
+ * distributed under the License is distributed on an "AS IS" BASIS,
+ * WITHOUT WARRANTIES OR CONDITIONS OF ANY KIND, either express or implied.
+ * See the License for the specific language governing permissions and
+ * limitations under the License.
+ */
+package com.orientechnologies.orient.server;
+
+public class OServerMain {
+  private static OServer instance;
+
+  public static OServer create() throws Exception {
+    instance = new OServer();
+    return instance;
+  }
+
+  public static OServer server() {
+    return instance;
+  }
+
+  public static void main(final String[] args) throws Exception {
+    instance = OServerMain.create();
+    instance.startup().activate();
+  }
+}
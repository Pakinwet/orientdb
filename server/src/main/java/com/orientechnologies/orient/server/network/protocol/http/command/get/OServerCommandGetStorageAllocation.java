/*
 * Copyright 2010-2012 Luca Garulli (l.garulli--at--orientechnologies.com)
 *
 * Licensed under the Apache License, Version 2.0 (the "License");
 * you may not use this file except in compliance with the License.
 * You may obtain a copy of the License at
 *
 *     http://www.apache.org/licenses/LICENSE-2.0
 *
 * Unless required by applicable law or agreed to in writing, software
 * distributed under the License is distributed on an "AS IS" BASIS,
 * WITHOUT WARRANTIES OR CONDITIONS OF ANY KIND, either express or implied.
 * See the License for the specific language governing permissions and
 * limitations under the License.
 */
package com.orientechnologies.orient.server.network.protocol.http.command.get;

import com.orientechnologies.orient.core.db.document.ODatabaseDocumentTx;
import com.orientechnologies.orient.core.serialization.serializer.OJSONWriter;
import com.orientechnologies.orient.server.network.protocol.http.OHttpRequest;
import com.orientechnologies.orient.server.network.protocol.http.OHttpResponse;
import com.orientechnologies.orient.server.network.protocol.http.OHttpUtils;
import com.orientechnologies.orient.server.network.protocol.http.command.OServerCommandAuthenticatedDbAbstract;

import java.io.StringWriter;
import java.util.Collections;
import java.util.List;

public class OServerCommandGetStorageAllocation extends OServerCommandAuthenticatedDbAbstract {
  private static final String[] NAMES = { "GET|allocation/*" };

  @Override
  public boolean execute(final OHttpRequest iRequest, final OHttpResponse iResponse) throws Exception {
    String[] urlParts = checkSyntax(iRequest.url, 2, "Syntax error: allocation/<database>");

    iRequest.data.commandInfo = "Storage allocation";
    iRequest.data.commandDetail = urlParts[1];

<<<<<<< HEAD
    throw new IllegalArgumentException("Cannot get allocation information for database '" + iRequest.databaseName
        + "' because it is not implemented yet.");
=======
    ODatabaseDocumentTx db = null;

    try {
      db = getProfiledDatabaseInstance(iRequest);

      if (!(db.getStorage() instanceof OStorageLocal))
        throw new IllegalArgumentException("Cannot get allocation information for database '" + iRequest.databaseName
            + "' because the storage is not 'local'");

      final List<ODataHoleInfo> holes = ((OStorageLocal) db.getStorage()).getHolesList();
      Collections.sort(holes);

      final StringWriter buffer = new StringWriter();
      final OJSONWriter json = new OJSONWriter(buffer);

      final ODataLocal dataSegment = ((OStorageLocal) db.getStorage()).getDataSegmentById(0);
      final long dbSize = dataSegment.getFilledUpTo();

      json.beginObject();
      json.writeAttribute(1, true, "size", dbSize);

      long current = 0;

      long holesSize = 0;

      json.beginCollection(1, true, "segments");
      for (ODataHoleInfo h : holes) {
        if (h.dataOffset == -1)
          continue;

        if (current < h.dataOffset) {
          // DATA SEGMENT
          json.beginObject(2, true, null);
          json.writeAttribute(3, false, "type", "d");
          json.writeAttribute(3, false, "offset", current);
          json.writeAttribute(3, false, "size", h.dataOffset - current);
          json.endObject(2, false);
        }

        json.beginObject(2, true, null);
        json.writeAttribute(3, false, "type", "h");
        json.writeAttribute(3, false, "offset", h.dataOffset);
        json.writeAttribute(3, false, "size", h.size);
        json.endObject(2, false);
        holesSize += h.size;

        current = h.dataOffset + h.size;
      }

      if (dbSize > current) {
        // DATA SEGMENT
        json.beginObject(2, true, null);
        json.writeAttribute(3, false, "type", "d");
        json.writeAttribute(3, false, "offset", current);
        json.writeAttribute(3, false, "size", dbSize - current);
        json.endObject(2, false);
      }

      json.endCollection(1, true);

      json.writeAttribute(1, true, "dataSize", dbSize - holesSize);
      json.writeAttribute(1, true, "dataSizePercent", (dbSize - holesSize) * 100 / dbSize);
      json.writeAttribute(1, true, "holesSize", holesSize);
      json.writeAttribute(1, true, "holesSizePercent", 100 - (dbSize - holesSize) * 100 / dbSize);

      json.endObject();
      json.flush();

      iResponse.send(OHttpUtils.STATUS_OK_CODE, "OK", OHttpUtils.CONTENT_JSON, buffer.toString(), null);
    } finally {
      if (db != null)
        db.close();
    }
    return false;
>>>>>>> e189186a
  }

  @Override
  public String[] getNames() {
    return NAMES;
  }
}
<|MERGE_RESOLUTION|>--- conflicted
+++ resolved
@@ -1,124 +1,47 @@
-/*
- * Copyright 2010-2012 Luca Garulli (l.garulli--at--orientechnologies.com)
- *
- * Licensed under the Apache License, Version 2.0 (the "License");
- * you may not use this file except in compliance with the License.
- * You may obtain a copy of the License at
- *
- *     http://www.apache.org/licenses/LICENSE-2.0
- *
- * Unless required by applicable law or agreed to in writing, software
- * distributed under the License is distributed on an "AS IS" BASIS,
- * WITHOUT WARRANTIES OR CONDITIONS OF ANY KIND, either express or implied.
- * See the License for the specific language governing permissions and
- * limitations under the License.
- */
-package com.orientechnologies.orient.server.network.protocol.http.command.get;
-
-import com.orientechnologies.orient.core.db.document.ODatabaseDocumentTx;
-import com.orientechnologies.orient.core.serialization.serializer.OJSONWriter;
-import com.orientechnologies.orient.server.network.protocol.http.OHttpRequest;
-import com.orientechnologies.orient.server.network.protocol.http.OHttpResponse;
-import com.orientechnologies.orient.server.network.protocol.http.OHttpUtils;
-import com.orientechnologies.orient.server.network.protocol.http.command.OServerCommandAuthenticatedDbAbstract;
-
-import java.io.StringWriter;
-import java.util.Collections;
-import java.util.List;
-
-public class OServerCommandGetStorageAllocation extends OServerCommandAuthenticatedDbAbstract {
-  private static final String[] NAMES = { "GET|allocation/*" };
-
-  @Override
-  public boolean execute(final OHttpRequest iRequest, final OHttpResponse iResponse) throws Exception {
-    String[] urlParts = checkSyntax(iRequest.url, 2, "Syntax error: allocation/<database>");
-
-    iRequest.data.commandInfo = "Storage allocation";
-    iRequest.data.commandDetail = urlParts[1];
-
-<<<<<<< HEAD
-    throw new IllegalArgumentException("Cannot get allocation information for database '" + iRequest.databaseName
-        + "' because it is not implemented yet.");
-=======
-    ODatabaseDocumentTx db = null;
-
-    try {
-      db = getProfiledDatabaseInstance(iRequest);
-
-      if (!(db.getStorage() instanceof OStorageLocal))
-        throw new IllegalArgumentException("Cannot get allocation information for database '" + iRequest.databaseName
-            + "' because the storage is not 'local'");
-
-      final List<ODataHoleInfo> holes = ((OStorageLocal) db.getStorage()).getHolesList();
-      Collections.sort(holes);
-
-      final StringWriter buffer = new StringWriter();
-      final OJSONWriter json = new OJSONWriter(buffer);
-
-      final ODataLocal dataSegment = ((OStorageLocal) db.getStorage()).getDataSegmentById(0);
-      final long dbSize = dataSegment.getFilledUpTo();
-
-      json.beginObject();
-      json.writeAttribute(1, true, "size", dbSize);
-
-      long current = 0;
-
-      long holesSize = 0;
-
-      json.beginCollection(1, true, "segments");
-      for (ODataHoleInfo h : holes) {
-        if (h.dataOffset == -1)
-          continue;
-
-        if (current < h.dataOffset) {
-          // DATA SEGMENT
-          json.beginObject(2, true, null);
-          json.writeAttribute(3, false, "type", "d");
-          json.writeAttribute(3, false, "offset", current);
-          json.writeAttribute(3, false, "size", h.dataOffset - current);
-          json.endObject(2, false);
-        }
-
-        json.beginObject(2, true, null);
-        json.writeAttribute(3, false, "type", "h");
-        json.writeAttribute(3, false, "offset", h.dataOffset);
-        json.writeAttribute(3, false, "size", h.size);
-        json.endObject(2, false);
-        holesSize += h.size;
-
-        current = h.dataOffset + h.size;
-      }
-
-      if (dbSize > current) {
-        // DATA SEGMENT
-        json.beginObject(2, true, null);
-        json.writeAttribute(3, false, "type", "d");
-        json.writeAttribute(3, false, "offset", current);
-        json.writeAttribute(3, false, "size", dbSize - current);
-        json.endObject(2, false);
-      }
-
-      json.endCollection(1, true);
-
-      json.writeAttribute(1, true, "dataSize", dbSize - holesSize);
-      json.writeAttribute(1, true, "dataSizePercent", (dbSize - holesSize) * 100 / dbSize);
-      json.writeAttribute(1, true, "holesSize", holesSize);
-      json.writeAttribute(1, true, "holesSizePercent", 100 - (dbSize - holesSize) * 100 / dbSize);
-
-      json.endObject();
-      json.flush();
-
-      iResponse.send(OHttpUtils.STATUS_OK_CODE, "OK", OHttpUtils.CONTENT_JSON, buffer.toString(), null);
-    } finally {
-      if (db != null)
-        db.close();
-    }
-    return false;
->>>>>>> e189186a
-  }
-
-  @Override
-  public String[] getNames() {
-    return NAMES;
-  }
-}
+/*
+ * Copyright 2010-2012 Luca Garulli (l.garulli--at--orientechnologies.com)
+ *
+ * Licensed under the Apache License, Version 2.0 (the "License");
+ * you may not use this file except in compliance with the License.
+ * You may obtain a copy of the License at
+ *
+ *     http://www.apache.org/licenses/LICENSE-2.0
+ *
+ * Unless required by applicable law or agreed to in writing, software
+ * distributed under the License is distributed on an "AS IS" BASIS,
+ * WITHOUT WARRANTIES OR CONDITIONS OF ANY KIND, either express or implied.
+ * See the License for the specific language governing permissions and
+ * limitations under the License.
+ */
+package com.orientechnologies.orient.server.network.protocol.http.command.get;
+
+import com.orientechnologies.orient.core.db.document.ODatabaseDocumentTx;
+import com.orientechnologies.orient.core.serialization.serializer.OJSONWriter;
+import com.orientechnologies.orient.server.network.protocol.http.OHttpRequest;
+import com.orientechnologies.orient.server.network.protocol.http.OHttpResponse;
+import com.orientechnologies.orient.server.network.protocol.http.OHttpUtils;
+import com.orientechnologies.orient.server.network.protocol.http.command.OServerCommandAuthenticatedDbAbstract;
+
+import java.io.StringWriter;
+import java.util.Collections;
+import java.util.List;
+
+public class OServerCommandGetStorageAllocation extends OServerCommandAuthenticatedDbAbstract {
+  private static final String[] NAMES = { "GET|allocation/*" };
+
+  @Override
+  public boolean execute(final OHttpRequest iRequest, final OHttpResponse iResponse) throws Exception {
+    String[] urlParts = checkSyntax(iRequest.url, 2, "Syntax error: allocation/<database>");
+
+    iRequest.data.commandInfo = "Storage allocation";
+    iRequest.data.commandDetail = urlParts[1];
+
+    throw new IllegalArgumentException("Cannot get allocation information for database '" + iRequest.databaseName
+        + "' because it is not implemented yet.");
+  }
+
+  @Override
+  public String[] getNames() {
+    return NAMES;
+  }
+}
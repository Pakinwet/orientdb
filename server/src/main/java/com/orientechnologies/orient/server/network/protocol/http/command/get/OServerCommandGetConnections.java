/*
 *
 *  *  Copyright 2014 Orient Technologies LTD (info(at)orientechnologies.com)
 *  *
 *  *  Licensed under the Apache License, Version 2.0 (the "License");
 *  *  you may not use this file except in compliance with the License.
 *  *  You may obtain a copy of the License at
 *  *
 *  *       http://www.apache.org/licenses/LICENSE-2.0
 *  *
 *  *  Unless required by applicable law or agreed to in writing, software
 *  *  distributed under the License is distributed on an "AS IS" BASIS,
 *  *  WITHOUT WARRANTIES OR CONDITIONS OF ANY KIND, either express or implied.
 *  *  See the License for the specific language governing permissions and
 *  *  limitations under the License.
 *  *
 *  * For more information: http://www.orientechnologies.com
 *
 */
package com.orientechnologies.orient.server.network.protocol.http.command.get;

import com.orientechnologies.orient.core.serialization.serializer.OJSONWriter;
import com.orientechnologies.orient.server.OClientConnection;
<<<<<<< HEAD
import com.orientechnologies.orient.server.OClientConnectionManager;
=======
>>>>>>> f27f6248
import com.orientechnologies.orient.server.network.protocol.ONetworkProtocolData;
import com.orientechnologies.orient.server.network.protocol.http.OHttpRequest;
import com.orientechnologies.orient.server.network.protocol.http.OHttpResponse;
import com.orientechnologies.orient.server.network.protocol.http.OHttpUtils;
import com.orientechnologies.orient.server.network.protocol.http.command.OServerCommandAuthenticatedServerAbstract;

import java.io.IOException;
import java.io.StringWriter;
import java.text.DateFormat;
import java.text.SimpleDateFormat;
import java.util.Date;
import java.util.List;

public class OServerCommandGetConnections extends OServerCommandAuthenticatedServerAbstract {
  protected final static DateFormat dateTimeFormat = new SimpleDateFormat("yyyy-MM-dd hh:mm:ss");

  private static final String[]     NAMES          = { "GET|connections/*" };

  public OServerCommandGetConnections() {
    super("server.connections");
  }

  public OServerCommandGetConnections(final String iName) {
    super(iName);
  }

  @Override
  public boolean execute(final OHttpRequest iRequest, OHttpResponse iResponse) throws Exception {
    final String[] args = checkSyntax(iRequest.url, 1, "Syntax error: connections[/<database>]");

    iRequest.data.commandInfo = "Server status";

    try {
      final StringWriter jsonBuffer = new StringWriter();
      final OJSONWriter json = new OJSONWriter(jsonBuffer);
      json.beginObject();

      final String databaseName = args.length > 1 && args[1].length() > 0 ? args[1] : null;

      writeConnections(json, databaseName);

      json.endObject();

      iResponse.send(OHttpUtils.STATUS_OK_CODE, "OK", OHttpUtils.CONTENT_JSON, jsonBuffer.toString(), null);

    } finally {
    }
    return false;
  }

  protected void writeConnections(final OJSONWriter json, final String databaseName) throws IOException {
    json.beginCollection(1, true, "connections");

<<<<<<< HEAD
    final List<OClientConnection> conns = OClientConnectionManager.instance().getConnections();
=======
    final List<OClientConnection> conns = server.getClientConnectionManager().getConnections();
>>>>>>> f27f6248
    for (OClientConnection c : conns) {
      final ONetworkProtocolData data = c.data;

      if (databaseName != null && !databaseName.equals((data.lastDatabase)))
        // SKIP IT
        continue;

      final String lastCommandOn;
      final String connectedOn;

      synchronized (dateTimeFormat) {
        lastCommandOn = dateTimeFormat.format(new Date(data.lastCommandReceived));
        connectedOn = dateTimeFormat.format(new Date(c.since));
      }

      json.beginObject(2);
      writeField(json, 2, "connectionId", c.id);
      writeField(json, 2, "remoteAddress", c.protocol.getChannel() != null ? c.protocol.getChannel().toString() : "Disconnected");
      writeField(json, 2, "db", data.lastDatabase != null ? data.lastDatabase : "-");
      writeField(json, 2, "user", data.lastUser != null ? data.lastUser : "-");
      writeField(json, 2, "totalRequests", data.totalRequests);
      writeField(json, 2, "commandInfo", data.commandInfo);
      writeField(json, 2, "commandDetail", data.commandDetail);
      writeField(json, 2, "lastCommandOn", lastCommandOn);
      writeField(json, 2, "lastCommandInfo", data.lastCommandInfo);
      writeField(json, 2, "lastCommandDetail", data.lastCommandDetail);
      writeField(json, 2, "lastExecutionTime", data.lastCommandExecutionTime);
      writeField(json, 2, "totalWorkingTime", data.totalCommandExecutionTime);
      writeField(json, 2, "connectedOn", connectedOn);
      writeField(json, 2, "protocol", c.protocol.getType());
<<<<<<< HEAD
      writeField(json, 2, "sessionId", data.sessionId);
=======
>>>>>>> f27f6248
      writeField(json, 2, "clientId", data.clientId);

      final StringBuilder driver = new StringBuilder(128);
      if (data.driverName != null) {
        driver.append(data.driverName);
        driver.append(" v");
        driver.append(data.driverVersion);
        driver.append(" Protocol v");
        driver.append(data.protocolVersion);
      }

      writeField(json, 2, "driver", driver.toString());
      json.endObject(2);
    }
    json.endCollection(1, false);
  }

  @Override
  public String[] getNames() {
    return NAMES;
  }

  private void writeField(final OJSONWriter json, final int iLevel, final String iAttributeName, final Object iAttributeValue)
      throws IOException {
    json.writeAttribute(iLevel, true, iAttributeName, iAttributeValue != null ? iAttributeValue.toString() : "-");
  }
}
<|MERGE_RESOLUTION|>--- conflicted
+++ resolved
@@ -1,146 +1,136 @@
-/*
- *
- *  *  Copyright 2014 Orient Technologies LTD (info(at)orientechnologies.com)
- *  *
- *  *  Licensed under the Apache License, Version 2.0 (the "License");
- *  *  you may not use this file except in compliance with the License.
- *  *  You may obtain a copy of the License at
- *  *
- *  *       http://www.apache.org/licenses/LICENSE-2.0
- *  *
- *  *  Unless required by applicable law or agreed to in writing, software
- *  *  distributed under the License is distributed on an "AS IS" BASIS,
- *  *  WITHOUT WARRANTIES OR CONDITIONS OF ANY KIND, either express or implied.
- *  *  See the License for the specific language governing permissions and
- *  *  limitations under the License.
- *  *
- *  * For more information: http://www.orientechnologies.com
- *
- */
-package com.orientechnologies.orient.server.network.protocol.http.command.get;
-
-import com.orientechnologies.orient.core.serialization.serializer.OJSONWriter;
-import com.orientechnologies.orient.server.OClientConnection;
-<<<<<<< HEAD
-import com.orientechnologies.orient.server.OClientConnectionManager;
-=======
->>>>>>> f27f6248
-import com.orientechnologies.orient.server.network.protocol.ONetworkProtocolData;
-import com.orientechnologies.orient.server.network.protocol.http.OHttpRequest;
-import com.orientechnologies.orient.server.network.protocol.http.OHttpResponse;
-import com.orientechnologies.orient.server.network.protocol.http.OHttpUtils;
-import com.orientechnologies.orient.server.network.protocol.http.command.OServerCommandAuthenticatedServerAbstract;
-
-import java.io.IOException;
-import java.io.StringWriter;
-import java.text.DateFormat;
-import java.text.SimpleDateFormat;
-import java.util.Date;
-import java.util.List;
-
-public class OServerCommandGetConnections extends OServerCommandAuthenticatedServerAbstract {
-  protected final static DateFormat dateTimeFormat = new SimpleDateFormat("yyyy-MM-dd hh:mm:ss");
-
-  private static final String[]     NAMES          = { "GET|connections/*" };
-
-  public OServerCommandGetConnections() {
-    super("server.connections");
-  }
-
-  public OServerCommandGetConnections(final String iName) {
-    super(iName);
-  }
-
-  @Override
-  public boolean execute(final OHttpRequest iRequest, OHttpResponse iResponse) throws Exception {
-    final String[] args = checkSyntax(iRequest.url, 1, "Syntax error: connections[/<database>]");
-
-    iRequest.data.commandInfo = "Server status";
-
-    try {
-      final StringWriter jsonBuffer = new StringWriter();
-      final OJSONWriter json = new OJSONWriter(jsonBuffer);
-      json.beginObject();
-
-      final String databaseName = args.length > 1 && args[1].length() > 0 ? args[1] : null;
-
-      writeConnections(json, databaseName);
-
-      json.endObject();
-
-      iResponse.send(OHttpUtils.STATUS_OK_CODE, "OK", OHttpUtils.CONTENT_JSON, jsonBuffer.toString(), null);
-
-    } finally {
-    }
-    return false;
-  }
-
-  protected void writeConnections(final OJSONWriter json, final String databaseName) throws IOException {
-    json.beginCollection(1, true, "connections");
-
-<<<<<<< HEAD
-    final List<OClientConnection> conns = OClientConnectionManager.instance().getConnections();
-=======
-    final List<OClientConnection> conns = server.getClientConnectionManager().getConnections();
->>>>>>> f27f6248
-    for (OClientConnection c : conns) {
-      final ONetworkProtocolData data = c.data;
-
-      if (databaseName != null && !databaseName.equals((data.lastDatabase)))
-        // SKIP IT
-        continue;
-
-      final String lastCommandOn;
-      final String connectedOn;
-
-      synchronized (dateTimeFormat) {
-        lastCommandOn = dateTimeFormat.format(new Date(data.lastCommandReceived));
-        connectedOn = dateTimeFormat.format(new Date(c.since));
-      }
-
-      json.beginObject(2);
-      writeField(json, 2, "connectionId", c.id);
-      writeField(json, 2, "remoteAddress", c.protocol.getChannel() != null ? c.protocol.getChannel().toString() : "Disconnected");
-      writeField(json, 2, "db", data.lastDatabase != null ? data.lastDatabase : "-");
-      writeField(json, 2, "user", data.lastUser != null ? data.lastUser : "-");
-      writeField(json, 2, "totalRequests", data.totalRequests);
-      writeField(json, 2, "commandInfo", data.commandInfo);
-      writeField(json, 2, "commandDetail", data.commandDetail);
-      writeField(json, 2, "lastCommandOn", lastCommandOn);
-      writeField(json, 2, "lastCommandInfo", data.lastCommandInfo);
-      writeField(json, 2, "lastCommandDetail", data.lastCommandDetail);
-      writeField(json, 2, "lastExecutionTime", data.lastCommandExecutionTime);
-      writeField(json, 2, "totalWorkingTime", data.totalCommandExecutionTime);
-      writeField(json, 2, "connectedOn", connectedOn);
-      writeField(json, 2, "protocol", c.protocol.getType());
-<<<<<<< HEAD
-      writeField(json, 2, "sessionId", data.sessionId);
-=======
->>>>>>> f27f6248
-      writeField(json, 2, "clientId", data.clientId);
-
-      final StringBuilder driver = new StringBuilder(128);
-      if (data.driverName != null) {
-        driver.append(data.driverName);
-        driver.append(" v");
-        driver.append(data.driverVersion);
-        driver.append(" Protocol v");
-        driver.append(data.protocolVersion);
-      }
-
-      writeField(json, 2, "driver", driver.toString());
-      json.endObject(2);
-    }
-    json.endCollection(1, false);
-  }
-
-  @Override
-  public String[] getNames() {
-    return NAMES;
-  }
-
-  private void writeField(final OJSONWriter json, final int iLevel, final String iAttributeName, final Object iAttributeValue)
-      throws IOException {
-    json.writeAttribute(iLevel, true, iAttributeName, iAttributeValue != null ? iAttributeValue.toString() : "-");
-  }
-}
+/*
+ *
+ *  *  Copyright 2014 Orient Technologies LTD (info(at)orientechnologies.com)
+ *  *
+ *  *  Licensed under the Apache License, Version 2.0 (the "License");
+ *  *  you may not use this file except in compliance with the License.
+ *  *  You may obtain a copy of the License at
+ *  *
+ *  *       http://www.apache.org/licenses/LICENSE-2.0
+ *  *
+ *  *  Unless required by applicable law or agreed to in writing, software
+ *  *  distributed under the License is distributed on an "AS IS" BASIS,
+ *  *  WITHOUT WARRANTIES OR CONDITIONS OF ANY KIND, either express or implied.
+ *  *  See the License for the specific language governing permissions and
+ *  *  limitations under the License.
+ *  *
+ *  * For more information: http://www.orientechnologies.com
+ *
+ */
+package com.orientechnologies.orient.server.network.protocol.http.command.get;
+
+import com.orientechnologies.orient.core.serialization.serializer.OJSONWriter;
+import com.orientechnologies.orient.server.OClientConnection;
+import com.orientechnologies.orient.server.OClientConnectionManager;
+import com.orientechnologies.orient.server.network.protocol.ONetworkProtocolData;
+import com.orientechnologies.orient.server.network.protocol.http.OHttpRequest;
+import com.orientechnologies.orient.server.network.protocol.http.OHttpResponse;
+import com.orientechnologies.orient.server.network.protocol.http.OHttpUtils;
+import com.orientechnologies.orient.server.network.protocol.http.command.OServerCommandAuthenticatedServerAbstract;
+
+import java.io.IOException;
+import java.io.StringWriter;
+import java.text.DateFormat;
+import java.text.SimpleDateFormat;
+import java.util.Date;
+import java.util.List;
+
+public class OServerCommandGetConnections extends OServerCommandAuthenticatedServerAbstract {
+  protected final static DateFormat dateTimeFormat = new SimpleDateFormat("yyyy-MM-dd hh:mm:ss");
+
+  private static final String[]     NAMES          = { "GET|connections/*" };
+
+  public OServerCommandGetConnections() {
+    super("server.connections");
+  }
+
+  public OServerCommandGetConnections(final String iName) {
+    super(iName);
+  }
+
+  @Override
+  public boolean execute(final OHttpRequest iRequest, OHttpResponse iResponse) throws Exception {
+    final String[] args = checkSyntax(iRequest.url, 1, "Syntax error: connections[/<database>]");
+
+    iRequest.data.commandInfo = "Server status";
+
+    try {
+      final StringWriter jsonBuffer = new StringWriter();
+      final OJSONWriter json = new OJSONWriter(jsonBuffer);
+      json.beginObject();
+
+      final String databaseName = args.length > 1 && args[1].length() > 0 ? args[1] : null;
+
+      writeConnections(json, databaseName);
+
+      json.endObject();
+
+      iResponse.send(OHttpUtils.STATUS_OK_CODE, "OK", OHttpUtils.CONTENT_JSON, jsonBuffer.toString(), null);
+
+    } finally {
+    }
+    return false;
+  }
+
+  protected void writeConnections(final OJSONWriter json, final String databaseName) throws IOException {
+    json.beginCollection(1, true, "connections");
+
+    final List<OClientConnection> conns = server.getClientConnectionManager().getConnections();
+    for (OClientConnection c : conns) {
+      final ONetworkProtocolData data = c.data;
+
+      if (databaseName != null && !databaseName.equals((data.lastDatabase)))
+        // SKIP IT
+        continue;
+
+      final String lastCommandOn;
+      final String connectedOn;
+
+      synchronized (dateTimeFormat) {
+        lastCommandOn = dateTimeFormat.format(new Date(data.lastCommandReceived));
+        connectedOn = dateTimeFormat.format(new Date(c.since));
+      }
+
+      json.beginObject(2);
+      writeField(json, 2, "connectionId", c.id);
+      writeField(json, 2, "remoteAddress", c.protocol.getChannel() != null ? c.protocol.getChannel().toString() : "Disconnected");
+      writeField(json, 2, "db", data.lastDatabase != null ? data.lastDatabase : "-");
+      writeField(json, 2, "user", data.lastUser != null ? data.lastUser : "-");
+      writeField(json, 2, "totalRequests", data.totalRequests);
+      writeField(json, 2, "commandInfo", data.commandInfo);
+      writeField(json, 2, "commandDetail", data.commandDetail);
+      writeField(json, 2, "lastCommandOn", lastCommandOn);
+      writeField(json, 2, "lastCommandInfo", data.lastCommandInfo);
+      writeField(json, 2, "lastCommandDetail", data.lastCommandDetail);
+      writeField(json, 2, "lastExecutionTime", data.lastCommandExecutionTime);
+      writeField(json, 2, "totalWorkingTime", data.totalCommandExecutionTime);
+      writeField(json, 2, "connectedOn", connectedOn);
+      writeField(json, 2, "protocol", c.protocol.getType());
+      writeField(json, 2, "sessionId", data.sessionId);
+      writeField(json, 2, "clientId", data.clientId);
+
+      final StringBuilder driver = new StringBuilder(128);
+      if (data.driverName != null) {
+        driver.append(data.driverName);
+        driver.append(" v");
+        driver.append(data.driverVersion);
+        driver.append(" Protocol v");
+        driver.append(data.protocolVersion);
+      }
+
+      writeField(json, 2, "driver", driver.toString());
+      json.endObject(2);
+    }
+    json.endCollection(1, false);
+  }
+
+  @Override
+  public String[] getNames() {
+    return NAMES;
+  }
+
+  private void writeField(final OJSONWriter json, final int iLevel, final String iAttributeName, final Object iAttributeValue)
+      throws IOException {
+    json.writeAttribute(iLevel, true, iAttributeName, iAttributeValue != null ? iAttributeValue.toString() : "-");
+  }
+}
--- conflicted
+++ resolved
@@ -1,246 +1,242 @@
-<?xml version="1.0" encoding="UTF-8"?>
-
-<!-- ~ /* ~ * Copyright 2014 Orient Technologies LTD (info(at)orientechnologies.com) 
-    ~ * ~ * Licensed under the Apache License, Version 2.0 (the "License"); ~ 
-    * you may not use this file except in compliance with the License. ~ * You 
-    may obtain a copy of the License at ~ * ~ * http://www.apache.org/licenses/LICENSE-2.0 
-    ~ * ~ * Unless required by applicable law or agreed to in writing, software 
-    ~ * distributed under the License is distributed on an "AS IS" BASIS, ~ * 
-    WITHOUT WARRANTIES OR CONDITIONS OF ANY KIND, either express or implied. 
-    ~ * See the License for the specific language governing permissions and ~ 
-    * limitations under the License. ~ * ~ * For more information: http://www.orientechnologies.com 
-    ~ */ -->
-
-<project xmlns="http://maven.apache.org/POM/4.0.0" xmlns:xsi="http://www.w3.org/2001/XMLSchema-instance"
-         xsi:schemaLocation="http://maven.apache.org/POM/4.0.0 http://maven.apache.org/xsd/maven-4.0.0.xsd">
-
-    <modelVersion>4.0.0</modelVersion>
-
-    <parent>
-        <groupId>com.orientechnologies</groupId>
-        <artifactId>orientdb-parent</artifactId>
-<<<<<<< HEAD
-        <version>3.0.0-SNAPSHOT</version>
-=======
-        <version>2.2.3-SNAPSHOT</version>
->>>>>>> 2b67228c
-        <relativePath>../</relativePath>
-    </parent>
-
-    <artifactId>orientdb-core</artifactId>
-
-    <name>OrientDB Core</name>
-
-    <properties>
-        <executeFindBugs>true</executeFindBugs>
-        <osgi.import>
-            com.orientechnologies.orient.graph.console;resolution:=optional,
-            com.orientechnologies.orient.graph.gremlin;resolution:=optional,
-            com.orientechnologies.orient.graph.handler;resolution:=optional,
-            com.orientechnologies.orient.graph.sql.functions;resolution:=optional,
-            javax.imageio.spi,sun.misc;resolution:=optional,
-            com.orientechnologies.orient.client.remote;resolution:=optional,
-            com.sun.jna;resolution:=optional,
-            org.xerial.snappy;resolution:=optional,
-            *
-        </osgi.import>
-        <osgi.export>com.orientechnologies.orient.core.*,
-            com.orientechnologies.common.*,com.orientechnologies.nio.*,
-            com.orientechnologies.orient.enterprise.*
-        </osgi.export>
-        <jna.version>4.0.0</jna.version>
-        <project.build.sourceEncoding>UTF-8</project.build.sourceEncoding>
-        <argLine>-ea -Xmx3072m -XX:MaxDirectMemorySize=512g
-            -Dstorage.diskCache.bufferSize=4096
-            -Dindex.flushAfterCreate=false
-            -Dstorage.makeFullCheckpointAfterCreate=false
-            -Dstorage.makeFullCheckpointAfterOpen=false
-            -Dstorage.makeFullCheckpointAfterClusterCreate=false
-            -Dstorage.wal.syncOnPageFlush=false
-            -Dstorage.configuration.syncOnUpdate=false
-            -Ddb.makeFullCheckpointOnIndexChange=false
-            -Ddb.makeFullCheckpointOnSchemaChange=false
-            -Dsecurity.userPasswordSaltIterations=10
-            -Dmemory.directMemory.trackMode=true
-        </argLine>
-    </properties>
-
-    <profiles>
-        <profile>
-            <id>development</id>
-            <activation>
-                <activeByDefault>true</activeByDefault>
-            </activation>
-            <properties>
-                <exclude.test.1>**/LocalHashTableIterationTest.java</exclude.test.1>
-                <exclude.test.2>**/OLocalHashTableTest.java</exclude.test.2>
-                <exclude.test.3>**/SBTreeTest.java</exclude.test.3>
-                <exclude.test.4>**/SBTreeTestBigValues.java</exclude.test.4>
-                <exclude.test.5>**/OSBTreeBonsaiLocalTest.java</exclude.test.5>
-                <exclude.test.6>**/LocalPaginatedClusterTest.java</exclude.test.6>
-                <exclude.test.7>**/WOWCacheTest.java</exclude.test.7>
-                <exclude.test.8>**/OLocalHashTableWALTest.java</exclude.test.8>
-                <exclude.test.9>**/SBTreeWALTest.java</exclude.test.9>
-                <exclude.test.10>**/LocalPaginatedClusterWithWALTest.java</exclude.test.10>
-                <exclude.test.11>**/OSBTreeBonsaiWALTest.java</exclude.test.11>
-            </properties>
-        </profile>
-
-        <profile>
-            <id>ci</id>
-            <activation>
-                <property>
-                    <name>orientdb.test.env</name>
-                    <value>ci</value>
-                </property>
-            </activation>
-            <properties>
-                <exclude.test.1>empty.java</exclude.test.1>
-                <exclude.test.2>empty.java</exclude.test.2>
-                <exclude.test.3>empty.java</exclude.test.3>
-                <exclude.test.4>empty.java</exclude.test.4>
-                <exclude.test.5>empty.java</exclude.test.5>
-                <exclude.test.6>empty.java</exclude.test.6>
-                <exclude.test.7>empty.java</exclude.test.7>
-                <exclude.test.8>empty.java</exclude.test.8>
-                <exclude.test.9>empty.java</exclude.test.9>
-                <exclude.test.10>empty.java</exclude.test.10>
-                <exclude.test.11>empty.java</exclude.test.11>
-            </properties>
-
-        </profile>
-        <profile>
-            <id>release</id>
-            <activation>
-                <property>
-                    <name>orientdb.test.env</name>
-                    <value>release</value>
-                </property>
-            </activation>
-            <properties>
-                <exclude.test.1>empty.java</exclude.test.1>
-                <exclude.test.2>empty.java</exclude.test.2>
-                <exclude.test.3>empty.java</exclude.test.3>
-                <exclude.test.4>empty.java</exclude.test.4>
-                <exclude.test.5>empty.java</exclude.test.5>
-                <exclude.test.6>empty.java</exclude.test.6>
-                <exclude.test.7>empty.java</exclude.test.7>
-                <exclude.test.8>empty.java</exclude.test.8>
-                <exclude.test.9>empty.java</exclude.test.9>
-                <exclude.test.10>empty.java</exclude.test.10>
-                <exclude.test.11>empty.java</exclude.test.11>
-            </properties>
-
-        </profile>
-        <profile>
-            <id>localDeploy</id>
-            <activation>
-                <property>
-                    <name>localDeploy</name>
-                </property>
-            </activation>
-        </profile>
-    </profiles>
-
-    <reporting>
-        <plugins>
-
-        </plugins>
-    </reporting>
-
-    <build>
-        <plugins>
-            <plugin>
-                <groupId>org.codehaus.mojo</groupId>
-                <artifactId>javacc-maven-plugin</artifactId>
-                <version>2.6</version>
-                <executions>
-                    <execution>
-                        <id>jjtree-javacc</id>
-                        <goals>
-                            <goal>jjtree-javacc</goal>
-                        </goals>
-                    </execution>
-                </executions>
-                <configuration>
-                    <sourceDirectory>${basedir}/src/main/grammar</sourceDirectory>
-                    <interimDirectory>${basedir}/src/main/java</interimDirectory>
-                    <outputDirectory>${basedir}/src/main/java</outputDirectory>
-                </configuration>
-            </plugin>
-            <plugin>
-                <groupId>org.apache.maven.plugins</groupId>
-                <artifactId>maven-surefire-plugin</artifactId>
-                <version>${surefire.version}</version>
-                <configuration>
-                    <systemPropertyVariables>
-                        <buildDirectory>${project.build.directory}</buildDirectory>
-                    </systemPropertyVariables>
-                    <excludes>
-                        <exclude>${exclude.test.1}</exclude>
-                        <exclude>${exclude.test.2}</exclude>
-                        <exclude>${exclude.test.3}</exclude>
-                        <exclude>${exclude.test.4}</exclude>
-                        <exclude>${exclude.test.5}</exclude>
-                        <exclude>${exclude.test.6}</exclude>
-                        <exclude>${exclude.test.7}</exclude>
-                        <exclude>${exclude.test.8}</exclude>
-                        <exclude>${exclude.test.9}</exclude>
-                        <exclude>${exclude.test.10}</exclude>
-                        <exclude>${exclude.test.11}</exclude>
-                    </excludes>
-                </configuration>
-            </plugin>
-            <plugin>
-                <groupId>org.apache.maven.plugins</groupId>
-                <artifactId>maven-jar-plugin</artifactId>
-                <configuration>
-                    <archive>
-                    </archive>
-                </configuration>
-                <executions>
-                    <execution>
-                        <goals>
-                            <goal>test-jar</goal>
-                        </goals>
-                    </execution>
-                </executions>
-            </plugin>
-        </plugins>
-    </build>
-
-    <dependencies>
-        <dependency>
-            <groupId>org.xerial.snappy</groupId>
-            <artifactId>snappy-java</artifactId>
-            <version>1.1.0.1</version>
-        </dependency>
-
-        <dependency>
-            <groupId>com.googlecode.concurrentlinkedhashmap</groupId>
-            <artifactId>concurrentlinkedhashmap-lru</artifactId>
-            <version>1.4.1</version>
-            <exclusions>
-                <exclusion>
-                    <groupId>com.google.code.findbugs</groupId>
-                    <artifactId>jsr305</artifactId>
-                </exclusion>
-            </exclusions>
-        </dependency>
-
-        <dependency>
-            <groupId>com.orientechnologies</groupId>
-            <artifactId>orientdb-test-commons</artifactId>
-            <version>${project.version}</version>
-            <scope>test</scope>
-        </dependency>
-
-        <dependency>
-            <groupId>com.google.code.findbugs</groupId>
-            <artifactId>findbugs</artifactId>
-            <version>3.0.1</version>
-            <scope>provided</scope>
-        </dependency>
-    </dependencies>
-
-</project>
+<?xml version="1.0" encoding="UTF-8"?>
+
+<!-- ~ /* ~ * Copyright 2014 Orient Technologies LTD (info(at)orientechnologies.com) 
+    ~ * ~ * Licensed under the Apache License, Version 2.0 (the "License"); ~ 
+    * you may not use this file except in compliance with the License. ~ * You 
+    may obtain a copy of the License at ~ * ~ * http://www.apache.org/licenses/LICENSE-2.0 
+    ~ * ~ * Unless required by applicable law or agreed to in writing, software 
+    ~ * distributed under the License is distributed on an "AS IS" BASIS, ~ * 
+    WITHOUT WARRANTIES OR CONDITIONS OF ANY KIND, either express or implied. 
+    ~ * See the License for the specific language governing permissions and ~ 
+    * limitations under the License. ~ * ~ * For more information: http://www.orientechnologies.com 
+    ~ */ -->
+
+<project xmlns="http://maven.apache.org/POM/4.0.0" xmlns:xsi="http://www.w3.org/2001/XMLSchema-instance"
+         xsi:schemaLocation="http://maven.apache.org/POM/4.0.0 http://maven.apache.org/xsd/maven-4.0.0.xsd">
+
+    <modelVersion>4.0.0</modelVersion>
+
+    <parent>
+        <groupId>com.orientechnologies</groupId>
+        <artifactId>orientdb-parent</artifactId>
+        <version>3.0.0-SNAPSHOT</version>
+        <relativePath>../</relativePath>
+    </parent>
+
+    <artifactId>orientdb-core</artifactId>
+
+    <name>OrientDB Core</name>
+
+    <properties>
+        <executeFindBugs>true</executeFindBugs>
+        <osgi.import>
+            com.orientechnologies.orient.graph.console;resolution:=optional,
+            com.orientechnologies.orient.graph.gremlin;resolution:=optional,
+            com.orientechnologies.orient.graph.handler;resolution:=optional,
+            com.orientechnologies.orient.graph.sql.functions;resolution:=optional,
+            javax.imageio.spi,sun.misc;resolution:=optional,
+            com.orientechnologies.orient.client.remote;resolution:=optional,
+            com.sun.jna;resolution:=optional,
+            org.xerial.snappy;resolution:=optional,
+            *
+        </osgi.import>
+        <osgi.export>com.orientechnologies.orient.core.*,
+            com.orientechnologies.common.*,com.orientechnologies.nio.*,
+            com.orientechnologies.orient.enterprise.*
+        </osgi.export>
+        <jna.version>4.0.0</jna.version>
+        <project.build.sourceEncoding>UTF-8</project.build.sourceEncoding>
+        <argLine>-ea -Xmx3072m -XX:MaxDirectMemorySize=512g
+            -Dstorage.diskCache.bufferSize=4096
+            -Dindex.flushAfterCreate=false
+            -Dstorage.makeFullCheckpointAfterCreate=false
+            -Dstorage.makeFullCheckpointAfterOpen=false
+            -Dstorage.makeFullCheckpointAfterClusterCreate=false
+            -Dstorage.wal.syncOnPageFlush=false
+            -Dstorage.configuration.syncOnUpdate=false
+            -Ddb.makeFullCheckpointOnIndexChange=false
+            -Ddb.makeFullCheckpointOnSchemaChange=false
+            -Dsecurity.userPasswordSaltIterations=10
+            -Dmemory.directMemory.trackMode=true
+        </argLine>
+    </properties>
+
+    <profiles>
+        <profile>
+            <id>development</id>
+            <activation>
+                <activeByDefault>true</activeByDefault>
+            </activation>
+            <properties>
+                <exclude.test.1>**/LocalHashTableIterationTest.java</exclude.test.1>
+                <exclude.test.2>**/OLocalHashTableTest.java</exclude.test.2>
+                <exclude.test.3>**/SBTreeTest.java</exclude.test.3>
+                <exclude.test.4>**/SBTreeTestBigValues.java</exclude.test.4>
+                <exclude.test.5>**/OSBTreeBonsaiLocalTest.java</exclude.test.5>
+                <exclude.test.6>**/LocalPaginatedClusterTest.java</exclude.test.6>
+                <exclude.test.7>**/WOWCacheTest.java</exclude.test.7>
+                <exclude.test.8>**/OLocalHashTableWALTest.java</exclude.test.8>
+                <exclude.test.9>**/SBTreeWALTest.java</exclude.test.9>
+                <exclude.test.10>**/LocalPaginatedClusterWithWALTest.java</exclude.test.10>
+                <exclude.test.11>**/OSBTreeBonsaiWALTest.java</exclude.test.11>
+            </properties>
+        </profile>
+
+        <profile>
+            <id>ci</id>
+            <activation>
+                <property>
+                    <name>orientdb.test.env</name>
+                    <value>ci</value>
+                </property>
+            </activation>
+            <properties>
+                <exclude.test.1>empty.java</exclude.test.1>
+                <exclude.test.2>empty.java</exclude.test.2>
+                <exclude.test.3>empty.java</exclude.test.3>
+                <exclude.test.4>empty.java</exclude.test.4>
+                <exclude.test.5>empty.java</exclude.test.5>
+                <exclude.test.6>empty.java</exclude.test.6>
+                <exclude.test.7>empty.java</exclude.test.7>
+                <exclude.test.8>empty.java</exclude.test.8>
+                <exclude.test.9>empty.java</exclude.test.9>
+                <exclude.test.10>empty.java</exclude.test.10>
+                <exclude.test.11>empty.java</exclude.test.11>
+            </properties>
+
+        </profile>
+        <profile>
+            <id>release</id>
+            <activation>
+                <property>
+                    <name>orientdb.test.env</name>
+                    <value>release</value>
+                </property>
+            </activation>
+            <properties>
+                <exclude.test.1>empty.java</exclude.test.1>
+                <exclude.test.2>empty.java</exclude.test.2>
+                <exclude.test.3>empty.java</exclude.test.3>
+                <exclude.test.4>empty.java</exclude.test.4>
+                <exclude.test.5>empty.java</exclude.test.5>
+                <exclude.test.6>empty.java</exclude.test.6>
+                <exclude.test.7>empty.java</exclude.test.7>
+                <exclude.test.8>empty.java</exclude.test.8>
+                <exclude.test.9>empty.java</exclude.test.9>
+                <exclude.test.10>empty.java</exclude.test.10>
+                <exclude.test.11>empty.java</exclude.test.11>
+            </properties>
+
+        </profile>
+        <profile>
+            <id>localDeploy</id>
+            <activation>
+                <property>
+                    <name>localDeploy</name>
+                </property>
+            </activation>
+        </profile>
+    </profiles>
+
+    <reporting>
+        <plugins>
+
+        </plugins>
+    </reporting>
+
+    <build>
+        <plugins>
+            <plugin>
+                <groupId>org.codehaus.mojo</groupId>
+                <artifactId>javacc-maven-plugin</artifactId>
+                <version>2.6</version>
+                <executions>
+                    <execution>
+                        <id>jjtree-javacc</id>
+                        <goals>
+                            <goal>jjtree-javacc</goal>
+                        </goals>
+                    </execution>
+                </executions>
+                <configuration>
+                    <sourceDirectory>${basedir}/src/main/grammar</sourceDirectory>
+                    <interimDirectory>${basedir}/src/main/java</interimDirectory>
+                    <outputDirectory>${basedir}/src/main/java</outputDirectory>
+                </configuration>
+            </plugin>
+            <plugin>
+                <groupId>org.apache.maven.plugins</groupId>
+                <artifactId>maven-surefire-plugin</artifactId>
+                <version>${surefire.version}</version>
+                <configuration>
+                    <systemPropertyVariables>
+                        <buildDirectory>${project.build.directory}</buildDirectory>
+                    </systemPropertyVariables>
+                    <excludes>
+                        <exclude>${exclude.test.1}</exclude>
+                        <exclude>${exclude.test.2}</exclude>
+                        <exclude>${exclude.test.3}</exclude>
+                        <exclude>${exclude.test.4}</exclude>
+                        <exclude>${exclude.test.5}</exclude>
+                        <exclude>${exclude.test.6}</exclude>
+                        <exclude>${exclude.test.7}</exclude>
+                        <exclude>${exclude.test.8}</exclude>
+                        <exclude>${exclude.test.9}</exclude>
+                        <exclude>${exclude.test.10}</exclude>
+                        <exclude>${exclude.test.11}</exclude>
+                    </excludes>
+                </configuration>
+            </plugin>
+            <plugin>
+                <groupId>org.apache.maven.plugins</groupId>
+                <artifactId>maven-jar-plugin</artifactId>
+                <configuration>
+                    <archive>
+                    </archive>
+                </configuration>
+                <executions>
+                    <execution>
+                        <goals>
+                            <goal>test-jar</goal>
+                        </goals>
+                    </execution>
+                </executions>
+            </plugin>
+        </plugins>
+    </build>
+
+    <dependencies>
+        <dependency>
+            <groupId>org.xerial.snappy</groupId>
+            <artifactId>snappy-java</artifactId>
+            <version>1.1.0.1</version>
+        </dependency>
+
+        <dependency>
+            <groupId>com.googlecode.concurrentlinkedhashmap</groupId>
+            <artifactId>concurrentlinkedhashmap-lru</artifactId>
+            <version>1.4.1</version>
+            <exclusions>
+                <exclusion>
+                    <groupId>com.google.code.findbugs</groupId>
+                    <artifactId>jsr305</artifactId>
+                </exclusion>
+            </exclusions>
+        </dependency>
+
+        <dependency>
+            <groupId>com.orientechnologies</groupId>
+            <artifactId>orientdb-test-commons</artifactId>
+            <version>${project.version}</version>
+            <scope>test</scope>
+        </dependency>
+
+        <dependency>
+            <groupId>com.google.code.findbugs</groupId>
+            <artifactId>findbugs</artifactId>
+            <version>3.0.1</version>
+            <scope>provided</scope>
+        </dependency>
+    </dependencies>
+
+</project>
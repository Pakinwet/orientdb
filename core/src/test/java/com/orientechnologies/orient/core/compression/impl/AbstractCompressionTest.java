--- conflicted
+++ resolved
@@ -1,10 +1,11 @@
 package com.orientechnologies.orient.core.compression.impl;
+
+import java.util.Random;
+
+import org.testng.Assert;
 
 import com.orientechnologies.orient.core.compression.OCompression;
 import com.orientechnologies.orient.core.compression.OCompressionFactory;
-import org.testng.Assert;
-
-import java.util.Random;
 
 /**
  * @author Andrey Lomakin
@@ -12,13 +13,10 @@
  */
 public abstract class AbstractCompressionTest {
   public static void testCompression(String name) {
-<<<<<<< HEAD
     testCompression(name, null);
   }
 
   public static void testCompression(String name, String options) {
-=======
->>>>>>> 4902219a
     long seed = System.currentTimeMillis();
     System.out.println(name + " - Compression seed " + seed);
 
@@ -30,11 +28,7 @@
       byte[] content = new byte[contentSize];
       random.nextBytes(content);
 
-<<<<<<< HEAD
       final OCompression compression = OCompressionFactory.INSTANCE.getCompression(name, options);
-=======
-      OCompression compression = OCompressionFactory.INSTANCE.getCompression(name);
->>>>>>> 4902219a
 
       final byte[] compressedContent = compression.compress(content);
 

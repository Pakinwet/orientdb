package com.orientechnologies.orient.core.storage.index.hashindex.local.cache;

import com.orientechnologies.common.collection.closabledictionary.OClosableLinkedContainer;
import com.orientechnologies.common.directmemory.OByteBufferPool;
import com.orientechnologies.common.serialization.types.OIntegerSerializer;
import com.orientechnologies.common.serialization.types.OLongSerializer;
import com.orientechnologies.common.types.OModifiableBoolean;
import com.orientechnologies.orient.core.Orient;
import com.orientechnologies.orient.core.config.OContextConfiguration;
import com.orientechnologies.orient.core.config.OGlobalConfiguration;
import com.orientechnologies.orient.core.exception.OStorageException;
import com.orientechnologies.orient.core.storage.OChecksumMode;
import com.orientechnologies.orient.core.storage.cache.OCachePointer;
import com.orientechnologies.orient.core.storage.cache.local.OWOWCache;
import com.orientechnologies.orient.core.storage.fs.OFileClassic;
import com.orientechnologies.orient.core.storage.impl.local.paginated.OLocalPaginatedStorage;
import com.orientechnologies.orient.core.storage.impl.local.paginated.wal.OLogSequenceNumber;
import org.junit.*;

import java.io.File;
import java.io.IOException;
import java.nio.ByteBuffer;
import java.nio.file.Files;
import java.nio.file.Path;
import java.nio.file.Paths;
import java.util.*;

/**
 * @author Andrey Lomakin (a.lomakin-at-orientdb.com)
 * @since 26.07.13
 */
public class WOWCacheTestIT {
  private static final int systemOffset = 2 * (OIntegerSerializer.INT_SIZE + OLongSerializer.LONG_SIZE);
  private static final int pageSize     = systemOffset + 8;

  private static OLocalPaginatedStorage storageLocal;
  private static String                 fileName;

  private static final OByteBufferPool bufferPool = new OByteBufferPool(pageSize);

  private static OWOWCache                                    wowCache;
  private        OClosableLinkedContainer<Long, OFileClassic> files = new OClosableLinkedContainer<>(1024);

  @BeforeClass
  public static void beforeClass() throws IOException {
    OGlobalConfiguration.STORAGE_EXCLUSIVE_FILE_ACCESS.setValue(Boolean.FALSE);
    OGlobalConfiguration.FILE_LOCK.setValue(Boolean.FALSE);
    String buildDirectory = System.getProperty("buildDirectory", ".");

    storageLocal = (OLocalPaginatedStorage) Orient.instance().getRunningEngine("plocal").
        createStorage(buildDirectory + "/WOWCacheTest", null);
    storageLocal.create(new OContextConfiguration());

    fileName = "wowCacheTest.tst";
  }

  @Before
  public void beforeMethod() throws Exception {
    closeCacheAndDeleteFile();

    initBuffer();
  }

  private static void closeCacheAndDeleteFile() throws IOException {
    String nativeFileName = null;

    if (wowCache != null) {
      long fileId = wowCache.fileIdByName(fileName);
      nativeFileName = wowCache.nativeFileNameById(fileId);

      wowCache.close();
      wowCache = null;
    }

    storageLocal.delete();

    if (nativeFileName != null) {
      File testFile = new File(storageLocal.getConfiguration().getDirectory() + File.separator + nativeFileName);

      if (testFile.exists()) {
        Assert.assertTrue(testFile.delete());
      }
    }

    File nameIdMapFile = new File(storageLocal.getConfiguration().getDirectory() + File.separator + "name_id_map.cm");
    if (nameIdMapFile.exists()) {
      Assert.assertTrue(nameIdMapFile.delete());
    }

    nameIdMapFile = new File(storageLocal.getConfiguration().getDirectory() + File.separator + "name_id_map_v2.cm");
    if (nameIdMapFile.exists()) {
      Assert.assertTrue(nameIdMapFile.delete());
    }
  }

  @AfterClass
  public static void afterClass() throws IOException {
    closeCacheAndDeleteFile();

    File file = new File(storageLocal.getConfiguration().getDirectory());
    Assert.assertTrue(file.delete());
    bufferPool.clear();

    OGlobalConfiguration.STORAGE_EXCLUSIVE_FILE_ACCESS.setValue(Boolean.TRUE);
    OGlobalConfiguration.FILE_LOCK.setValue(Boolean.TRUE);
  }

  private void initBuffer() throws IOException, InterruptedException {
<<<<<<< HEAD
    wowCache = new OWOWCache(pageSize, bufferPool, null, 10, 100, storageLocal, false, files, 1, OChecksumMode.StoreAndVerify);
=======
    final Path storagePath = storageLocal.getStoragePath();
    Files.createDirectories(storagePath);

    wowCache = new OWOWCache(pageSize, bufferPool, writeAheadLog, 10, 100, storageLocal, false, files, 1,
        OChecksumMode.StoreAndVerify);
>>>>>>> 951f1e5e
    wowCache.loadRegisteredFiles();
  }

  @Test
  public void testLoadStore() throws IOException {
    Random random = new Random();

    byte[][] pageData = new byte[200][];
    long fileId = wowCache.addFile(fileName);
    final String nativeFileName = wowCache.nativeFileNameById(fileId);

    for (int i = 0; i < pageData.length; i++) {
      byte[] data = new byte[8];
      random.nextBytes(data);

      pageData[i] = data;

      final OCachePointer cachePointer = wowCache.load(fileId, i, 1, true, new OModifiableBoolean(), true)[0];
      cachePointer.acquireExclusiveLock();

      ByteBuffer buffer = cachePointer.getBufferDuplicate();
      buffer.position(systemOffset);
      buffer.put(data);
      cachePointer.releaseExclusiveLock();

      wowCache.store(fileId, i, cachePointer);
      cachePointer.decrementReadersReferrer();
    }

    for (int i = 0; i < pageData.length; i++) {
      byte[] dataOne = pageData[i];

      OCachePointer cachePointer = wowCache.load(fileId, i, 1, false, new OModifiableBoolean(), true)[0];
      byte[] dataTwo = new byte[8];
      ByteBuffer buffer = cachePointer.getBufferDuplicate();
      buffer.position(systemOffset);
      buffer.get(dataTwo);
      cachePointer.decrementReadersReferrer();

      Assert.assertArrayEquals(dataTwo, dataOne);
    }

    wowCache.flush();

    for (int i = 0; i < pageData.length; i++) {
      byte[] dataContent = pageData[i];
      assertFile(i, dataContent, new OLogSequenceNumber(0, 0), nativeFileName);
    }
  }

  @Test
  public void testDataUpdate() throws Exception {
    final NavigableMap<Long, byte[]> pageIndexDataMap = new TreeMap<>();
    long fileId = wowCache.addFile(fileName);
    final String nativeFileName = wowCache.nativeFileNameById(fileId);

    Random random = new Random();

    for (int i = 0; i < 600; i++) {
      long pageIndex = random.nextInt(2048);

      byte[] data = new byte[8];
      random.nextBytes(data);

      pageIndexDataMap.put(pageIndex, data);

      final OCachePointer cachePointer = wowCache.load(fileId, pageIndex, 1, true, new OModifiableBoolean(), true)[0];
      cachePointer.acquireExclusiveLock();
      ByteBuffer buffer = cachePointer.getBufferDuplicate();
      buffer.position(systemOffset);
      buffer.put(data);
      cachePointer.releaseExclusiveLock();

      wowCache.store(fileId, pageIndex, cachePointer);
      cachePointer.decrementReadersReferrer();
    }

    for (Map.Entry<Long, byte[]> entry : pageIndexDataMap.entrySet()) {
      long pageIndex = entry.getKey();
      byte[] dataOne = entry.getValue();

      OCachePointer cachePointer = wowCache.load(fileId, pageIndex, 1, false, new OModifiableBoolean(), true)[0];
      byte[] dataTwo = new byte[8];
      ByteBuffer buffer = cachePointer.getBufferDuplicate();
      buffer.position(systemOffset);
      buffer.get(dataTwo);

      cachePointer.decrementReadersReferrer();
      Assert.assertArrayEquals(dataTwo, dataOne);
    }

    for (int i = 0; i < 300; i++) {
      long desiredIndex = random.nextInt(2048);

      Long pageIndex = pageIndexDataMap.ceilingKey(desiredIndex);
      if (pageIndex == null)
        pageIndex = pageIndexDataMap.floorKey(desiredIndex);

      byte[] data = new byte[8];
      random.nextBytes(data);
      pageIndexDataMap.put(pageIndex, data);

      final OCachePointer cachePointer = wowCache.load(fileId, pageIndex, 1, true, new OModifiableBoolean(), true)[0];

      cachePointer.acquireExclusiveLock();
      ByteBuffer buffer = cachePointer.getBufferDuplicate();
      buffer.position(systemOffset);
      buffer.put(data);
      cachePointer.releaseExclusiveLock();

      wowCache.store(fileId, pageIndex, cachePointer);
      cachePointer.decrementReadersReferrer();
    }

    for (Map.Entry<Long, byte[]> entry : pageIndexDataMap.entrySet()) {
      long pageIndex = entry.getKey();
      byte[] dataOne = entry.getValue();
      OCachePointer cachePointer = wowCache.load(fileId, pageIndex, 1, false, new OModifiableBoolean(), true)[0];
      byte[] dataTwo = new byte[8];
      ByteBuffer buffer = cachePointer.getBufferDuplicate();
      buffer.position(systemOffset);
      buffer.get(dataTwo);
      cachePointer.decrementReadersReferrer();

      Assert.assertArrayEquals(dataTwo, dataOne);
    }

    wowCache.flush();

    for (Map.Entry<Long, byte[]> entry : pageIndexDataMap.entrySet()) {
      assertFile(entry.getKey(), entry.getValue(), new OLogSequenceNumber(0, 0), nativeFileName);
    }

  }

  @Test
  public void testFileRestore() throws IOException {
    final long nonDelFileId = wowCache.addFile(fileName);
    final long fileId = wowCache.addFile("removedFile.del");

    final String removedNativeFileName = wowCache.nativeFileNameById(fileId);

    wowCache.deleteFile(fileId);
    File deletedFile = storageLocal.getStoragePath().resolve(removedNativeFileName).toFile();
    Assert.assertTrue(!deletedFile.exists());

    String fileName = wowCache.restoreFileById(fileId);
    Assert.assertEquals(fileName, "removedFile.del");

    fileName = wowCache.restoreFileById(nonDelFileId);
    Assert.assertNull(fileName);
    Assert.assertTrue(deletedFile.exists());

    fileName = wowCache.restoreFileById(1525454L);
    Assert.assertNull(fileName);

    wowCache.deleteFile(fileId);
    Assert.assertTrue(!deletedFile.exists());
  }

  @Test
  public void testFileRestoreAfterClose() throws Exception {
    final long nonDelFileId = wowCache.addFile(fileName);
    final long fileId = wowCache.addFile("removedFile.del");

    final String removedNativeFileName = wowCache.nativeFileNameById(fileId);

    wowCache.deleteFile(fileId);
    File deletedFile = storageLocal.getStoragePath().resolve(removedNativeFileName).toFile();

    Assert.assertTrue(!deletedFile.exists());

    wowCache.close();

    initBuffer();

    String fileName = wowCache.restoreFileById(fileId);
    Assert.assertEquals(fileName, "removedFile.del");

    fileName = wowCache.restoreFileById(nonDelFileId);
    Assert.assertNull(fileName);
    Assert.assertTrue(deletedFile.exists());

    fileName = wowCache.restoreFileById(1525454L);
    Assert.assertNull(fileName);

    wowCache.deleteFile(fileId);
    Assert.assertTrue(!deletedFile.exists());
  }

  @Test
  public void testChecksumFailure() throws IOException {
    wowCache.setChecksumMode(OChecksumMode.StoreAndThrow);

    final long fileId = wowCache.addFile(fileName);
    final OCachePointer cachePointer = wowCache.load(fileId, 0, 1, true, new OModifiableBoolean(), true)[0];

    cachePointer.acquireExclusiveLock();
    final ByteBuffer buffer = cachePointer.getBufferDuplicate();
    buffer.position(systemOffset);
    buffer.put(new byte[buffer.remaining()]);
    cachePointer.releaseExclusiveLock();

    wowCache.store(fileId, 0, cachePointer);
    cachePointer.decrementReadersReferrer();

    wowCache.flush();

    final Path path = storageLocal.getStoragePath().resolve(wowCache.nativeFileNameById(fileId));
    final OFileClassic file = new OFileClassic(path);
    file.open();
    file.writeByte(systemOffset, (byte) 1);
    file.close();

    try {
      wowCache.load(fileId, 0, 1, true, new OModifiableBoolean(), true);
      Assert.fail();
    } catch (OStorageException e) {
      // ok
    }
  }

  @Test
  public void testMagicFailure() throws IOException {
    wowCache.setChecksumMode(OChecksumMode.StoreAndThrow);

    final long fileId = wowCache.addFile(fileName);
    final OCachePointer cachePointer = wowCache.load(fileId, 0, 1, true, new OModifiableBoolean(), true)[0];

    cachePointer.acquireExclusiveLock();
    final ByteBuffer buffer = cachePointer.getBufferDuplicate();
    buffer.position(systemOffset);
    buffer.put(new byte[buffer.remaining()]);
    cachePointer.releaseExclusiveLock();

    wowCache.store(fileId, 0, cachePointer);
    cachePointer.decrementReadersReferrer();

    wowCache.flush();

    final Path path = storageLocal.getStoragePath().resolve(wowCache.nativeFileNameById(fileId));
    final OFileClassic file = new OFileClassic(path);
    file.open();
    file.writeByte(0, (byte) 1);
    file.close();

    try {
      wowCache.load(fileId, 0, 1, true, new OModifiableBoolean(), true);
      Assert.fail();
    } catch (OStorageException e) {
      // ok
    }
  }

  @Test
  public void testNoChecksumVerificationIfNotRequested() throws IOException {
    wowCache.setChecksumMode(OChecksumMode.StoreAndThrow);

    final long fileId = wowCache.addFile(fileName);
    final OCachePointer cachePointer = wowCache.load(fileId, 0, 1, true, new OModifiableBoolean(), true)[0];

    cachePointer.acquireExclusiveLock();
    final ByteBuffer buffer = cachePointer.getBufferDuplicate();
    buffer.position(systemOffset);
    buffer.put(new byte[buffer.remaining()]);
    cachePointer.releaseExclusiveLock();

    wowCache.store(fileId, 0, cachePointer);
    cachePointer.decrementReadersReferrer();

    wowCache.flush();

    final Path path = storageLocal.getStoragePath().resolve(wowCache.nativeFileNameById(fileId));
    final OFileClassic file = new OFileClassic(path);
    file.open();
    file.writeByte(systemOffset, (byte) 1);
    file.close();

    wowCache.load(fileId, 0, 1, true, new OModifiableBoolean(), false)[0].decrementReadersReferrer();
  }

  @Test
  public void testNoChecksumFailureIfVerificationTurnedOff() throws IOException {
    wowCache.setChecksumMode(OChecksumMode.Off);

    final long fileId = wowCache.addFile(fileName);
    final OCachePointer cachePointer = wowCache.load(fileId, 0, 1, true, new OModifiableBoolean(), true)[0];

    cachePointer.acquireExclusiveLock();
    final ByteBuffer buffer = cachePointer.getBufferDuplicate();
    buffer.position(systemOffset);
    buffer.put(new byte[buffer.remaining()]);
    cachePointer.releaseExclusiveLock();

    wowCache.store(fileId, 0, cachePointer);
    cachePointer.decrementReadersReferrer();

    wowCache.flush();

    final Path path = storageLocal.getStoragePath().resolve(wowCache.nativeFileNameById(fileId));
    final OFileClassic file = new OFileClassic(path);
    file.open();
    file.writeByte(systemOffset, (byte) 1);
    file.close();

    wowCache.load(fileId, 0, 1, true, new OModifiableBoolean(), true)[0].decrementReadersReferrer();
  }

  @Test
  public void testNoChecksumFailureIfVerificationTurnedOffOnLoad() throws IOException {
    wowCache.setChecksumMode(OChecksumMode.Store);

    final long fileId = wowCache.addFile(fileName);
    final OCachePointer cachePointer = wowCache.load(fileId, 0, 1, true, new OModifiableBoolean(), true)[0];

    cachePointer.acquireExclusiveLock();
    final ByteBuffer buffer = cachePointer.getBufferDuplicate();
    buffer.position(systemOffset);
    buffer.put(new byte[buffer.remaining()]);
    cachePointer.releaseExclusiveLock();

    wowCache.store(fileId, 0, cachePointer);
    cachePointer.decrementReadersReferrer();

    wowCache.flush();

    final Path path = storageLocal.getStoragePath().resolve(wowCache.nativeFileNameById(fileId));
    final OFileClassic file = new OFileClassic(path);
    file.open();
    file.writeByte(systemOffset, (byte) 1);
    file.close();

    wowCache.load(fileId, 0, 1, true, new OModifiableBoolean(), true)[0].decrementReadersReferrer();
  }

  @Test
  public void testNoChecksumFailureIfNoChecksumProvided() throws IOException {
    wowCache.setChecksumMode(OChecksumMode.Off);

    final long fileId = wowCache.addFile(fileName);
    final OCachePointer cachePointer = wowCache.load(fileId, 0, 1, true, new OModifiableBoolean(), true)[0];

    cachePointer.acquireExclusiveLock();
    final ByteBuffer buffer = cachePointer.getBufferDuplicate();
    buffer.position(systemOffset);
    buffer.put(new byte[buffer.remaining()]);
    cachePointer.releaseExclusiveLock();

    wowCache.store(fileId, 0, cachePointer);
    cachePointer.decrementReadersReferrer();

    wowCache.flush();

    final Path path = storageLocal.getStoragePath().resolve(wowCache.nativeFileNameById(fileId));
    final OFileClassic file = new OFileClassic(path);
    file.open();
    file.writeByte(systemOffset, (byte) 1);
    file.close();

    wowCache.setChecksumMode(OChecksumMode.StoreAndThrow);
    wowCache.load(fileId, 0, 1, true, new OModifiableBoolean(), true)[0].decrementReadersReferrer();
  }

  private void assertFile(long pageIndex, byte[] value, OLogSequenceNumber lsn, String fileName) throws IOException {
    OFileClassic fileClassic = new OFileClassic(Paths.get(storageLocal.getConfiguration().getDirectory(), fileName));
    fileClassic.open();
    byte[] content = new byte[8 + systemOffset];
    fileClassic.read(pageIndex * (8 + systemOffset), content, 8 + systemOffset);

    Assert.assertArrayEquals(Arrays.copyOfRange(content, systemOffset, 8 + systemOffset), value);

    long magicNumber = OLongSerializer.INSTANCE.deserializeNative(content, 0);
    Assert.assertEquals(magicNumber, OWOWCache.MAGIC_NUMBER_WITH_CHECKSUM);

    int segment = OIntegerSerializer.INSTANCE.deserializeNative(content, OLongSerializer.LONG_SIZE + OIntegerSerializer.INT_SIZE);
    long position = OLongSerializer.INSTANCE
        .deserializeNative(content, OLongSerializer.LONG_SIZE + 2 * OIntegerSerializer.INT_SIZE);

    OLogSequenceNumber readLsn = new OLogSequenceNumber(segment, position);

    Assert.assertEquals(readLsn, lsn);

    fileClassic.close();
  }

}<|MERGE_RESOLUTION|>--- conflicted
+++ resolved
@@ -106,15 +106,11 @@
   }
 
   private void initBuffer() throws IOException, InterruptedException {
-<<<<<<< HEAD
-    wowCache = new OWOWCache(pageSize, bufferPool, null, 10, 100, storageLocal, false, files, 1, OChecksumMode.StoreAndVerify);
-=======
     final Path storagePath = storageLocal.getStoragePath();
     Files.createDirectories(storagePath);
 
-    wowCache = new OWOWCache(pageSize, bufferPool, writeAheadLog, 10, 100, storageLocal, false, files, 1,
+    wowCache = new OWOWCache(pageSize, bufferPool, null, 10, 100, storageLocal, false, files, 1,
         OChecksumMode.StoreAndVerify);
->>>>>>> 951f1e5e
     wowCache.loadRegisteredFiles();
   }
 

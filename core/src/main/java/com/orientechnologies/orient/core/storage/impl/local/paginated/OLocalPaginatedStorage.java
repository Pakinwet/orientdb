/*
 * Copyright 2010-2012 Luca Garulli (l.garulli(at)orientechnologies.com)
 *
 * Licensed under the Apache License, Version 2.0 (the "License");
 * you may not use this file except in compliance with the License.
 * You may obtain a copy of the License at
 *
 *      http://www.apache.org/licenses/LICENSE-2.0
 *
 * Unless required by applicable law or agreed to in writing, software
 * distributed under the License is distributed on an "AS IS" BASIS,
 * WITHOUT WARRANTIES OR CONDITIONS OF ANY KIND, either express or implied.
 * See the License for the specific language governing permissions and
 * limitations under the License.
 */

package com.orientechnologies.orient.core.storage.impl.local.paginated;

import java.io.File;
import java.io.FileNotFoundException;
import java.io.IOException;
import java.util.ArrayList;
import java.util.Arrays;
import java.util.Comparator;
import java.util.HashMap;
import java.util.HashSet;
import java.util.LinkedHashMap;
import java.util.List;
import java.util.Map;
import java.util.Set;
import java.util.concurrent.Callable;
import java.util.concurrent.ExecutorService;
import java.util.concurrent.Executors;
import java.util.concurrent.ScheduledExecutorService;
import java.util.concurrent.ThreadFactory;
import java.util.concurrent.TimeUnit;

import com.orientechnologies.common.concur.lock.OLockManager;
import com.orientechnologies.common.concur.lock.OModificationLock;
import com.orientechnologies.common.exception.OException;
import com.orientechnologies.common.io.OFileUtils;
import com.orientechnologies.common.io.OIOUtils;
import com.orientechnologies.common.log.OLogManager;
import com.orientechnologies.common.parser.OSystemVariableResolver;
import com.orientechnologies.common.util.OArrays;
import com.orientechnologies.orient.core.Orient;
import com.orientechnologies.orient.core.command.OCommandOutputListener;
import com.orientechnologies.orient.core.config.OGlobalConfiguration;
import com.orientechnologies.orient.core.config.OStorageClusterConfiguration;
import com.orientechnologies.orient.core.config.OStorageConfiguration;
import com.orientechnologies.orient.core.config.OStoragePaginatedClusterConfiguration;
import com.orientechnologies.orient.core.db.record.ORecordOperation;
import com.orientechnologies.orient.core.engine.local.OEngineLocalPaginated;
import com.orientechnologies.orient.core.exception.OConcurrentModificationException;
import com.orientechnologies.orient.core.exception.OConfigurationException;
import com.orientechnologies.orient.core.exception.OFastConcurrentModificationException;
import com.orientechnologies.orient.core.exception.OStorageException;
import com.orientechnologies.orient.core.id.OClusterPosition;
import com.orientechnologies.orient.core.id.ORID;
import com.orientechnologies.orient.core.id.ORecordId;
import com.orientechnologies.orient.core.index.engine.OLocalHashTableIndexEngine;
import com.orientechnologies.orient.core.index.engine.OSBTreeIndexEngine;
import com.orientechnologies.orient.core.index.hashindex.local.cache.OCacheEntry;
import com.orientechnologies.orient.core.index.hashindex.local.cache.OCachePointer;
import com.orientechnologies.orient.core.index.hashindex.local.cache.ODiskCache;
import com.orientechnologies.orient.core.index.hashindex.local.cache.OPageDataVerificationError;
import com.orientechnologies.orient.core.index.hashindex.local.cache.OReadWriteDiskCache;
import com.orientechnologies.orient.core.index.hashindex.local.cache.OWOWCache;
import com.orientechnologies.orient.core.memory.OMemoryWatchDog;
import com.orientechnologies.orient.core.metadata.OMetadataDefault;
import com.orientechnologies.orient.core.record.impl.ODocument;
import com.orientechnologies.orient.core.storage.OCluster;
import com.orientechnologies.orient.core.storage.OPhysicalPosition;
import com.orientechnologies.orient.core.storage.ORawBuffer;
import com.orientechnologies.orient.core.storage.ORecordCallback;
import com.orientechnologies.orient.core.storage.ORecordMetadata;
import com.orientechnologies.orient.core.storage.OStorageOperationResult;
import com.orientechnologies.orient.core.storage.impl.local.ODataLocal;
import com.orientechnologies.orient.core.storage.impl.local.OStorageConfigurationSegment;
import com.orientechnologies.orient.core.storage.impl.local.OStorageLocalAbstract;
import com.orientechnologies.orient.core.storage.impl.local.OStorageVariableParser;
import com.orientechnologies.orient.core.storage.impl.local.paginated.wal.OAbstractCheckPointStartRecord;
import com.orientechnologies.orient.core.storage.impl.local.paginated.wal.OAtomicUnitEndRecord;
import com.orientechnologies.orient.core.storage.impl.local.paginated.wal.OAtomicUnitStartRecord;
import com.orientechnologies.orient.core.storage.impl.local.paginated.wal.OCheckpointEndRecord;
import com.orientechnologies.orient.core.storage.impl.local.paginated.wal.ODirtyPage;
import com.orientechnologies.orient.core.storage.impl.local.paginated.wal.ODirtyPagesRecord;
import com.orientechnologies.orient.core.storage.impl.local.paginated.wal.OFullCheckpointStartRecord;
import com.orientechnologies.orient.core.storage.impl.local.paginated.wal.OFuzzyCheckpointEndRecord;
import com.orientechnologies.orient.core.storage.impl.local.paginated.wal.OFuzzyCheckpointStartRecord;
import com.orientechnologies.orient.core.storage.impl.local.paginated.wal.OLogSequenceNumber;
import com.orientechnologies.orient.core.storage.impl.local.paginated.wal.OOperationUnitId;
import com.orientechnologies.orient.core.storage.impl.local.paginated.wal.OOperationUnitRecord;
import com.orientechnologies.orient.core.storage.impl.local.paginated.wal.OUpdatePageRecord;
import com.orientechnologies.orient.core.storage.impl.local.paginated.wal.OWALRecord;
import com.orientechnologies.orient.core.storage.impl.local.paginated.wal.OWriteAheadLog;
import com.orientechnologies.orient.core.tx.OTransaction;
import com.orientechnologies.orient.core.tx.OTransactionAbstract;
import com.orientechnologies.orient.core.tx.OTxListener;
import com.orientechnologies.orient.core.type.tree.provider.OMVRBTreeRIDProvider;
import com.orientechnologies.orient.core.version.ORecordVersion;
import com.orientechnologies.orient.core.version.OVersionFactory;

/**
 * @author Andrey Lomakin
 * @since 28.03.13
 */
public class OLocalPaginatedStorage extends OStorageLocalAbstract {
  private static final int             ONE_KB                               = 1024;
  private final int                    DELETE_MAX_RETRIES;
  private final int                    DELETE_WAIT_TIME;

  private final Map<String, OCluster>  clusterMap                           = new LinkedHashMap<String, OCluster>();
  private OCluster[]                   clusters                             = new OCluster[0];

  private String                       storagePath;
  private final OStorageVariableParser variableParser;
  private int                          defaultClusterId                     = -1;

<<<<<<< HEAD
  private final static String[]                ALL_FILE_EXTENSIONS                  = { ".ocf", ".pls", ".pcl", ".oda", ".odh",
      ".otx", ".ocs", ".oef", ".oem", ".oet", OWriteAheadLog.WAL_SEGMENT_EXTENSION, OWriteAheadLog.MASTER_RECORD_EXTENSION,
      OLocalHashTableIndexEngine.BUCKET_FILE_EXTENSION, OLocalHashTableIndexEngine.METADATA_FILE_EXTENSION,
      OLocalHashTableIndexEngine.TREE_FILE_EXTENSION, OSBTreeIndexEngine.DATA_FILE_EXTENSION, OWOWCache.NAME_ID_MAP_EXTENSION };
=======
  private static String[]              ALL_FILE_EXTENSIONS                  = { ".ocf", ".pls", ".pcl", ".oda", ".odh", ".otx",
      ".ocs", ".oef", ".oem", ".oet", OWriteAheadLog.WAL_SEGMENT_EXTENSION, OWriteAheadLog.MASTER_RECORD_EXTENSION,
      OLocalHashTableIndexEngine.BUCKET_FILE_EXTENSION, OLocalHashTableIndexEngine.METADATA_FILE_EXTENSION,
      OLocalHashTableIndexEngine.TREE_FILE_EXTENSION, OClusterPositionMap.DEF_EXTENSION };
>>>>>>> 368c00ef

  private OModificationLock            modificationLock                     = new OModificationLock();

  private ScheduledExecutorService     fuzzyCheckpointExecutor;
  private ExecutorService              checkpointExecutor;

  private volatile boolean             wereDataRestoredAfterOpen            = false;

  private boolean                      makeFullCheckPointAfterClusterCreate = OGlobalConfiguration.STORAGE_MAKE_FULL_CHECKPOINT_AFTER_CLUSTER_CREATE
                                                                                .getValueAsBoolean();

  public OLocalPaginatedStorage(final String name, final String filePath, final String mode) throws IOException {
    super(name, filePath, mode);

    File f = new File(url);

    if (f.exists() || !exists(f.getParent())) {
      // ALREADY EXISTS OR NOT LEGACY
      storagePath = OSystemVariableResolver.resolveSystemVariables(OFileUtils.getPath(new File(url).getPath()));
    } else {
      // LEGACY DB
      storagePath = OSystemVariableResolver.resolveSystemVariables(OFileUtils.getPath(new File(url).getParent()));
    }

    storagePath = OIOUtils.getPathFromDatabaseName(storagePath);

    variableParser = new OStorageVariableParser(storagePath);
    configuration = new OStorageConfigurationSegment(this);

    DELETE_MAX_RETRIES = OGlobalConfiguration.FILE_MMAP_FORCE_RETRY.getValueAsInteger();
    DELETE_WAIT_TIME = OGlobalConfiguration.FILE_MMAP_FORCE_DELAY.getValueAsInteger();
  }

  private void initWal() throws IOException {
    if (OGlobalConfiguration.USE_WAL.getValueAsBoolean()) {
      fuzzyCheckpointExecutor = Executors.newSingleThreadScheduledExecutor(new ThreadFactory() {
        @Override
        public Thread newThread(Runnable r) {
          Thread thread = new Thread(r);
          thread.setDaemon(true);
          return thread;
        }
      });

      checkpointExecutor = Executors.newSingleThreadExecutor(new ThreadFactory() {
        @Override
        public Thread newThread(Runnable r) {
          Thread thread = new Thread(r);
          thread.setDaemon(true);
          return thread;
        }
      });

      writeAheadLog = new OWriteAheadLog(this);

      final int fuzzyCheckpointDelay = OGlobalConfiguration.WAL_FUZZY_CHECKPOINT_INTERVAL.getValueAsInteger();
      fuzzyCheckpointExecutor.scheduleWithFixedDelay(new Runnable() {
        @Override
        public void run() {
          try {
            makeFuzzyCheckpoint();
          } catch (Throwable e) {
            OLogManager.instance().error(this, "Error during background fuzzy checkpoint creation for storage " + name, e);
          }

        }
      }, fuzzyCheckpointDelay, fuzzyCheckpointDelay, TimeUnit.SECONDS);
    } else
      writeAheadLog = null;

    long diskCacheSize = OGlobalConfiguration.DISK_CACHE_SIZE.getValueAsLong() * 1024 * 1024;
    long writeCacheSize = (long) Math.floor((((double) OGlobalConfiguration.DISK_WRITE_CACHE_PART.getValueAsInteger()) / 100.0)
        * diskCacheSize);
    long readCacheSize = diskCacheSize - writeCacheSize;

    diskCache = new OReadWriteDiskCache(readCacheSize, writeCacheSize,
        OGlobalConfiguration.DISK_CACHE_PAGE_SIZE.getValueAsInteger() * ONE_KB,
        OGlobalConfiguration.DISK_WRITE_CACHE_PAGE_TTL.getValueAsLong() * 1000,
        OGlobalConfiguration.DISK_WRITE_CACHE_PAGE_FLUSH_INTERVAL.getValueAsInteger(), this, writeAheadLog, false, true);
  }

  public void open(final String iUserName, final String iUserPassword, final Map<String, Object> iProperties) {
    lock.acquireExclusiveLock();
    try {

      addUser();

      if (status != STATUS.CLOSED)
        // ALREADY OPENED: THIS IS THE CASE WHEN A STORAGE INSTANCE IS
        // REUSED
        return;

      if (!exists())
        throw new OStorageException("Cannot open the storage '" + name + "' because it does not exist in path: " + url);

      initWal();

      status = STATUS.OPEN;

      // OPEN BASIC SEGMENTS
      int pos;
      addDefaultClusters();

      // REGISTER CLUSTER
      for (int i = 0; i < configuration.clusters.size(); ++i) {
        final OStorageClusterConfiguration clusterConfig = configuration.clusters.get(i);

        if (clusterConfig != null) {
          pos = createClusterFromConfig(clusterConfig);

          try {
            if (pos == -1) {
              clusters[i].open();
            } else {
              if (clusterConfig.getName().equals(CLUSTER_DEFAULT_NAME))
                defaultClusterId = pos;

              clusters[pos].open();
            }
          } catch (FileNotFoundException e) {
            OLogManager.instance().warn(
                this,
                "Error on loading cluster '" + clusters[i].getName() + "' (" + i
                    + "): file not found. It will be excluded from current database '" + getName() + "'.");

            clusterMap.remove(clusters[i].getName());
            clusters[i] = null;
          }
        } else {
          clusters = Arrays.copyOf(clusters, clusters.length + 1);
          clusters[i] = null;
        }
      }

      restoreIfNeeded();
    } catch (Exception e) {
      close(true);
      throw new OStorageException("Cannot open local storage '" + url + "' with mode=" + mode, e);
    } finally {
      lock.releaseExclusiveLock();
    }
  }

  private void restoreIfNeeded() throws IOException {
    boolean wasSoftlyClosed = true;
    for (OCluster cluster : clusters)
      if (cluster != null && !cluster.wasSoftlyClosed())
        wasSoftlyClosed = false;

    if (!wasSoftlyClosed) {
      OLogManager.instance().warn(this, "Storage " + name + " was not closed properly. Will try to restore from write ahead log.");
      try {
        restoreFromWAL();
        makeFullCheckpoint();
      } catch (Exception e) {
        OLogManager.instance().error(this, "Exception during storage data restore.", e);
      } finally {
        OLogManager.instance().info(this, "Storage data restore was completed");
      }
    }

  }

  private void restoreFromWAL() throws IOException {
    if (writeAheadLog == null) {
      OLogManager.instance().error(this, "Restore is not possible because write ahead logging is switched off.");
      return;
    }

    if (writeAheadLog.begin() == null) {
      OLogManager.instance().error(this, "Restore is not possible because write ahead log is empty.");
      return;
    }

    OLogManager.instance().info(this, "Try to find last checkpoint.");

    OLogSequenceNumber lastCheckPoint = writeAheadLog.getLastCheckpoint();
    if (lastCheckPoint == null) {
      OLogManager.instance().info(this, "Checkpoints are absent will restore from beginning.");
      restoreFromBegging();
    }

    OWALRecord checkPointRecord = writeAheadLog.read(lastCheckPoint);
    if (checkPointRecord == null) {
      OLogManager.instance().info(this, "Checkpoints are absent will restore from beginning.");
      restoreFromBegging();
      return;
    }

    if (checkPointRecord instanceof OFuzzyCheckpointStartRecord) {
      OLogManager.instance().info(this, "Found checkpoint is fuzzy checkpoint.");

      boolean fuzzyCheckPointIsComplete = checkFuzzyCheckPointIsComplete(lastCheckPoint);
      if (!fuzzyCheckPointIsComplete) {
        OLogManager.instance().warn(this, "Fuzzy checkpoint is not complete.");

        OLogSequenceNumber previousCheckpoint = ((OFuzzyCheckpointStartRecord) checkPointRecord).getPreviousCheckpoint();
        checkPointRecord = null;

        if (previousCheckpoint != null)
          checkPointRecord = writeAheadLog.read(previousCheckpoint);

        if (checkPointRecord != null) {
          OLogManager.instance().warn(this, "Will restore from previous checkpoint.");
          restoreFromCheckPoint((OAbstractCheckPointStartRecord) checkPointRecord);
        } else {
          OLogManager.instance().warn(this, "Will restore from beginning.");
          restoreFromBegging();
        }
      } else
        restoreFromCheckPoint((OAbstractCheckPointStartRecord) checkPointRecord);

      return;
    }

    if (checkPointRecord instanceof OFullCheckpointStartRecord) {
      OLogManager.instance().info(this, "Found checkpoint is full checkpoint.");
      boolean fullCheckPointIsComplete = checkFullCheckPointIsComplete(lastCheckPoint);
      if (!fullCheckPointIsComplete) {
        OLogManager.instance().warn(this, "Full checkpoint is not complete.");

        OLogSequenceNumber previousCheckpoint = ((OFullCheckpointStartRecord) checkPointRecord).getPreviousCheckpoint();
        checkPointRecord = null;
        if (previousCheckpoint != null)
          checkPointRecord = writeAheadLog.read(previousCheckpoint);

        if (checkPointRecord != null) {
          OLogManager.instance().warn(this, "Will restore from previous checkpoint.");

        } else {
          OLogManager.instance().warn(this, "Will restore from beginning.");
          restoreFromBegging();
        }
      } else
        restoreFromCheckPoint((OAbstractCheckPointStartRecord) checkPointRecord);

      return;
    }

    throw new OStorageException("Unknown checkpoint record type " + checkPointRecord.getClass().getName());

  }

  private boolean checkFullCheckPointIsComplete(OLogSequenceNumber lastCheckPoint) throws IOException {
    OLogSequenceNumber lsn = writeAheadLog.next(lastCheckPoint);

    while (lsn != null) {
      OWALRecord walRecord = writeAheadLog.read(lsn);
      if (walRecord instanceof OCheckpointEndRecord)
        return true;

      lsn = writeAheadLog.next(lsn);
    }

    return false;
  }

  private boolean checkFuzzyCheckPointIsComplete(OLogSequenceNumber lastCheckPoint) throws IOException {
    OLogSequenceNumber lsn = writeAheadLog.next(lastCheckPoint);

    while (lsn != null) {
      OWALRecord walRecord = writeAheadLog.read(lsn);
      if (walRecord instanceof OFuzzyCheckpointEndRecord)
        return true;

      lsn = writeAheadLog.next(lsn);
    }

    return false;
  }

  private void restoreFromCheckPoint(OAbstractCheckPointStartRecord checkPointRecord) throws IOException {
    if (checkPointRecord instanceof OFuzzyCheckpointStartRecord) {
      restoreFromFuzzyCheckPoint((OFuzzyCheckpointStartRecord) checkPointRecord);
      return;
    }

    if (checkPointRecord instanceof OFullCheckpointStartRecord) {
      restoreFromFullCheckPoint((OFullCheckpointStartRecord) checkPointRecord);
      return;
    }

    throw new OStorageException("Unknown checkpoint record type " + checkPointRecord.getClass().getName());
  }

  private void restoreFromFullCheckPoint(OFullCheckpointStartRecord checkPointRecord) throws IOException {
    OLogManager.instance().info(this, "Data restore procedure from full checkpoint is started. Restore is performed from LSN %s",
        checkPointRecord.getLsn());

    final OLogSequenceNumber lsn = writeAheadLog.next(checkPointRecord.getLsn());
    restoreFrom(lsn);
  }

  private void restoreFromFuzzyCheckPoint(OFuzzyCheckpointStartRecord checkPointRecord) throws IOException {
    OLogManager.instance().info(this, "Data restore procedure from fuzzy checkpoint is started.");
    OLogSequenceNumber dirtyPagesLSN = writeAheadLog.next(checkPointRecord.getLsn());
    ODirtyPagesRecord dirtyPagesRecord = (ODirtyPagesRecord) writeAheadLog.read(dirtyPagesLSN);
    OLogSequenceNumber startLSN;

    Set<ODirtyPage> dirtyPages = dirtyPagesRecord.getDirtyPages();
    if (dirtyPages.isEmpty()) {
      startLSN = dirtyPagesLSN;
    } else {
      ODirtyPage[] pages = dirtyPages.toArray(new ODirtyPage[dirtyPages.size()]);

      Arrays.sort(pages, new Comparator<ODirtyPage>() {
        @Override
        public int compare(ODirtyPage pageOne, ODirtyPage pageTwo) {
          return pageOne.getLsn().compareTo(pageTwo.getLsn());
        }
      });

      startLSN = pages[0].getLsn();
    }

    if (startLSN.compareTo(writeAheadLog.begin()) < 0)
      startLSN = writeAheadLog.begin();

    restoreFrom(startLSN);
  }

  private void restoreFromBegging() throws IOException {
    OLogManager.instance().info(this, "Date restore procedure is started.");
    OLogSequenceNumber lsn = writeAheadLog.begin();

    restoreFrom(lsn);
  }

  private void restoreFrom(OLogSequenceNumber lsn) throws IOException {
    wereDataRestoredAfterOpen = true;

    Map<OOperationUnitId, List<OWALRecord>> operationUnits = new HashMap<OOperationUnitId, List<OWALRecord>>();
    while (lsn != null) {
      OWALRecord walRecord = writeAheadLog.read(lsn);

      if (walRecord instanceof OAtomicUnitStartRecord) {
        List<OWALRecord> operationList = new ArrayList<OWALRecord>();
        operationUnits.put(((OAtomicUnitStartRecord) walRecord).getOperationUnitId(), operationList);
        operationList.add(walRecord);
      } else if (walRecord instanceof OOperationUnitRecord) {
        OOperationUnitRecord operationUnitRecord = (OOperationUnitRecord) walRecord;
        OOperationUnitId unitId = operationUnitRecord.getOperationUnitId();
        List<OWALRecord> records = operationUnits.get(unitId);

        assert records != null;

        records.add(walRecord);

        if (operationUnitRecord instanceof OAtomicUnitEndRecord) {
          OAtomicUnitEndRecord atomicUnitEndRecord = (OAtomicUnitEndRecord) walRecord;

          if (atomicUnitEndRecord.isRollback())
            undoOperation(records);
          else
            redoOperation(records);

          operationUnits.remove(unitId);
        }
      } else
        OLogManager.instance().warn(this, "Record %s will be skipped during data restore.", walRecord);

      lsn = writeAheadLog.next(lsn);
    }

    rollbackAllUnfinishedWALOperations(operationUnits);
  }

  private void redoOperation(List<OWALRecord> records) throws IOException {
    for (int i = 0; i < records.size(); i++) {
      OWALRecord record = records.get(i);
      if (checkFirstAtomicUnitRecord(i, record))
        continue;

      if (checkLastAtomicUnitRecord(i, record, records.size()))
        continue;

      if (record instanceof OUpdatePageRecord) {
        final OUpdatePageRecord updatePageRecord = (OUpdatePageRecord) record;

        final long fileId = updatePageRecord.getFileId();
        final long pageIndex = updatePageRecord.getPageIndex();

        if (!diskCache.isOpen(fileId))
          diskCache.openFile(fileId);

        final OCacheEntry cacheEntry = diskCache.load(fileId, pageIndex, true);
        final OCachePointer cachePointer = cacheEntry.getCachePointer();
        cachePointer.acquireExclusiveLock();
        try {
          ODurablePage durablePage = new ODurablePage(cachePointer.getDataPointer(), ODurablePage.TrackMode.NONE);
          durablePage.restoreChanges(updatePageRecord.getChanges());
          durablePage.setLsn(updatePageRecord.getLsn());

          cacheEntry.markDirty();
        } finally {
          cachePointer.releaseExclusiveLock();
          diskCache.release(cacheEntry);
        }

      } else {
        OLogManager.instance().error(this, "Invalid WAL record type was passed %s. Given record will be skipped.",
            record.getClass());
        assert false : "Invalid WAL record type was passed " + record.getClass().getName();
      }
    }
  }

  private void rollbackAllUnfinishedWALOperations(Map<OOperationUnitId, List<OWALRecord>> operationUnits) throws IOException {
    for (List<OWALRecord> operationUnit : operationUnits.values()) {
      if (operationUnit.isEmpty())
        continue;

      final OAtomicUnitStartRecord atomicUnitStartRecord = (OAtomicUnitStartRecord) operationUnit.get(0);
      if (!atomicUnitStartRecord.isRollbackSupported())
        continue;

      final OAtomicUnitEndRecord atomicUnitEndRecord = new OAtomicUnitEndRecord(atomicUnitStartRecord.getOperationUnitId(), true);
      writeAheadLog.log(atomicUnitEndRecord);
      operationUnit.add(atomicUnitEndRecord);

      undoOperation(operationUnit);
    }
  }

  public boolean wereDataRestoredAfterOpen() {
    return wereDataRestoredAfterOpen;
  }

  public void create(final Map<String, Object> iProperties) {
    lock.acquireExclusiveLock();
    try {

      if (status != STATUS.CLOSED)
        throw new OStorageException("Cannot create new storage '" + name + "' because it is not closed");

      addUser();

      final File storageFolder = new File(storagePath);
      if (!storageFolder.exists())
        storageFolder.mkdirs();

      if (exists())
        throw new OStorageException("Cannot create new storage '" + name + "' because it already exists");

      initWal();

      status = STATUS.OPEN;

      // ADD THE METADATA CLUSTER TO STORE INTERNAL STUFF
      doAddCluster(OMetadataDefault.CLUSTER_INTERNAL_NAME, null, false, null);

      // ADD THE INDEX CLUSTER TO STORE, BY DEFAULT, ALL THE RECORDS OF
      // INDEXING
      doAddCluster(OMetadataDefault.CLUSTER_INDEX_NAME, null, false, null);

      // ADD THE INDEX CLUSTER TO STORE, BY DEFAULT, ALL THE RECORDS OF
      // INDEXING
      doAddCluster(OMetadataDefault.CLUSTER_MANUAL_INDEX_NAME, null, false, null);

      // ADD THE DEFAULT CLUSTER
      defaultClusterId = doAddCluster(CLUSTER_DEFAULT_NAME, null, false, null);

      configuration.create();

      if (OGlobalConfiguration.STORAGE_MAKE_FULL_CHECKPOINT_AFTER_CREATE.getValueAsBoolean())
        makeFullCheckpoint();

    } catch (OStorageException e) {
      close();
      throw e;
    } catch (IOException e) {
      close();
      throw new OStorageException("Error on creation of storage '" + name + "'", e);

    } finally {
      lock.releaseExclusiveLock();
    }
  }

  public void reload() {
  }

  public boolean exists() {
    return exists(storagePath);
  }

  private boolean exists(String path) {
    return new File(path + "/" + OMetadataDefault.CLUSTER_INTERNAL_NAME + OPaginatedCluster.DEF_EXTENSION).exists();
  }

  @Override
  public void close(final boolean force) {
    doClose(force, true);
  }

  private void doClose(boolean force, boolean flush) {
    final long timer = Orient.instance().getProfiler().startChrono();

    lock.acquireExclusiveLock();
    try {

      if (!checkForClose(force))
        return;

      status = STATUS.CLOSING;

      makeFullCheckpoint();
      if (writeAheadLog != null) {
        fuzzyCheckpointExecutor.shutdown();
        if (!fuzzyCheckpointExecutor.awaitTermination(
            OGlobalConfiguration.WAL_FUZZY_CHECKPOINT_SHUTDOWN_TIMEOUT.getValueAsInteger(), TimeUnit.SECONDS))
          throw new OStorageException("Can not terminate fuzzy checkpoint task");

        checkpointExecutor.shutdown();
        if (!checkpointExecutor.awaitTermination(OGlobalConfiguration.WAL_FULL_CHECKPOINT_SHUTDOWN_TIMEOUT.getValueAsInteger(),
            TimeUnit.SECONDS))
          throw new OStorageException("Can not terminate full checkpoint task");
      }

      for (OCluster cluster : clusters)
        if (cluster != null)
          cluster.close(flush);

      clusters = new OCluster[0];
      clusterMap.clear();

      if (configuration != null)
        configuration.close();

      level2Cache.shutdown();

      super.close(force);

      diskCache.close();

      if (writeAheadLog != null) {
        writeAheadLog.shrinkTill(writeAheadLog.end());
        writeAheadLog.close();
      }

      Orient.instance().unregisterStorage(this);
      status = STATUS.CLOSED;
    } catch (InterruptedException ie) {
      OLogManager.instance().error(this, "Error on closing of storage '" + name, ie, OStorageException.class);
      Thread.interrupted();
    } catch (IOException e) {
      OLogManager.instance().error(this, "Error on closing of storage '" + name, e, OStorageException.class);
    } finally {
      lock.releaseExclusiveLock();

      Orient.instance().getProfiler().stopChrono("db." + name + ".close", "Close a local database", timer, "db.*.close");
    }
  }

  public void delete() {
    // CLOSE THE DATABASE BY REMOVING THE CURRENT USER
    if (status != STATUS.CLOSED) {
      if (getUsers() > 0) {
        while (removeUser() > 0)
          ;
      }
    }

    doClose(true, false);

    try {
      Orient.instance().unregisterStorage(this);
    } catch (Exception e) {
      OLogManager.instance().error(this, "Cannot unregister storage", e);
    }

    final long timer = Orient.instance().getProfiler().startChrono();

    // GET REAL DIRECTORY
    File dbDir = new File(OIOUtils.getPathFromDatabaseName(OSystemVariableResolver.resolveSystemVariables(url)));
    if (!dbDir.exists() || !dbDir.isDirectory())
      dbDir = dbDir.getParentFile();

    lock.acquireExclusiveLock();
    try {

      if (writeAheadLog != null)
        writeAheadLog.delete();

      if (diskCache != null)
        diskCache.delete();

      // RETRIES
      for (int i = 0; i < DELETE_MAX_RETRIES; ++i) {
        if (dbDir.exists() && dbDir.isDirectory()) {
          int notDeletedFiles = 0;

          // TRY TO DELETE ALL THE FILES
          for (File f : dbDir.listFiles()) {
            // DELETE ONLY THE SUPPORTED FILES
            for (String ext : ALL_FILE_EXTENSIONS)
              if (f.getPath().endsWith(ext)) {
                if (!f.delete()) {
                  notDeletedFiles++;
                }
                break;
              }
          }

          if (notDeletedFiles == 0) {
            // TRY TO DELETE ALSO THE DIRECTORY IF IT'S EMPTY
            dbDir.delete();
            return;
          }
        } else
          return;

        OLogManager
            .instance()
            .debug(
                this,
                "Cannot delete database files because they are still locked by the OrientDB process: waiting %d ms and retrying %d/%d...",
                DELETE_WAIT_TIME, i, DELETE_MAX_RETRIES);

        // FORCE FINALIZATION TO COLLECT ALL THE PENDING BUFFERS
        OMemoryWatchDog.freeMemoryForResourceCleanup(DELETE_WAIT_TIME);
      }

      throw new OStorageException("Cannot delete database '" + name + "' located in: " + dbDir + ". Database files seem locked");

    } catch (IOException e) {
      throw new OStorageException("Cannot delete database '" + name + "' located in: " + dbDir + ".", e);
    } finally {
      lock.releaseExclusiveLock();

      Orient.instance().getProfiler().stopChrono("db." + name + ".drop", "Drop a local database", timer, "db.*.drop");
    }
  }

  public boolean check(final boolean verbose, final OCommandOutputListener listener) {
    lock.acquireExclusiveLock();

    try {
      final long start = System.currentTimeMillis();

      OPageDataVerificationError[] pageErrors = diskCache.checkStoredPages(verbose ? listener : null);

      listener.onMessage("Check of storage completed in " + (System.currentTimeMillis() - start) + "ms. "
          + (pageErrors.length > 0 ? pageErrors.length + " with errors." : " without errors."));

      return pageErrors.length == 0;
    } finally {
      lock.releaseExclusiveLock();
    }
  }

  public ODataLocal getDataSegmentById(final int dataSegmentId) {
    OLogManager.instance().error(
        this,
        "getDataSegmentById: Local paginated storage does not support data segments. "
            + "null will be returned for data segment %d.", dataSegmentId);
    return null;
  }

  public int getDataSegmentIdByName(final String dataSegmentName) {
    OLogManager.instance().error(
        this,
        "getDataSegmentIdByName: Local paginated storage does not support data segments. "
            + "-1 will be returned for data segment %s.", dataSegmentName);

    return -1;
  }

  /**
   * Add a new data segment in the default segment directory and with filename equals to the cluster name.
   */
  public int addDataSegment(final String iDataSegmentName) {
    return addDataSegment(iDataSegmentName, null);
  }

  public void enableFullCheckPointAfterClusterCreate() {
    checkOpeness();
    lock.acquireExclusiveLock();
    try {
      makeFullCheckPointAfterClusterCreate = true;
    } finally {
      lock.releaseExclusiveLock();
    }
  }

  public void disableFullCheckPointAfterClusterCreate() {
    checkOpeness();
    lock.acquireExclusiveLock();
    try {
      makeFullCheckPointAfterClusterCreate = false;
    } finally {
      lock.releaseExclusiveLock();
    }
  }

  public boolean isMakeFullCheckPointAfterClusterCreate() {
    checkOpeness();
    lock.acquireSharedLock();
    try {
      return makeFullCheckPointAfterClusterCreate;
    } finally {
      lock.releaseSharedLock();
    }
  }

  public int addDataSegment(String segmentName, final String directory) {
    OLogManager.instance().error(
        this,
        "addDataSegment: Local paginated storage does not support data"
            + " segments, segment %s will not be added in directory %s.", segmentName, directory);

    return -1;
  }

  public int addCluster(final String clusterType, String clusterName, final String location, final String dataSegmentName,
      boolean forceListBased, final Object... parameters) {
    checkOpeness();

    lock.acquireExclusiveLock();
    try {
      return doAddCluster(clusterName, location, true, parameters);

    } catch (Exception e) {
      OLogManager.instance().exception("Error in creation of new cluster '" + clusterName + "' of type: " + clusterType, e,
          OStorageException.class);
    } finally {
      lock.releaseExclusiveLock();
    }

    return -1;
  }

  private int doAddCluster(String clusterName, String location, boolean fullCheckPoint, Object[] parameters) throws IOException {
    // FIND THE FIRST AVAILABLE CLUSTER ID
    int clusterPos = clusters.length;
    for (int i = 0; i < clusters.length; ++i) {
      if (clusters[i] == null) {
        clusterPos = i;
        break;
      }
    }

    return addClusterInternal(clusterName, clusterPos, location, fullCheckPoint, parameters);
  }

  public int addCluster(String clusterType, String clusterName, int requestedId, String location, String dataSegmentName,
      boolean forceListBased, Object... parameters) {

    lock.acquireExclusiveLock();
    try {
      if (requestedId < 0) {
        throw new OConfigurationException("Cluster id must be positive!");
      }
      if (requestedId < clusters.length && clusters[requestedId] != null) {
        throw new OConfigurationException("Requested cluster ID [" + requestedId + "] is occupied by cluster with name ["
            + clusters[requestedId].getName() + "]");
      }

      return addClusterInternal(clusterName, requestedId, location, true, parameters);

    } catch (Exception e) {
      OLogManager.instance().exception("Error in creation of new cluster '" + clusterName + "' of type: " + clusterType, e,
          OStorageException.class);
    } finally {
      lock.releaseExclusiveLock();
    }

    return -1;
  }

  private int addClusterInternal(String clusterName, int clusterPos, String location, boolean fullCheckPoint, Object... parameters)
      throws IOException {

    final OCluster cluster;
    if (clusterName != null) {
      clusterName = clusterName.toLowerCase();

      cluster = OPaginatedClusterFactory.INSTANCE.createCluster(configuration.version);
      cluster.configure(this, clusterPos, clusterName, location, -1, parameters);

      if (clusterName.equals(OMVRBTreeRIDProvider.PERSISTENT_CLASS_NAME.toLowerCase())) {
        cluster.set(OCluster.ATTRIBUTES.USE_WAL, false);
        cluster.set(OCluster.ATTRIBUTES.RECORD_GROW_FACTOR, 5);
        cluster.set(OCluster.ATTRIBUTES.RECORD_OVERFLOW_GROW_FACTOR, 2);
      }

    } else {
      cluster = null;
    }

    final int createdClusterId = registerCluster(cluster);

    if (cluster != null) {
      if (!cluster.exists()) {
        cluster.create(-1);
        if (makeFullCheckPointAfterClusterCreate && fullCheckPoint)
          makeFullCheckpoint();
      } else {
        cluster.open();
      }

      configuration.update();
    }

    return createdClusterId;
  }

  public boolean dropCluster(final int iClusterId, final boolean iTruncate) {
    lock.acquireExclusiveLock();
    try {

      if (iClusterId < 0 || iClusterId >= clusters.length)
        throw new IllegalArgumentException("Cluster id '" + iClusterId + "' is outside the of range of configured clusters (0-"
            + (clusters.length - 1) + ") in database '" + name + "'");

      final OCluster cluster = clusters[iClusterId];
      if (cluster == null)
        return false;

      getLevel2Cache().freeCluster(iClusterId);

      if (iTruncate)
        cluster.truncate();
      cluster.delete();

      clusterMap.remove(cluster.getName());
      clusters[iClusterId] = null;

      // UPDATE CONFIGURATION
      configuration.dropCluster(iClusterId);

      makeFullCheckpoint();
      return true;
    } catch (Exception e) {
      OLogManager.instance().exception("Error while removing cluster '" + iClusterId + "'", e, OStorageException.class);

    } finally {
      lock.releaseExclusiveLock();
    }

    return false;
  }

  public boolean dropDataSegment(final String iName) {
    throw new UnsupportedOperationException("dropDataSegment");
  }

  public long count(final int iClusterId) {
    return count(iClusterId, false);
  }

  @Override
  public long count(int iClusterId, boolean countTombstones) {
    if (iClusterId == -1)
      throw new OStorageException("Cluster Id " + iClusterId + " is invalid in database '" + name + "'");

    // COUNT PHYSICAL CLUSTER IF ANY
    checkOpeness();

    lock.acquireSharedLock();
    try {

      final OCluster cluster = clusters[iClusterId];
      if (cluster == null)
        return 0;

      if (countTombstones)
        return cluster.getEntries();

      return cluster.getEntries() - cluster.getTombstonesCount();
    } finally {
      lock.releaseSharedLock();
    }
  }

  public OClusterPosition[] getClusterDataRange(final int iClusterId) {
    if (iClusterId == -1)
      return new OClusterPosition[] { OClusterPosition.INVALID_POSITION, OClusterPosition.INVALID_POSITION };

    checkOpeness();

    lock.acquireSharedLock();
    try {

      return clusters[iClusterId] != null ? new OClusterPosition[] { clusters[iClusterId].getFirstPosition(),
          clusters[iClusterId].getLastPosition() } : new OClusterPosition[0];

    } catch (IOException ioe) {
      throw new OStorageException("Can not retrieve information about data range", ioe);
    } finally {
      lock.releaseSharedLock();
    }
  }

  public long count(final int[] iClusterIds) {
    return count(iClusterIds, false);
  }

  @Override
  public long count(int[] iClusterIds, boolean countTombstones) {
    checkOpeness();

    lock.acquireSharedLock();
    try {

      long tot = 0;

      for (int iClusterId : iClusterIds) {
        if (iClusterId >= clusters.length)
          throw new OConfigurationException("Cluster id " + iClusterId + " was not found in database '" + name + "'");

        if (iClusterId > -1) {
          final OCluster c = clusters[iClusterId];
          if (c != null)
            tot += c.getEntries() - (countTombstones ? 0L : c.getTombstonesCount());
        }
      }

      return tot;
    } finally {
      lock.releaseSharedLock();
    }
  }

  public OStorageOperationResult<OPhysicalPosition> createRecord(final int dataSegmentId, final ORecordId rid,
      final byte[] content, ORecordVersion recordVersion, final byte recordType, final int mode,
      final ORecordCallback<OClusterPosition> callback) {
    checkOpeness();

    final OCluster cluster = getClusterById(rid.clusterId);
    cluster.getExternalModificationLock().requestModificationLock();
    try {
      modificationLock.requestModificationLock();
      try {
        checkOpeness();

        if (content == null)
          throw new IllegalArgumentException("Record is null");

        OPhysicalPosition ppos = new OPhysicalPosition(-1, -1, recordType);
        try {
          lock.acquireSharedLock();
          try {
            if (recordVersion.getCounter() > -1)
              recordVersion.increment();
            else
              recordVersion = OVersionFactory.instance().createVersion();

            ppos = cluster.createRecord(content, recordVersion, recordType);
            rid.clusterPosition = ppos.clusterPosition;

            if (callback != null)
              callback.call(rid, ppos.clusterPosition);

            return new OStorageOperationResult<OPhysicalPosition>(ppos);
          } finally {
            lock.releaseSharedLock();
          }
        } catch (IOException ioe) {
          try {
            if (ppos.clusterPosition != null && ppos.clusterPosition.compareTo(OClusterPosition.INVALID_POSITION) != 0)
              cluster.deleteRecord(ppos.clusterPosition);
          } catch (IOException e) {
            OLogManager.instance().error(this, "Error on removing record in cluster: " + cluster, e);
          }

          OLogManager.instance().error(this, "Error on creating record in cluster: " + cluster, ioe);
          return null;
        }
      } finally {
        modificationLock.releaseModificationLock();
      }
    } finally {
      cluster.getExternalModificationLock().releaseModificationLock();
    }
  }

  @Override
  public ORecordMetadata getRecordMetadata(ORID rid) {
    if (rid.isNew())
      throw new OStorageException("Passed record with id " + rid + " is new and can not be stored.");

    checkOpeness();

    final OCluster cluster = getClusterById(rid.getClusterId());
    lock.acquireSharedLock();
    try {
      lockManager.acquireLock(Thread.currentThread(), rid, OLockManager.LOCK.SHARED);
      try {
        final OPhysicalPosition ppos = cluster.getPhysicalPosition(new OPhysicalPosition(rid.getClusterPosition()));
        if (ppos == null)
          return null;

        return new ORecordMetadata(rid, ppos.recordVersion);
      } finally {
        lockManager.releaseLock(Thread.currentThread(), rid, OLockManager.LOCK.SHARED);
      }
    } catch (IOException ioe) {
      OLogManager.instance().error(this, "Retrieval of record  '" + rid + "' cause: " + ioe.getMessage(), ioe);
    } finally {
      lock.releaseSharedLock();
    }

    return null;
  }

  @Override
  public boolean isHashClustersAreUsed() {
    return OGlobalConfiguration.USE_LHPEPS_CLUSTER.getValueAsBoolean();
  }

  @Override
  public OStorageOperationResult<ORawBuffer> readRecord(final ORecordId iRid, final String iFetchPlan, boolean iIgnoreCache,
      ORecordCallback<ORawBuffer> iCallback, boolean loadTombstones) {
    checkOpeness();
    return new OStorageOperationResult<ORawBuffer>(readRecord(getClusterById(iRid.clusterId), iRid, true, loadTombstones));
  }

  @Override
  protected ORawBuffer readRecord(final OCluster clusterSegment, final ORecordId rid, boolean atomicLock, boolean loadTombstones) {
    checkOpeness();

    if (!rid.isPersistent())
      throw new IllegalArgumentException("Cannot read record " + rid + " since the position is invalid in database '" + name + '\'');

    clusterSegment.getExternalModificationLock().requestModificationLock();
    try {
      if (atomicLock)
        lock.acquireSharedLock();

      try {
        lockManager.acquireLock(Thread.currentThread(), rid, OLockManager.LOCK.SHARED);
        try {
          return clusterSegment.readRecord(rid.clusterPosition);
        } finally {
          lockManager.releaseLock(Thread.currentThread(), rid, OLockManager.LOCK.SHARED);
        }

      } catch (IOException e) {
        OLogManager.instance().error(this, "Error on reading record " + rid + " (cluster: " + clusterSegment + ')', e);
        return null;
      } finally {
        if (atomicLock)
          lock.releaseSharedLock();
      }
    } finally {
      clusterSegment.getExternalModificationLock().releaseModificationLock();
    }
  }

  public OStorageOperationResult<ORecordVersion> updateRecord(final ORecordId rid, final byte[] content,
      final ORecordVersion version, final byte recordType, final int mode, ORecordCallback<ORecordVersion> callback) {
    checkOpeness();

    final OCluster cluster = getClusterById(rid.clusterId);

    cluster.getExternalModificationLock().requestModificationLock();
    try {
      modificationLock.requestModificationLock();
      try {
        lock.acquireSharedLock();
        try {
          // GET THE SHARED LOCK AND GET AN EXCLUSIVE LOCK AGAINST THE RECORD
          lockManager.acquireLock(Thread.currentThread(), rid, OLockManager.LOCK.EXCLUSIVE);
          try {
            // UPDATE IT
            final OPhysicalPosition ppos = cluster.getPhysicalPosition(new OPhysicalPosition(rid.clusterPosition));
            if (!checkForRecordValidity(ppos)) {
              final ORecordVersion recordVersion = OVersionFactory.instance().createUntrackedVersion();
              if (callback != null)
                callback.call(rid, recordVersion);

              return new OStorageOperationResult<ORecordVersion>(recordVersion);
            }

            // VERSION CONTROL CHECK
            switch (version.getCounter()) {
            // DOCUMENT UPDATE, NO VERSION CONTROL
            case -1:
              ppos.recordVersion.increment();
              break;

            // DOCUMENT UPDATE, NO VERSION CONTROL, NO VERSION UPDATE
            case -2:
              ppos.recordVersion.setCounter(-2);
              break;

            default:
              // MVCC CONTROL AND RECORD UPDATE OR WRONG VERSION VALUE
              // MVCC TRANSACTION: CHECK IF VERSION IS THE SAME
              if (!version.equals(ppos.recordVersion))
                if (OFastConcurrentModificationException.enabled())
                  throw OFastConcurrentModificationException.instance();
                else
                  throw new OConcurrentModificationException(rid, ppos.recordVersion, version, ORecordOperation.UPDATED);
              ppos.recordVersion.increment();
            }

            cluster.updateRecord(rid.clusterPosition, content, ppos.recordVersion, recordType);

            if (callback != null)
              callback.call(rid, ppos.recordVersion);

            return new OStorageOperationResult<ORecordVersion>(ppos.recordVersion);

          } finally {
            lockManager.releaseLock(Thread.currentThread(), rid, OLockManager.LOCK.EXCLUSIVE);
          }
        } catch (IOException e) {
          OLogManager.instance().error(this, "Error on updating record " + rid + " (cluster: " + cluster + ")", e);

          final ORecordVersion recordVersion = OVersionFactory.instance().createUntrackedVersion();
          if (callback != null)
            callback.call(rid, recordVersion);

          return new OStorageOperationResult<ORecordVersion>(recordVersion);
        } finally {
          lock.releaseSharedLock();
        }
      } finally {
        modificationLock.releaseModificationLock();
      }
    } finally {
      cluster.getExternalModificationLock().releaseModificationLock();
    }
  }

  @Override
  public OStorageOperationResult<Boolean> deleteRecord(final ORecordId rid, final ORecordVersion version, final int mode,
      ORecordCallback<Boolean> callback) {
    checkOpeness();

    final OCluster cluster = getClusterById(rid.clusterId);

    cluster.getExternalModificationLock().requestModificationLock();
    try {
      modificationLock.requestModificationLock();
      try {
        lock.acquireSharedLock();
        try {
          lockManager.acquireLock(Thread.currentThread(), rid, OLockManager.LOCK.EXCLUSIVE);
          try {
            final OPhysicalPosition ppos = cluster.getPhysicalPosition(new OPhysicalPosition(rid.clusterPosition));

            if (ppos == null)
              // ALREADY DELETED
              return new OStorageOperationResult<Boolean>(false);

            // MVCC TRANSACTION: CHECK IF VERSION IS THE SAME
            if (version.getCounter() > -1 && !ppos.recordVersion.equals(version))
              if (OFastConcurrentModificationException.enabled())
                throw OFastConcurrentModificationException.instance();
              else
                throw new OConcurrentModificationException(rid, ppos.recordVersion, version, ORecordOperation.DELETED);

            cluster.deleteRecord(ppos.clusterPosition);

            return new OStorageOperationResult<Boolean>(true);
          } finally {
            lockManager.releaseLock(Thread.currentThread(), rid, OLockManager.LOCK.EXCLUSIVE);
          }
        } finally {
          lock.releaseSharedLock();
        }
      } catch (IOException e) {
        OLogManager.instance().error(this, "Error on deleting record " + rid + "( cluster: " + cluster + ")", e);
      } finally {
        modificationLock.releaseModificationLock();
      }
    } finally {
      cluster.getExternalModificationLock().releaseModificationLock();
    }

    return new OStorageOperationResult<Boolean>(false);
  }

  public boolean updateReplica(final int dataSegmentId, final ORecordId rid, final byte[] content,
      final ORecordVersion recordVersion, final byte recordType) throws IOException {
    throw new OStorageException("Support of hash based clusters is required.");
  }

  @Override
  public <V> V callInLock(Callable<V> iCallable, boolean iExclusiveLock) {
    if (iExclusiveLock) {
      modificationLock.requestModificationLock();
      try {
        return super.callInLock(iCallable, iExclusiveLock);
      } finally {
        modificationLock.releaseModificationLock();
      }
    } else {
      return super.callInLock(iCallable, iExclusiveLock);
    }
  }

  @Override
  public <V> V callInRecordLock(Callable<V> callable, ORID rid, boolean exclusiveLock) {
    if (exclusiveLock)
      modificationLock.requestModificationLock();

    try {
      if (exclusiveLock) {
        lock.acquireExclusiveLock();
      } else
        lock.acquireSharedLock();
      try {
        lockManager
            .acquireLock(Thread.currentThread(), rid, exclusiveLock ? OLockManager.LOCK.EXCLUSIVE : OLockManager.LOCK.SHARED);
        try {
          return callable.call();
        } finally {
          lockManager.releaseLock(Thread.currentThread(), rid, exclusiveLock ? OLockManager.LOCK.EXCLUSIVE
              : OLockManager.LOCK.SHARED);
        }
      } catch (RuntimeException e) {
        throw e;
      } catch (Exception e) {
        throw new OException("Error on nested call in lock", e);
      } finally {
        if (exclusiveLock) {
          lock.releaseExclusiveLock();
        } else
          lock.releaseSharedLock();
      }
    } finally {
      if (exclusiveLock)
        modificationLock.releaseModificationLock();
    }
  }

  public Set<String> getClusterNames() {
    checkOpeness();

    lock.acquireSharedLock();
    try {

      return clusterMap.keySet();

    } finally {
      lock.releaseSharedLock();
    }
  }

  public int getClusterIdByName(final String iClusterName) {
    checkOpeness();

    if (iClusterName == null)
      throw new IllegalArgumentException("Cluster name is null");

    if (iClusterName.length() == 0)
      throw new IllegalArgumentException("Cluster name is empty");

    if (Character.isDigit(iClusterName.charAt(0)))
      return Integer.parseInt(iClusterName);

    // SEARCH IT BETWEEN PHYSICAL CLUSTERS
    lock.acquireSharedLock();
    try {

      final OCluster segment = clusterMap.get(iClusterName.toLowerCase());
      if (segment != null)
        return segment.getId();

    } finally {
      lock.releaseSharedLock();
    }

    return -1;
  }

  public String getClusterTypeByName(final String iClusterName) {
    checkOpeness();

    if (iClusterName == null)
      throw new IllegalArgumentException("Cluster name is null");

    // SEARCH IT BETWEEN PHYSICAL CLUSTERS
    lock.acquireSharedLock();
    try {

      final OCluster segment = clusterMap.get(iClusterName.toLowerCase());
      if (segment != null)
        return segment.getType();

    } finally {
      lock.releaseSharedLock();
    }

    return null;
  }

  public void commit(final OTransaction clientTx, Runnable callback) {
    modificationLock.requestModificationLock();
    try {
      lock.acquireExclusiveLock();
      try {
        if (writeAheadLog == null)
          throw new OStorageException("WAL mode is not active. Transactions are not supported in given mode");

        startStorageTx(clientTx);

        final List<ORecordOperation> tmpEntries = new ArrayList<ORecordOperation>();

        while (clientTx.getCurrentRecordEntries().iterator().hasNext()) {
          for (ORecordOperation txEntry : clientTx.getCurrentRecordEntries())
            tmpEntries.add(txEntry);

          clientTx.clearRecordEntries();

          for (ORecordOperation txEntry : tmpEntries)
            // COMMIT ALL THE SINGLE ENTRIES ONE BY ONE
            commitEntry(clientTx, txEntry);
        }

        if (callback != null)
          callback.run();

        endStorageTx();

        OTransactionAbstract.updateCacheFromEntries(clientTx, clientTx.getAllRecordEntries(), false);

      } catch (Exception e) {
        // WE NEED TO CALL ROLLBACK HERE, IN THE LOCK
        OLogManager.instance().debug(this, "Error during transaction commit, transaction will be rolled back (tx-id=%d)", e,
            clientTx.getId());
        rollback(clientTx);
        if (e instanceof OException)
          throw ((OException) e);
        else
          throw new OStorageException("Error during transaction commit.", e);
      } finally {
        transaction = null;
        lock.releaseExclusiveLock();
      }
    } finally {
      modificationLock.releaseModificationLock();
    }
  }

  private void commitEntry(final OTransaction clientTx, final ORecordOperation txEntry) throws IOException {

    if (txEntry.type != ORecordOperation.DELETED && !txEntry.getRecord().isDirty())
      return;

    final ORecordId rid = (ORecordId) txEntry.getRecord().getIdentity();

    if (rid.clusterId == ORID.CLUSTER_ID_INVALID && txEntry.getRecord() instanceof ODocument
        && ((ODocument) txEntry.getRecord()).getSchemaClass() != null) {
      // TRY TO FIX CLUSTER ID TO THE DEFAULT CLUSTER ID DEFINED IN SCHEMA CLASS
      rid.clusterId = ((ODocument) txEntry.getRecord()).getSchemaClass().getDefaultClusterId();
    }

    final OCluster cluster = getClusterById(rid.clusterId);

    if (cluster.getName().equals(OMetadataDefault.CLUSTER_INDEX_NAME)
        || cluster.getName().equals(OMetadataDefault.CLUSTER_MANUAL_INDEX_NAME))
      // AVOID TO COMMIT INDEX STUFF
      return;

    if (txEntry.getRecord() instanceof OTxListener)
      ((OTxListener) txEntry.getRecord()).onEvent(txEntry, OTxListener.EVENT.BEFORE_COMMIT);

    switch (txEntry.type) {
    case ORecordOperation.LOADED:
      break;

    case ORecordOperation.CREATED: {
      // CHECK 2 TIMES TO ASSURE THAT IT'S A CREATE OR AN UPDATE BASED ON RECURSIVE TO-STREAM METHOD
      byte[] stream = txEntry.getRecord().toStream();
      if (stream == null) {
        OLogManager.instance().warn(this, "Null serialization on committing new record %s in transaction", rid);
        break;
      }

      final ORecordId oldRID = rid.isNew() ? rid.copy() : rid;

      if (rid.isNew()) {
        rid.clusterId = cluster.getId();
        final OPhysicalPosition ppos;
        ppos = createRecord(-1, rid, stream, txEntry.getRecord().getRecordVersion(), txEntry.getRecord().getRecordType(), -1, null)
            .getResult();

        rid.clusterPosition = ppos.clusterPosition;
        txEntry.getRecord().getRecordVersion().copyFrom(ppos.recordVersion);

        clientTx.updateIdentityAfterCommit(oldRID, rid);
      } else {
        txEntry
            .getRecord()
            .getRecordVersion()
            .copyFrom(
                updateRecord(rid, stream, txEntry.getRecord().getRecordVersion(), txEntry.getRecord().getRecordType(), -1, null)
                    .getResult());
      }
      break;
    }

    case ORecordOperation.UPDATED: {
      byte[] stream = txEntry.getRecord().toStream();
      if (stream == null) {
        OLogManager.instance().warn(this, "Null serialization on committing updated record %s in transaction", rid);
        break;
      }

      txEntry
          .getRecord()
          .getRecordVersion()
          .copyFrom(
              updateRecord(rid, stream, txEntry.getRecord().getRecordVersion(), txEntry.getRecord().getRecordType(), -1, null)
                  .getResult());

      break;
    }

    case ORecordOperation.DELETED: {
      deleteRecord(rid, txEntry.getRecord().getRecordVersion(), -1, null);
      break;
    }
    }

    txEntry.getRecord().unsetDirty();

    if (txEntry.getRecord() instanceof OTxListener)
      ((OTxListener) txEntry.getRecord()).onEvent(txEntry, OTxListener.EVENT.AFTER_COMMIT);
  }

  public void rollback(final OTransaction clientTx) {
    checkOpeness();
    modificationLock.requestModificationLock();
    try {
      lock.acquireExclusiveLock();
      try {
        if (transaction == null)
          return;

        if (writeAheadLog == null)
          throw new OStorageException("WAL mode is not active. Transactions are not supported in given mode");

        if (transaction.getClientTx().getId() != clientTx.getId())
          throw new OStorageException(
              "Passed in and active transaction are different transactions. Passed in transaction can not be rolled back.");

        rollbackStorageTx();

        OTransactionAbstract.updateCacheFromEntries(clientTx, clientTx.getAllRecordEntries(), false);

      } catch (IOException e) {
        throw new OStorageException("Error during transaction rollback.", e);
      } finally {
        transaction = null;
        lock.releaseExclusiveLock();
      }
    } finally {
      modificationLock.releaseModificationLock();
    }
  }

  @Override
  public boolean checkForRecordValidity(final OPhysicalPosition ppos) {
    return ppos != null && !ppos.recordVersion.isTombstone();
  }

  public void synch() {
    checkOpeness();

    final long timer = Orient.instance().getProfiler().startChrono();
    lock.acquireExclusiveLock();
    try {
      if (writeAheadLog != null) {
        makeFullCheckpoint();
        return;
      }

      for (OCluster cluster : clusters)
        if (cluster != null)
          cluster.synch();

      if (configuration != null)
        configuration.synch();

    } catch (IOException e) {
      throw new OStorageException("Error on synch storage '" + name + "'", e);

    } finally {
      lock.releaseExclusiveLock();

      Orient.instance().getProfiler().stopChrono("db." + name + ".synch", "Synch a local database", timer, "db.*.synch");
    }
  }

  public void setDefaultClusterId(final int defaultClusterId) {
    this.defaultClusterId = defaultClusterId;
  }

  public String getPhysicalClusterNameById(final int iClusterId) {
    checkOpeness();

    lock.acquireSharedLock();
    try {

      if (iClusterId >= clusters.length)
        return null;

      return clusters[iClusterId] != null ? clusters[iClusterId].getName() : null;

    } finally {
      lock.releaseSharedLock();
    }
  }

  @Override
  public OStorageConfiguration getConfiguration() {
    return configuration;
  }

  public int getDefaultClusterId() {
    return defaultClusterId;
  }

  public OCluster getClusterById(int iClusterId) {
    lock.acquireSharedLock();
    try {

      if (iClusterId == ORID.CLUSTER_ID_INVALID)
        // GET THE DEFAULT CLUSTER
        iClusterId = defaultClusterId;

      checkClusterSegmentIndexRange(iClusterId);

      final OCluster cluster = clusters[iClusterId];
      if (cluster == null)
        throw new IllegalArgumentException("Cluster " + iClusterId + " is null");

      return cluster;
    } finally {
      lock.releaseSharedLock();
    }
  }

  private void checkClusterSegmentIndexRange(final int iClusterId) {
    if (iClusterId > clusters.length - 1)
      throw new IllegalArgumentException("Cluster segment #" + iClusterId + " does not exist in database '" + name + "'");
  }

  @Override
  public OCluster getClusterByName(final String iClusterName) {
    lock.acquireSharedLock();
    try {

      final OCluster cluster = clusterMap.get(iClusterName.toLowerCase());

      if (cluster == null)
        throw new IllegalArgumentException("Cluster " + iClusterName + " does not exist in database '" + name + "'");
      return cluster;

    } finally {
      lock.releaseSharedLock();
    }
  }

  @Override
  public String getURL() {
    return OEngineLocalPaginated.NAME + ":" + url;
  }

  public long getSize() {
    lock.acquireSharedLock();
    try {

      long size = 0;

      for (OCluster c : clusters)
        if (c != null)
          size += c.getRecordsSize();

      return size;

    } catch (IOException ioe) {
      throw new OStorageException("Can not calculate records size");
    } finally {
      lock.releaseSharedLock();
    }
  }

  public String getStoragePath() {
    return storagePath;
  }

  @Override
  protected OPhysicalPosition updateRecord(OCluster cluster, ORecordId rid, byte[] recordContent, ORecordVersion recordVersion,
      byte recordType) {
    throw new UnsupportedOperationException("updateRecord");
  }

  @Override
  protected OPhysicalPosition createRecord(ODataLocal dataSegment, OCluster cluster, byte[] recordContent, byte recordType,
      ORecordId rid, ORecordVersion recordVersion) {
    throw new UnsupportedOperationException("createRecord");
  }

  public String getMode() {
    return mode;
  }

  public OStorageVariableParser getVariableParser() {
    return variableParser;
  }

  public int getClusters() {
    lock.acquireSharedLock();
    try {

      return clusterMap.size();

    } finally {
      lock.releaseSharedLock();
    }
  }

  public Set<OCluster> getClusterInstances() {
    final Set<OCluster> result = new HashSet<OCluster>();

    lock.acquireSharedLock();
    try {

      // ADD ALL THE CLUSTERS
      for (OCluster c : clusters)
        if (c != null)
          result.add(c);

    } finally {
      lock.releaseSharedLock();
    }

    return result;
  }

  /**
   * Method that completes the cluster rename operation. <strong>IT WILL NOT RENAME A CLUSTER, IT JUST CHANGES THE NAME IN THE
   * INTERNAL MAPPING</strong>
   */
  public void renameCluster(final String iOldName, final String iNewName) {
    clusterMap.put(iNewName, clusterMap.remove(iOldName));
  }

  @Override
  public boolean cleanOutRecord(ORecordId recordId, ORecordVersion recordVersion, int iMode, ORecordCallback<Boolean> callback) {
    return deleteRecord(recordId, recordVersion, iMode, callback).getResult();
  }

  public void freeze(boolean throwException) {
    modificationLock.prohibitModifications(throwException);
    synch();

    try {
      for (OCluster cluster : clusters)
        if (cluster != null)
          cluster.setSoftlyClosed(true);

      if (configuration != null)
        configuration.setSoftlyClosed(true);

    } catch (IOException e) {
      throw new OStorageException("Error on freeze storage '" + name + "'", e);
    }
  }

  public void release() {
    try {
      for (OCluster cluster : clusters)
        if (cluster != null)
          cluster.setSoftlyClosed(false);

      if (configuration != null)
        configuration.setSoftlyClosed(false);

    } catch (IOException e) {
      throw new OStorageException("Error on release storage '" + name + "'", e);
    }

    modificationLock.allowModifications();
  }

  public boolean wasClusterSoftlyClosed(String clusterName) {
    lock.acquireSharedLock();
    try {
      final OCluster indexCluster = clusterMap.get(clusterName);
      return indexCluster.wasSoftlyClosed();
    } catch (IOException ioe) {
      throw new OStorageException("Error during index consistency check", ioe);
    } finally {
      lock.releaseSharedLock();
    }
  }

  public void makeFuzzyCheckpoint() {
    if (writeAheadLog == null)
      return;

    try {
      lock.acquireExclusiveLock();
      try {
        writeAheadLog.flush();

        writeAheadLog.logFuzzyCheckPointStart();

        diskCache.forceSyncStoredChanges();
        diskCache.logDirtyPagesTable();

        writeAheadLog.logFuzzyCheckPointEnd();

        writeAheadLog.flush();
      } finally {
        lock.releaseExclusiveLock();
      }
    } catch (IOException ioe) {
      throw new OStorageException("Error during fuzzy checkpoint creation for storage " + name, ioe);
    }
  }

  public void makeFullCheckpoint() {
    if (writeAheadLog == null)
      return;

    lock.acquireExclusiveLock();
    try {
      writeAheadLog.flush();
      if (configuration != null)
        configuration.synch();

      writeAheadLog.logFullCheckpointStart();

      for (OCluster cluster : clusters)
        if (cluster != null)
          cluster.synch();

      writeAheadLog.logFullCheckpointEnd();
      writeAheadLog.flush();
    } catch (IOException ioe) {
      throw new OStorageException("Error during checkpoint creation for storage " + name, ioe);
    } finally {
      lock.releaseExclusiveLock();
    }
  }

  public void scheduleFullCheckpoint() {
    checkpointExecutor.execute(new Runnable() {
      @Override
      public void run() {
        try {
          makeFullCheckpoint();
        } catch (Throwable t) {
          OLogManager.instance().error(this, "Error during background checkpoint creation for storage " + name, t);
        }
      }
    });
  }

  @Override
  public String getType() {
    return OEngineLocalPaginated.NAME;
  }

  private int createClusterFromConfig(final OStorageClusterConfiguration iConfig) throws IOException {
    OCluster cluster = clusterMap.get(iConfig.getName());

    if (cluster != null) {
      cluster.configure(this, iConfig);
      return -1;
    }

    cluster = OPaginatedClusterFactory.INSTANCE.createCluster(configuration.version);
    cluster.configure(this, iConfig);

    return registerCluster(cluster);
  }

  /**
   * Register the cluster internally.
   * 
   * @param cluster
   *          OCluster implementation
   * @return The id (physical position into the array) of the new cluster just created. First is 0.
   * @throws IOException
   */
  private int registerCluster(final OCluster cluster) throws IOException {
    final int id;

    if (cluster != null) {
      // CHECK FOR DUPLICATION OF NAMES
      if (clusterMap.containsKey(cluster.getName()))
        throw new OConfigurationException("Cannot add segment '" + cluster.getName()
            + "' because it is already registered in database '" + name + "'");
      // CREATE AND ADD THE NEW REF SEGMENT
      clusterMap.put(cluster.getName(), cluster);
      id = cluster.getId();
    } else {
      id = clusters.length;
    }

    if (id >= clusters.length) {
      clusters = OArrays.copyOf(clusters, id + 1);
    }
    clusters[id] = cluster;

    return id;
  }

  private void addDefaultClusters() throws IOException {
    configuration.load();

    final String storageCompression = OGlobalConfiguration.STORAGE_COMPRESSION_METHOD.getValueAsString();
    createClusterFromConfig(new OStoragePaginatedClusterConfiguration(configuration, clusters.length,
        OMetadataDefault.CLUSTER_INTERNAL_NAME, null, true, 20, 4, storageCompression));

    createClusterFromConfig(new OStoragePaginatedClusterConfiguration(configuration, clusters.length,
        OMetadataDefault.CLUSTER_INDEX_NAME, null, false, OStoragePaginatedClusterConfiguration.DEFAULT_GROW_FACTOR,
        OStoragePaginatedClusterConfiguration.DEFAULT_GROW_FACTOR, storageCompression));

    createClusterFromConfig(new OStoragePaginatedClusterConfiguration(configuration, clusters.length,
        OMetadataDefault.CLUSTER_MANUAL_INDEX_NAME, null, false, 1, 1, storageCompression));

    defaultClusterId = createClusterFromConfig(new OStoragePaginatedClusterConfiguration(configuration, clusters.length,
        CLUSTER_DEFAULT_NAME, null, true, OStoragePaginatedClusterConfiguration.DEFAULT_GROW_FACTOR,
        OStoragePaginatedClusterConfiguration.DEFAULT_GROW_FACTOR, storageCompression));
  }

  public ODiskCache getDiskCache() {
    return diskCache;
  }

  public void freeze(boolean throwException, int clusterId) {
    final OCluster cluster = getClusterById(clusterId);

    final String name = cluster.getName();
    if (OMetadataDefault.CLUSTER_INDEX_NAME.equals(name) || OMetadataDefault.CLUSTER_MANUAL_INDEX_NAME.equals(name)) {
      throw new IllegalArgumentException("It is impossible to freeze and release index or manual index cluster!");
    }

    cluster.getExternalModificationLock().prohibitModifications(throwException);

    try {
      cluster.synch();
      cluster.setSoftlyClosed(true);
    } catch (IOException e) {
      throw new OStorageException("Error on synch cluster '" + name + "'", e);
    }
  }

  public void release(int clusterId) {
    final OCluster cluster = getClusterById(clusterId);

    final String name = cluster.getName();
    if (OMetadataDefault.CLUSTER_INDEX_NAME.equals(name) || OMetadataDefault.CLUSTER_MANUAL_INDEX_NAME.equals(name)) {
      throw new IllegalArgumentException("It is impossible to freeze and release index or manualindex cluster!");
    }

    try {
      cluster.setSoftlyClosed(false);
    } catch (IOException e) {
      throw new OStorageException("Error on unfreeze storage '" + name + "'", e);
    }

    cluster.getExternalModificationLock().allowModifications();

  }
}<|MERGE_RESOLUTION|>--- conflicted
+++ resolved
@@ -91,6 +91,7 @@
 import com.orientechnologies.orient.core.storage.impl.local.paginated.wal.OLogSequenceNumber;
 import com.orientechnologies.orient.core.storage.impl.local.paginated.wal.OOperationUnitId;
 import com.orientechnologies.orient.core.storage.impl.local.paginated.wal.OOperationUnitRecord;
+import com.orientechnologies.orient.core.storage.impl.local.paginated.wal.OPaginatedClusterFactory;
 import com.orientechnologies.orient.core.storage.impl.local.paginated.wal.OUpdatePageRecord;
 import com.orientechnologies.orient.core.storage.impl.local.paginated.wal.OWALRecord;
 import com.orientechnologies.orient.core.storage.impl.local.paginated.wal.OWriteAheadLog;
@@ -117,17 +118,11 @@
   private final OStorageVariableParser variableParser;
   private int                          defaultClusterId                     = -1;
 
-<<<<<<< HEAD
-  private final static String[]                ALL_FILE_EXTENSIONS                  = { ".ocf", ".pls", ".pcl", ".oda", ".odh",
-      ".otx", ".ocs", ".oef", ".oem", ".oet", OWriteAheadLog.WAL_SEGMENT_EXTENSION, OWriteAheadLog.MASTER_RECORD_EXTENSION,
-      OLocalHashTableIndexEngine.BUCKET_FILE_EXTENSION, OLocalHashTableIndexEngine.METADATA_FILE_EXTENSION,
-      OLocalHashTableIndexEngine.TREE_FILE_EXTENSION, OSBTreeIndexEngine.DATA_FILE_EXTENSION, OWOWCache.NAME_ID_MAP_EXTENSION };
-=======
   private static String[]              ALL_FILE_EXTENSIONS                  = { ".ocf", ".pls", ".pcl", ".oda", ".odh", ".otx",
       ".ocs", ".oef", ".oem", ".oet", OWriteAheadLog.WAL_SEGMENT_EXTENSION, OWriteAheadLog.MASTER_RECORD_EXTENSION,
       OLocalHashTableIndexEngine.BUCKET_FILE_EXTENSION, OLocalHashTableIndexEngine.METADATA_FILE_EXTENSION,
-      OLocalHashTableIndexEngine.TREE_FILE_EXTENSION, OClusterPositionMap.DEF_EXTENSION };
->>>>>>> 368c00ef
+      OLocalHashTableIndexEngine.TREE_FILE_EXTENSION, OClusterPositionMap.DEF_EXTENSION, OSBTreeIndexEngine.DATA_FILE_EXTENSION,
+      OWOWCache.NAME_ID_MAP_EXTENSION                                      };
 
   private OModificationLock            modificationLock                     = new OModificationLock();
 

--- conflicted
+++ resolved
@@ -22,6 +22,7 @@
 import java.util.Comparator;
 import java.util.LinkedList;
 import java.util.List;
+import java.util.Map;
 
 import com.orientechnologies.common.collection.OAlwaysGreaterKey;
 import com.orientechnologies.common.collection.OAlwaysLessKey;
@@ -45,22 +46,13 @@
  * @author Andrey Lomakin
  * @since 8/7/13
  */
-<<<<<<< HEAD
 public class OSBTree<K, V> extends ODurableComponent implements OTree<K, V> {
-  private static final OAlwaysLessKey    ALWAYS_LESS_KEY    = new OAlwaysLessKey();
-  private static final OAlwaysGreaterKey ALWAYS_GREATER_KEY = new OAlwaysGreaterKey();
-
-  private long                           rootIndex          = 0;
-=======
-public class OSBTree<K, V> extends ODurableComponent {
   private static final int                    MAX_KEY_SIZE            = OGlobalConfiguration.SBTREE_MAX_KEY_SIZE
                                                                           .getValueAsInteger();
   private static final int                    MAX_EMBEDDED_VALUE_SIZE = OGlobalConfiguration.SBTREE_MAX_EMBEDDED_VALUE_SIZE
                                                                           .getValueAsInteger();
-
   private static final OAlwaysLessKey         ALWAYS_LESS_KEY         = new OAlwaysLessKey();
   private static final OAlwaysGreaterKey      ALWAYS_GREATER_KEY      = new OAlwaysGreaterKey();
->>>>>>> 368c00ef
 
   private final static long                   ROOT_INDEX              = 0;
 
@@ -92,7 +84,7 @@
     this.durableInNonTxMode = durableInNonTxMode;
   }
 
-  public void create(String name, long rootIndex, OBinarySerializer<K> keySerializer, OBinarySerializer<V> valueSerializer,
+  public void create(String name, OBinarySerializer<K> keySerializer, OBinarySerializer<V> valueSerializer,
       OStorageLocalAbstract storageLocal) {
     acquireExclusiveLock();
     try {
@@ -108,14 +100,7 @@
 
       initDurableComponent(storageLocal);
 
-      OCacheEntry rootCacheEntry;
-      if (rootIndex < 0)
-        rootCacheEntry = diskCache.allocateNewPage(fileId);
-      else
-        rootCacheEntry = diskCache.load(fileId, rootIndex, false);
-
-      this.rootIndex = rootCacheEntry.getPageIndex();
-
+      OCacheEntry rootCacheEntry = diskCache.load(fileId, ROOT_INDEX, false);
       OCachePointer rootPointer = rootCacheEntry.getCachePointer();
 
       rootPointer.acquireExclusiveLock();
@@ -128,7 +113,7 @@
         rootBucket.setValueSerializerId(valueSerializer.getId());
         rootBucket.setTreeSize(0);
 
-        super.logPageChanges(rootBucket, fileId, this.rootIndex, true);
+        super.logPageChanges(rootBucket, fileId, ROOT_INDEX, true);
         rootCacheEntry.markDirty();
       } finally {
         rootPointer.releaseExclusiveLock();
@@ -157,15 +142,6 @@
     acquireSharedLock();
     try {
       return name;
-    } finally {
-      releaseSharedLock();
-    }
-  }
-
-  public long getRootIndex() {
-    acquireSharedLock();
-    try {
-      return rootIndex;
     } finally {
       releaseSharedLock();
     }
@@ -506,7 +482,7 @@
 
       diskCache.truncateFile(fileId);
 
-      OCacheEntry cacheEntry = diskCache.load(fileId, rootIndex, false);
+      OCacheEntry cacheEntry = diskCache.load(fileId, ROOT_INDEX, false);
       OCachePointer rootPointer = cacheEntry.getCachePointer();
       rootPointer.acquireExclusiveLock();
       try {
@@ -517,7 +493,7 @@
         rootBucket.setValueSerializerId(valueSerializer.getId());
         rootBucket.setTreeSize(0);
 
-        logPageChanges(rootBucket, fileId, rootIndex, true);
+        logPageChanges(rootBucket, fileId, ROOT_INDEX, true);
         cacheEntry.markDirty();
       } finally {
         rootPointer.releaseExclusiveLock();
@@ -545,11 +521,10 @@
     }
   }
 
-  public void load(String name, long rootIndex, OStorageLocalAbstract storageLocal) {
+  public void load(String name, OStorageLocalAbstract storageLocal) {
     acquireExclusiveLock();
     try {
       this.storage = storageLocal;
-      this.rootIndex = rootIndex;
 
       diskCache = storage.getDiskCache();
 
@@ -557,7 +532,7 @@
 
       fileId = diskCache.openFile(name + dataFileExtension);
 
-      OCacheEntry rootCacheEntry = diskCache.load(fileId, this.rootIndex, false);
+      OCacheEntry rootCacheEntry = diskCache.load(fileId, ROOT_INDEX, false);
       OCachePointer rootPointer = rootCacheEntry.getCachePointer();
       try {
         OSBTreeBucket<K, V> rootBucket = new OSBTreeBucket<K, V>(rootPointer.getDataPointer(), keySerializer, valueSerializer,
@@ -577,7 +552,7 @@
   }
 
   private void setSize(long size) throws IOException {
-    OCacheEntry rootCacheEntry = diskCache.load(fileId, rootIndex, false);
+    OCacheEntry rootCacheEntry = diskCache.load(fileId, ROOT_INDEX, false);
 
     OCachePointer rootPointer = rootCacheEntry.getCachePointer();
     rootPointer.acquireExclusiveLock();
@@ -586,7 +561,7 @@
           getTrackMode());
       rootBucket.setTreeSize(size);
 
-      logPageChanges(rootBucket, fileId, rootIndex, false);
+      logPageChanges(rootBucket, fileId, ROOT_INDEX, false);
       rootCacheEntry.markDirty();
     } finally {
       rootPointer.releaseExclusiveLock();
@@ -598,7 +573,7 @@
   public long size() {
     acquireSharedLock();
     try {
-      OCacheEntry rootCacheEntry = diskCache.load(fileId, rootIndex, false);
+      OCacheEntry rootCacheEntry = diskCache.load(fileId, ROOT_INDEX, false);
       OCachePointer rootPointer = rootCacheEntry.getCachePointer();
 
       try {
@@ -705,11 +680,7 @@
 
     loadEntriesMinor(key, inclusive, new RangeResultListener<K, V>() {
       @Override
-<<<<<<< HEAD
-      public boolean addResult(BucketEntry<K, V> entry) {
-=======
       public boolean addResult(Map.Entry<K, V> entry) {
->>>>>>> 368c00ef
         result.add(entry.getValue());
         if (maxValuesToFetch > -1 && result.size() >= maxValuesToFetch)
           return false;
@@ -780,11 +751,7 @@
 
     loadEntriesMajor(key, inclusive, new RangeResultListener<K, V>() {
       @Override
-<<<<<<< HEAD
-      public boolean addResult(BucketEntry<K, V> entry) {
-=======
       public boolean addResult(Map.Entry<K, V> entry) {
->>>>>>> 368c00ef
         result.add(entry.getValue());
         if (maxValuesToFetch > -1 && result.size() >= maxValuesToFetch)
           return false;
@@ -796,7 +763,6 @@
     return result;
   }
 
-  @Override
   public void loadEntriesMajor(K key, boolean inclusive, RangeResultListener<K, V> listener) {
     acquireSharedLock();
     try {
@@ -851,11 +817,7 @@
     final List<V> result = new ArrayList<V>();
     loadEntriesBetween(keyFrom, fromInclusive, keyTo, toInclusive, new RangeResultListener<K, V>() {
       @Override
-<<<<<<< HEAD
-      public boolean addResult(BucketEntry<K, V> entry) {
-=======
       public boolean addResult(Map.Entry<K, V> entry) {
->>>>>>> 368c00ef
         result.add(entry.getValue());
         if (maxValuesToFetch > 0 && result.size() >= maxValuesToFetch)
           return false;
@@ -873,7 +835,7 @@
     try {
       LinkedList<PagePathItemUnit> path = new LinkedList<PagePathItemUnit>();
 
-      long bucketIndex = rootIndex;
+      long bucketIndex = ROOT_INDEX;
 
       OCacheEntry cacheEntry = diskCache.load(fileId, bucketIndex, false);
       OCachePointer cachePointer = cacheEntry.getCachePointer();
@@ -936,7 +898,7 @@
     try {
       LinkedList<PagePathItemUnit> path = new LinkedList<PagePathItemUnit>();
 
-      long bucketIndex = rootIndex;
+      long bucketIndex = ROOT_INDEX;
 
       OCacheEntry cacheEntry = diskCache.load(fileId, bucketIndex, false);
       OCachePointer cachePointer = cacheEntry.getCachePointer();
@@ -996,7 +958,8 @@
     }
   }
 
-  public void loadEntriesBetween(K keyFrom, boolean fromInclusive, K keyTo, boolean toInclusive, RangeResultListener<K, V> listener) {
+  public void loadEntriesBetween(K keyFrom, boolean fromInclusive, K keyTo, boolean toInclusive,
+      OTree.RangeResultListener<K, V> listener) {
     acquireSharedLock();
     try {
       PartialSearchMode partialSearchModeFrom;
@@ -1112,7 +1075,7 @@
       for (int i = startRightIndex; i < bucketSize; i++)
         rightEntries.add(bucketToSplit.getEntry(i));
 
-      if (pageIndex != rootIndex) {
+      if (pageIndex != ROOT_INDEX) {
         OCacheEntry rightBucketEntry = diskCache.allocateNewPage(fileId);
         OCachePointer rightBucketPointer = rightBucketEntry.getCachePointer();
 
@@ -1300,7 +1263,7 @@
   }
 
   private BucketSearchResult findBucket(K key, PartialSearchMode partialSearchMode) throws IOException {
-    long pageIndex = rootIndex;
+    long pageIndex = ROOT_INDEX;
     final ArrayList<Long> path = new ArrayList<Long>();
 
     if (!(keySize == 1 || ((OCompositeKey) key).getKeys().size() == keySize || partialSearchMode.equals(PartialSearchMode.NONE))) {
@@ -1452,12 +1415,4 @@
       this.itemIndex = itemIndex;
     }
   }
-
-<<<<<<< HEAD
-=======
-  public static interface RangeResultListener<K, V> {
-    public boolean addResult(Map.Entry<K, V> entry);
-  }
-
->>>>>>> 368c00ef
 }
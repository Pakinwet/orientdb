/*
 *
 *  *  Copyright 2010-2016 OrientDB LTD (http://orientdb.com)
 *  *
 *  *  Licensed under the Apache License, Version 2.0 (the "License");
 *  *  you may not use this file except in compliance with the License.
 *  *  You may obtain a copy of the License at
 *  *
 *  *       http://www.apache.org/licenses/LICENSE-2.0
 *  *
 *  *  Unless required by applicable law or agreed to in writing, software
 *  *  distributed under the License is distributed on an "AS IS" BASIS,
 *  *  WITHOUT WARRANTIES OR CONDITIONS OF ANY KIND, either express or implied.
 *  *  See the License for the specific language governing permissions and
 *  *  limitations under the License.
 *  *
 *  * For more information: http://orientdb.com
 *
 */
package com.orientechnologies.orient.core.db;

import com.orientechnologies.common.exception.OException;
import com.orientechnologies.common.io.OIOUtils;
import com.orientechnologies.common.log.OLogManager;
import com.orientechnologies.orient.core.Orient;
import com.orientechnologies.orient.core.command.OCommandOutputListener;
import com.orientechnologies.orient.core.config.OContextConfiguration;
import com.orientechnologies.orient.core.config.OGlobalConfiguration;
import com.orientechnologies.orient.core.db.document.ODatabaseDocumentEmbedded;
import com.orientechnologies.orient.core.engine.OEngine;
import com.orientechnologies.orient.core.engine.OMemoryAndLocalPaginatedEnginesInitializer;
import com.orientechnologies.orient.core.exception.ODatabaseException;
import com.orientechnologies.orient.core.serialization.serializer.record.ORecordSerializer;
import com.orientechnologies.orient.core.serialization.serializer.record.ORecordSerializerFactory;
import com.orientechnologies.orient.core.sql.parser.OStatement;
import com.orientechnologies.orient.core.storage.OStorage;
import com.orientechnologies.orient.core.storage.impl.local.OAbstractPaginatedStorage;
import com.orientechnologies.orient.core.storage.impl.local.paginated.OLocalPaginatedStorage;

import java.io.File;
import java.io.IOException;
import java.io.InputStream;
import java.nio.file.FileStore;
import java.nio.file.Files;
import java.nio.file.Paths;
<<<<<<< HEAD
import java.util.ArrayList;
import java.util.Collection;
import java.util.HashMap;
import java.util.HashSet;
import java.util.Iterator;
import java.util.List;
import java.util.Map;
import java.util.Set;
import java.util.concurrent.Callable;
=======
import java.util.*;
import java.util.concurrent.*;
>>>>>>> e16d8013
import java.util.stream.Collectors;

/**
 * Created by tglman on 08/04/16.
 */
public class OrientDBEmbedded implements OrientDBInternal {
<<<<<<< HEAD
  protected final Map<String, OAbstractPaginatedStorage> storages = new HashMap<>();
  protected final Set<ODatabasePoolInternal>             pools    = new HashSet<>();
  private final   OrientDBConfig                         configurations;
  private final   String                                 basePath;
  protected final OEngine                                memory;
  protected final OEngine                                disk;
  protected final Orient                                 orient;

  private final Object lock = new Object();

  private final long maxWALSegmentSize;

  private volatile boolean                          open    = true;
  private volatile OEmbeddedDatabaseInstanceFactory factory = new ODefaultEmbeddedDatabaseInstanceFactory();
=======
  protected final  Map<String, OAbstractPaginatedStorage> storages       = new HashMap<>();
  protected final  Map<String, OSharedContext>            sharedContexts = new HashMap<>();
  protected final  Set<ODatabasePoolInternal>             pools          = new HashSet<>();
  protected final  OrientDBConfig                         configurations;
  protected final  String                                 basePath;
  protected final  OEngine                                memory;
  protected final  OEngine                                disk;
  protected final  Orient                                 orient;
  private volatile boolean                                open           = true;
  private          ExecutorService                        executor;
  private          Timer                                  timer;
>>>>>>> e16d8013

  OrientDBEmbedded(String directoryPath, OrientDBConfig configurations, Orient orient) {
    super();
    this.orient = orient;
    orient.onEmbeddedFactoryInit(this);
    memory = orient.getEngine("memory");
    disk = orient.getEngine("plocal");
    directoryPath = directoryPath.trim();

    if (directoryPath.length() != 0) {
      final File dirFile = new File(directoryPath);
      if (!dirFile.exists()) {
        OLogManager.instance().infoNoDb(this, "Directory " + dirFile + " does not exist, try to create it.");

        if (!dirFile.mkdirs()) {
          OLogManager.instance().errorNoDb(this, "Can not create directory " + dirFile, null);
        }
      }
      this.basePath = dirFile.getAbsolutePath();
    } else {
      this.basePath = null;
    }

    this.configurations = configurations != null ? configurations : OrientDBConfig.defaultConfig();

    if (basePath == null) {
      maxWALSegmentSize = -1;
    } else {
      try {
        maxWALSegmentSize = calculateInitialMaxWALSegSize(configurations);

        if (maxWALSegmentSize <= 0) {
          throw new ODatabaseException("Invalid configuration settings. Can not set maximum size of WAL segment");
        }

        OLogManager.instance().infoNoDb(this, "WAL maximum segment size is set to %,d MB", maxWALSegmentSize / 1024 / 1024);
      } catch (IOException e) {
        throw OException.wrapException(new ODatabaseException("Cannot initialize OrientDB engine"), e);
      }
    }

    OMemoryAndLocalPaginatedEnginesInitializer.INSTANCE.initialize();

    orient.addOrientDB(this);

    executor = new ThreadPoolExecutor(1, Runtime.getRuntime().availableProcessors(), 30, TimeUnit.MINUTES,
        new LinkedBlockingQueue<>());
    timer = new Timer();

  }

  private long calculateInitialMaxWALSegSize(OrientDBConfig configurations) throws IOException {
    long maxSegSize;

    if (configurations != null) {
      final OContextConfiguration config = configurations.getConfigurations();
      if (config != null) {
        maxSegSize = config.getValueAsLong(OGlobalConfiguration.WAL_MAX_SEGMENT_SIZE) * 1024 * 1024;
      } else {
        maxSegSize = OGlobalConfiguration.WAL_MAX_SEGMENT_SIZE.getValueAsLong() * 1024 * 1024;
      }
    } else {
      maxSegSize = OGlobalConfiguration.WAL_MAX_SEGMENT_SIZE.getValueAsLong() * 1024 * 1024;
    }

    if (maxSegSize <= 0) {
      int sizePercent;
      if (configurations != null) {
        final OContextConfiguration config = configurations.getConfigurations();

        if (config != null) {
          sizePercent = config.getValueAsInteger(OGlobalConfiguration.WAL_MAX_SEGMENT_SIZE_PERCENT);
        } else {
          sizePercent = OGlobalConfiguration.WAL_MAX_SEGMENT_SIZE_PERCENT.getValueAsInteger();
        }
      } else {
        sizePercent = OGlobalConfiguration.WAL_MAX_SEGMENT_SIZE_PERCENT.getValueAsInteger();
      }

      if (sizePercent <= 0) {
        throw new ODatabaseException("Invalid configuration settings. Can not set maximum size of WAL segment");
      }

      String walPath;

      if (configurations != null) {
        final OContextConfiguration config = configurations.getConfigurations();

        if (config != null) {
          walPath = config.getValueAsString(OGlobalConfiguration.WAL_LOCATION);
        } else {
          walPath = OGlobalConfiguration.WAL_LOCATION.getValueAsString();
        }
      } else {
        walPath = OGlobalConfiguration.WAL_LOCATION.getValueAsString();
      }

      if (walPath == null) {
        walPath = basePath;
      }

      final FileStore fileStore = Files.getFileStore(Paths.get(walPath));
      final long freeSpace = fileStore.getUsableSpace();
      final long filesSize = Files.walk(Paths.get(walPath)).mapToLong(p -> p.toFile().isFile() ? p.toFile().length() : 0).sum();

      maxSegSize = (freeSpace + filesSize) / 100 * sizePercent;
    }

    long minSegSize = 0;
    if (configurations != null) {
      OContextConfiguration config = configurations.getConfigurations();
      if (config != null) {
        minSegSize = config.getValueAsLong(OGlobalConfiguration.WAL_MIN_SEG_SIZE) * 1024 * 1024;
      }
    }

    if (minSegSize <= 0) {
      minSegSize = OGlobalConfiguration.WAL_MIN_SEG_SIZE.getValueAsLong() * 1024 * 1024;
    }

    if (minSegSize > 0 && maxSegSize < minSegSize) {
      maxSegSize = minSegSize;
    }
    return maxSegSize;
  }

  @Override
  public ODatabaseDocumentInternal open(String name, String user, String password) {
    return open(name, user, password, null);
  }

  public ODatabaseDocumentEmbedded openNoAuthenticate(String name, String user) {
    try {
      final ODatabaseDocumentEmbedded embedded;
      OrientDBConfig config = solveConfig(null);
      synchronized (lock) {
        OAbstractPaginatedStorage storage = getOrInitStorage(name);
        // THIS OPEN THE STORAGE ONLY THE FIRST TIME
        storage.open(config.getConfigurations());
        embedded = newSessionInstance(storage);
        embedded.init(config, getOrCreateSharedContext(storage));
      }
      embedded.rebuildIndexes();
      embedded.internalOpen(user, "nopwd", false);
      embedded.callOnOpenListeners();
      return embedded;
    } catch (Exception e) {
      throw OException.wrapException(new ODatabaseException("Cannot open database '" + name + "'"), e);
    }
  }

  protected ODatabaseDocumentEmbedded newSessionInstance(OAbstractPaginatedStorage storage) {
    return new ODatabaseDocumentEmbedded(storage);
  }

  public ODatabaseDocumentEmbedded openNoAuthorization(String name) {
    try {
      final ODatabaseDocumentEmbedded embedded;
      OrientDBConfig config = solveConfig(null);
      synchronized (lock) {
        OAbstractPaginatedStorage storage = getOrInitStorage(name);
        // THIS OPEN THE STORAGE ONLY THE FIRST TIME
        storage.open(config.getConfigurations());
        embedded = newSessionInstance(storage);
        embedded.init(config, getOrCreateSharedContext(storage));
      }
      embedded.rebuildIndexes();
      embedded.callOnOpenListeners();
      return embedded;
    } catch (Exception e) {
      throw OException.wrapException(new ODatabaseException("Cannot open database '" + name + "'"), e);
    }
  }

  @Override
  public ODatabaseDocumentInternal open(String name, String user, String password, OrientDBConfig config) {
    try {
      final ODatabaseDocumentEmbedded embedded;
      synchronized (lock) {
        checkOpen();
        config = solveConfig(config);
        OAbstractPaginatedStorage storage = getOrInitStorage(name);
        // THIS OPEN THE STORAGE ONLY THE FIRST TIME
        storage.open(config.getConfigurations());
        embedded = newSessionInstance(storage);
        embedded.init(config, getOrCreateSharedContext(storage));
      }
      embedded.rebuildIndexes();
      embedded.internalOpen(user, password);
      embedded.callOnOpenListeners();
      return embedded;
    } catch (Exception e) {
      throw OException.wrapException(new ODatabaseException("Cannot open database '" + name + "'"), e);
    }
  }

  private OrientDBConfig solveConfig(OrientDBConfig config) {
    if (config != null) {
      config.setParent(this.configurations);
      return config;
    } else {
      OrientDBConfig cfg = OrientDBConfig.defaultConfig();
      cfg.setParent(this.configurations);
      return cfg;
    }
  }

  public ODatabaseDocumentInternal poolOpen(String name, String user, String password, ODatabasePoolInternal pool) {
    final ODatabaseDocumentEmbedded embedded;
    synchronized (lock) {
      checkOpen();
      OAbstractPaginatedStorage storage = getOrInitStorage(name);
      storage.open(pool.getConfig().getConfigurations());
      embedded = newPooledSessionInstance(pool, storage);
      embedded.init(pool.getConfig(), getOrCreateSharedContext(storage));
    }
    embedded.rebuildIndexes();
    embedded.internalOpen(user, password);
    embedded.callOnOpenListeners();
    return embedded;
  }

<<<<<<< HEAD
  private OAbstractPaginatedStorage getOrInitStorage(String name) {
=======
  protected ODatabaseDocumentEmbedded newPooledSessionInstance(ODatabasePoolInternal pool, OAbstractPaginatedStorage storage) {
    return new ODatabaseDocumentEmbeddedPooled(pool, storage);
  }

  protected OAbstractPaginatedStorage getOrInitStorage(String name) {
>>>>>>> e16d8013
    OAbstractPaginatedStorage storage = storages.get(name);
    if (storage == null) {
      storage = (OAbstractPaginatedStorage) disk.createStorage(buildName(name), new HashMap<>(), maxWALSegmentSize);
      if (storage.exists()) {
        storages.put(name, storage);
      }
    }
    return storage;
  }

  public synchronized OAbstractPaginatedStorage getStorage(String name) {
    return storages.get(name);
  }

  private String buildName(String name) {
    if (basePath == null) {
      throw new ODatabaseException("OrientDB instanced created without physical path, only memory databases are allowed");
    }
    return basePath + "/" + name;
  }

  public void create(String name, String user, String password, ODatabaseType type) {
    create(name, user, password, type, null);
  }

  @Override
  public void create(String name, String user, String password, ODatabaseType type, OrientDBConfig config) {
    final ODatabaseDocumentEmbedded embedded;
    synchronized (lock) {
      if (!exists(name, user, password)) {
        try {
          config = solveConfig(config);
          OAbstractPaginatedStorage storage;
          if (type == ODatabaseType.MEMORY) {
            storage = (OAbstractPaginatedStorage) memory.createStorage(name, new HashMap<>(), maxWALSegmentSize);
          } else {
            storage = (OAbstractPaginatedStorage) disk.createStorage(buildName(name), new HashMap<>(), maxWALSegmentSize);
          }
          storages.put(name, storage);
          embedded = internalCreate(config, storage);
        } catch (Exception e) {
          throw OException.wrapException(new ODatabaseException("Cannot create database '" + name + "'"), e);
        }
      } else
        throw new ODatabaseException("Cannot create new database '" + name + "' because it already exists");
    }
    embedded.callOnCreateListeners();
  }

  public void restore(String name, String user, String password, ODatabaseType type, String path, OrientDBConfig config) {
    final ODatabaseDocumentEmbedded embedded;
    synchronized (lock) {
      if (!exists(name, null, null)) {
        try {
          OAbstractPaginatedStorage storage;
          storage = (OAbstractPaginatedStorage) disk.createStorage(buildName(name), new HashMap<>(), maxWALSegmentSize);
          embedded = internalCreate(config, storage);
          storage.restoreFromIncrementalBackup(path);
          storages.put(name, storage);
        } catch (Exception e) {
          throw OException.wrapException(new ODatabaseException("Cannot restore database '" + name + "'"), e);
        }
      } else
        throw new ODatabaseException("Cannot create new storage '" + name + "' because it already exists");
    }
    embedded.callOnCreateListeners();
  }

  public synchronized void restore(String name, InputStream in, Map<String, Object> options, Callable<Object> callable,
      OCommandOutputListener iListener) {
    try {
      OAbstractPaginatedStorage storage = getOrInitStorage(name);
      storage.restore(in, options, callable, iListener);
      storages.put(name, storage);
    } catch (Exception e) {
      throw OException.wrapException(new ODatabaseException("Cannot create database '" + name + "'"), e);
    }
  }

  private ODatabaseDocumentEmbedded internalCreate(OrientDBConfig config, OAbstractPaginatedStorage storage) {
    try {
      storage.create(config.getConfigurations());
    } catch (IOException e) {
      throw OException.wrapException(new ODatabaseException("Error on database creation"), e);
    }

    ORecordSerializer serializer = ORecordSerializerFactory.instance().getDefaultRecordSerializer();
    if (serializer.toString().equals("ORecordDocument2csv"))
      throw new ODatabaseException("Impossible to create the database with ORecordDocument2csv serializer");
    storage.setRecordSerializer(serializer.toString(), serializer.getCurrentVersion());
    // since 2.1 newly created databases use strict SQL validation by default
    storage.setProperty(OStatement.CUSTOM_STRICT_SQL, "true");

    // No need to close
    final ODatabaseDocumentEmbedded embedded = newSessionInstance(storage);
    embedded.setSerializer(serializer);
    embedded.internalCreate(config, getOrCreateSharedContext(storage));
    return embedded;
  }

  protected synchronized OSharedContext getOrCreateSharedContext(OAbstractPaginatedStorage storage) {

    OSharedContext result = sharedContexts.get(storage.getName());
    if (result == null) {
      result = createSharedContext(storage);
      sharedContexts.put(storage.getName(), result);
    }
    return result;
  }

  protected OSharedContext createSharedContext(OAbstractPaginatedStorage storage) {
    return new OSharedContextEmbedded(storage, this);
  }

  @Override
  public synchronized boolean exists(String name, String user, String password) {
    checkOpen();
    OStorage storage = storages.get(name);
    if (storage == null) {
      if (basePath != null) {
        return OLocalPaginatedStorage.exists(Paths.get(buildName(name)));
      } else
        return false;
    }
    return storage.exists();
  }

  @Override
  public void drop(String name, String user, String password) {
    synchronized (lock) {
      checkOpen();
    }
    ODatabaseDocumentInternal db = openNoAuthenticate(name, user);
    for (Iterator<ODatabaseLifecycleListener> it = orient.getDbLifecycleListeners(); it.hasNext(); ) {
      it.next().onDrop(db);
    }
    db.close();
    synchronized (lock) {
      if (exists(name, user, password)) {
        OAbstractPaginatedStorage storage = getOrInitStorage(name);
        OSharedContext sharedContext = sharedContexts.get(name);
        if (sharedContext != null)
          sharedContext.close();
        storage.delete();
        storages.remove(name);
        sharedContexts.remove(name);
      }
    }
  }

  protected interface DatabaseFound {
    void found(String name);
  }

  @Override
  public synchronized Set<String> listDatabases(String user, String password) {
    checkOpen();
    // SEARCH IN CONFIGURED PATHS
    final Set<String> databases = new HashSet<>();
    // SEARCH IN DEFAULT DATABASE DIRECTORY
    if (basePath != null) {
      scanDatabaseDirectory(new File(basePath), databases::add);
    }
    databases.addAll(this.storages.keySet());
    // TODO remove OSystemDatabase.SYSTEM_DB_NAME from the list
    return databases;
  }

  public synchronized void loadAllDatabases() {
    if (basePath != null) {
      scanDatabaseDirectory(new File(basePath), (name) -> {
        if (!storages.containsKey(name)) {
          OAbstractPaginatedStorage storage = getOrInitStorage(name);
          // THIS OPEN THE STORAGE ONLY THE FIRST TIME
          storage.open(getConfigurations().getConfigurations());
        }
      });
    }
  }

  public ODatabasePoolInternal openPool(String name, String user, String password) {
    return openPool(name, user, password, null);
  }

  @Override
  public ODatabasePoolInternal openPool(String name, String user, String password, OrientDBConfig config) {
    checkOpen();
    ODatabasePoolImpl pool = new ODatabasePoolImpl(this, name, user, password, solveConfig(config));
    pools.add(pool);
    return pool;
  }

  @Override
  public void close() {
    if (!open)
      return;
    timer.cancel();
    executor.shutdown();
    try {
      if (!executor.awaitTermination(1, TimeUnit.MINUTES)) {
        OLogManager.instance().warn(this, "Failed waiting background operations termination");
        executor.shutdownNow();
      }
    } catch (InterruptedException e) {
      Thread.currentThread().interrupt();
    }
    synchronized (this) {
      removeShutdownHook();
      internalClose();
    }
  }

  public synchronized void internalClose() {
    if (!open)
      return;
    open = false;
    this.sharedContexts.values().forEach(x -> x.close());
    final List<OAbstractPaginatedStorage> storagesCopy = new ArrayList<>(storages.values());
    for (OAbstractPaginatedStorage stg : storagesCopy) {
      try {
        OLogManager.instance().info(this, "- shutdown storage: " + stg.getName() + "...");
        stg.shutdown();
      } catch (Exception e) {
        OLogManager.instance().warn(this, "-- error on shutdown storage", e);
      } catch (Error e) {
        OLogManager.instance().warn(this, "-- error on shutdown storage", e);
        throw e;
      }
    }
    this.sharedContexts.clear();
    storages.clear();
    orient.onEmbeddedFactoryClose(this);
  }

  private OrientDBConfig getConfigurations() {
    return configurations;
  }

  public void removePool(ODatabasePoolInternal pool) {
    pools.remove(pool);
  }

  private void scanDatabaseDirectory(final File directory, DatabaseFound found) {
    if (directory.exists() && directory.isDirectory()) {
      final File[] files = directory.listFiles();
      if (files != null)
        for (File db : files) {
          if (db.isDirectory()) {
            final File plocalFile = new File(db.getAbsolutePath() + "/database.ocf");
            final String dbPath = db.getPath().replace('\\', '/');
            final int lastBS = dbPath.lastIndexOf('/', dbPath.length() - 1) + 1;// -1 of dbPath may be ended with slash
            if (plocalFile.exists()) {
              found.found(OIOUtils.getDatabaseNameFromPath(dbPath.substring(lastBS)));
            }
          }
        }
    }
  }

  public synchronized void initCustomStorage(String name, String path, String userName, String userPassword) {
    ODatabaseDocumentEmbedded embedded = null;
    synchronized (lock) {
      boolean exists = OLocalPaginatedStorage.exists(Paths.get(path));
      OAbstractPaginatedStorage storage = (OAbstractPaginatedStorage) disk.createStorage(path, new HashMap<>(), maxWALSegmentSize);
      // TODO: Add Creation settings and parameters
      if (!exists) {
        embedded = internalCreate(getConfigurations(), storage);
      }
      storages.put(name, storage);
    }
    if (embedded != null)
      embedded.callOnCreateListeners();
  }

  public synchronized void removeShutdownHook() {
    orient.removeOrientDB(this);
  }

  public synchronized Collection<OStorage> getStorages() {
    return storages.values().stream().map((x) -> (OStorage) x).collect(Collectors.toSet());
  }

  public synchronized void forceDatabaseClose(String iDatabaseName) {
    OAbstractPaginatedStorage storage = storages.remove(iDatabaseName);
    if (storage != null) {
      OSharedContext ctx = sharedContexts.get(iDatabaseName);
      if (ctx != null) {
        ctx.close();
        sharedContexts.remove(iDatabaseName);
      }
      storage.shutdown();
    }
  }

  public String getDatabasePath(String iDatabaseName) {
    OAbstractPaginatedStorage storage = storages.get(iDatabaseName);
    if (storage instanceof OLocalPaginatedStorage) {
      return ((OLocalPaginatedStorage) storage).getStoragePath().toString();
    }
    return null;
  }

  private void checkOpen() {
    if (!open)
      throw new ODatabaseException("OrientDB Instance is closed");
  }

  public boolean isOpen() {
    return open;
  }

  @Override
  public boolean isEmbedded() {
    return true;
  }

  public void schedule(TimerTask task, long delay, long period) {
    timer.schedule(task, delay, period);
  }

  public void scheduleOnce(TimerTask task, long delay) {
    timer.schedule(task, delay);
  }

  @Override
  public <X> Future<X> execute(String database, String user, ODatabaseTask<X> task) {
    return executor.submit(() -> {
      try (ODatabaseSession session = openNoAuthenticate(database, user)) {
        return task.call(session);
      }
    });
  }

  @Override
  public <X> Future<X> executeNoAuthorization(String database, ODatabaseTask<X> task) {
    return executor.submit(() -> {
      try (ODatabaseSession session = openNoAuthorization(database)) {
        return task.call(session);
      }
    });
  }

}<|MERGE_RESOLUTION|>--- conflicted
+++ resolved
@@ -43,7 +43,6 @@
 import java.nio.file.FileStore;
 import java.nio.file.Files;
 import java.nio.file.Paths;
-<<<<<<< HEAD
 import java.util.ArrayList;
 import java.util.Collection;
 import java.util.HashMap;
@@ -52,45 +51,35 @@
 import java.util.List;
 import java.util.Map;
 import java.util.Set;
+import java.util.Timer;
+import java.util.TimerTask;
 import java.util.concurrent.Callable;
-=======
-import java.util.*;
-import java.util.concurrent.*;
->>>>>>> e16d8013
+import java.util.concurrent.ExecutorService;
+import java.util.concurrent.Future;
+import java.util.concurrent.LinkedBlockingQueue;
+import java.util.concurrent.ThreadPoolExecutor;
+import java.util.concurrent.TimeUnit;
 import java.util.stream.Collectors;
 
 /**
  * Created by tglman on 08/04/16.
  */
 public class OrientDBEmbedded implements OrientDBInternal {
-<<<<<<< HEAD
-  protected final Map<String, OAbstractPaginatedStorage> storages = new HashMap<>();
-  protected final Set<ODatabasePoolInternal>             pools    = new HashSet<>();
-  private final   OrientDBConfig                         configurations;
-  private final   String                                 basePath;
-  protected final OEngine                                memory;
-  protected final OEngine                                disk;
-  protected final Orient                                 orient;
-
-  private final Object lock = new Object();
-
-  private final long maxWALSegmentSize;
-
-  private volatile boolean                          open    = true;
-  private volatile OEmbeddedDatabaseInstanceFactory factory = new ODefaultEmbeddedDatabaseInstanceFactory();
-=======
-  protected final  Map<String, OAbstractPaginatedStorage> storages       = new HashMap<>();
+  protected final  Map<String, OAbstractPaginatedStorage> storages = new HashMap<>();
   protected final  Map<String, OSharedContext>            sharedContexts = new HashMap<>();
-  protected final  Set<ODatabasePoolInternal>             pools          = new HashSet<>();
+  protected final  Set<ODatabasePoolInternal>             pools    = new HashSet<>();
   protected final  OrientDBConfig                         configurations;
   protected final  String                                 basePath;
   protected final  OEngine                                memory;
   protected final  OEngine                                disk;
   protected final  Orient                                 orient;
-  private volatile boolean                                open           = true;
+  private volatile boolean                                open     = true;
   private          ExecutorService                        executor;
   private          Timer                                  timer;
->>>>>>> e16d8013
+
+  private final Object lock = new Object();
+
+  private final long maxWALSegmentSize;
 
   OrientDBEmbedded(String directoryPath, OrientDBConfig configurations, Orient orient) {
     super();
@@ -313,15 +302,11 @@
     return embedded;
   }
 
-<<<<<<< HEAD
-  private OAbstractPaginatedStorage getOrInitStorage(String name) {
-=======
   protected ODatabaseDocumentEmbedded newPooledSessionInstance(ODatabasePoolInternal pool, OAbstractPaginatedStorage storage) {
     return new ODatabaseDocumentEmbeddedPooled(pool, storage);
   }
 
   protected OAbstractPaginatedStorage getOrInitStorage(String name) {
->>>>>>> e16d8013
     OAbstractPaginatedStorage storage = storages.get(name);
     if (storage == null) {
       storage = (OAbstractPaginatedStorage) disk.createStorage(buildName(name), new HashMap<>(), maxWALSegmentSize);

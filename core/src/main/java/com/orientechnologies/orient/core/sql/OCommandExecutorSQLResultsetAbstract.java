--- conflicted
+++ resolved
@@ -1,618 +1,622 @@
-/*
- * Copyright 2010-2012 Luca Garulli (l.garulli--at--orientechnologies.com)
- *
- * Licensed under the Apache License, Version 2.0 (the "License");
- * you may not use this file except in compliance with the License.
- * You may obtain a copy of the License at
- *
- *     http://www.apache.org/licenses/LICENSE-2.0
- *
- * Unless required by applicable law or agreed to in writing, software
- * distributed under the License is distributed on an "AS IS" BASIS,
- * WITHOUT WARRANTIES OR CONDITIONS OF ANY KIND, either express or implied.
- * See the License for the specific language governing permissions and
- * limitations under the License.
- */
-package com.orientechnologies.orient.core.sql;
-
-<<<<<<< HEAD
-=======
-import java.util.*;
-import java.util.Map.Entry;
-
->>>>>>> 182dcf3a
-import com.orientechnologies.orient.core.command.OCommandRequest;
-import com.orientechnologies.orient.core.command.OCommandRequestText;
-import com.orientechnologies.orient.core.db.ODatabaseRecordThreadLocal;
-import com.orientechnologies.orient.core.db.record.ODatabaseRecord;
-import com.orientechnologies.orient.core.db.record.OIdentifiable;
-import com.orientechnologies.orient.core.exception.OCommandExecutionException;
-import com.orientechnologies.orient.core.id.ORID;
-import com.orientechnologies.orient.core.index.OIndexCursor;
-import com.orientechnologies.orient.core.iterator.ORecordIteratorClass;
-import com.orientechnologies.orient.core.iterator.ORecordIteratorClassDescendentOrder;
-import com.orientechnologies.orient.core.iterator.ORecordIteratorClusters;
-import com.orientechnologies.orient.core.metadata.schema.OClass;
-import com.orientechnologies.orient.core.metadata.security.ODatabaseSecurityResources;
-import com.orientechnologies.orient.core.metadata.security.ORole;
-import com.orientechnologies.orient.core.record.ORecord;
-import com.orientechnologies.orient.core.record.ORecordInternal;
-import com.orientechnologies.orient.core.record.ORecordSchemaAware;
-import com.orientechnologies.orient.core.record.impl.ODocument;
-import com.orientechnologies.orient.core.record.impl.ODocumentHelper;
-import com.orientechnologies.orient.core.serialization.serializer.OStringSerializerHelper;
-import com.orientechnologies.orient.core.sql.filter.OSQLFilter;
-import com.orientechnologies.orient.core.sql.filter.OSQLFilterCondition;
-import com.orientechnologies.orient.core.sql.filter.OSQLFilterItemField;
-import com.orientechnologies.orient.core.sql.filter.OSQLTarget;
-import com.orientechnologies.orient.core.sql.functions.OSQLFunctionRuntime;
-import com.orientechnologies.orient.core.sql.operator.OQueryOperator;
-import com.orientechnologies.orient.core.sql.operator.OQueryOperatorEquals;
-import com.orientechnologies.orient.core.sql.operator.OQueryOperatorNotEquals;
-import com.orientechnologies.orient.core.sql.query.OSQLAsynchQuery;
-import com.orientechnologies.orient.core.sql.query.OSQLSynchQuery;
-import com.orientechnologies.orient.core.storage.OStorage;
-
-import java.util.ArrayList;
-import java.util.Collections;
-import java.util.HashSet;
-import java.util.Iterator;
-import java.util.LinkedHashMap;
-import java.util.List;
-import java.util.Map;
-import java.util.Map.Entry;
-import java.util.Set;
-
-/**
- * Executes a TRAVERSE crossing records. Returns a List<OIdentifiable> containing all the traversed records that match the WHERE
- * condition.
- * <p>
- * SYNTAX: <code>TRAVERSE <field>* FROM <target> WHERE <condition></code>
- * </p>
- * <p>
- * In the command context you've access to the variable $depth containing the depth level from the root node. This is useful to
- * limit the traverse up to a level. For example to consider from the first depth level (0 is root node) to the third use:
- * <code>TRAVERSE children FROM #5:23 WHERE $depth BETWEEN 1 AND 3</code>. To filter traversed records use it combined with a SELECT
- * statement:
- * </p>
- * <p>
- * <code>SELECT FROM (TRAVERSE children FROM #5:23 WHERE $depth BETWEEN 1 AND 3) WHERE city.name = 'Rome'</code>
- * </p>
- * 
- * @author Luca Garulli
- */
-@SuppressWarnings("unchecked")
-public abstract class OCommandExecutorSQLResultsetAbstract extends OCommandExecutorSQLAbstract implements Iterable<OIdentifiable>,
-    OIterableRecordSource {
-  protected static final String                    KEYWORD_FROM_2FIND = " " + KEYWORD_FROM + " ";
-  protected static final String                    KEYWORD_LET_2FIND  = " " + KEYWORD_LET + " ";
-
-  protected OSQLAsynchQuery<ORecordSchemaAware<?>> request;
-  protected OSQLTarget                             parsedTarget;
-  protected OSQLFilter                             compiledFilter;
-  protected Map<String, Object>                    let                = null;
-  protected Iterator<? extends OIdentifiable>      target;
-  protected Iterable<OIdentifiable>                tempResult;
-  protected int                                    resultCount;
-  protected int                                    skip               = 0;
-
-  /**
-   * Compile the filter conditions only the first time.
-   */
-  public OCommandExecutorSQLResultsetAbstract parse(final OCommandRequest iRequest) {
-    final OCommandRequestText textRequest = (OCommandRequestText) iRequest;
-
-    init(textRequest);
-
-    if (iRequest instanceof OSQLSynchQuery) {
-      request = (OSQLSynchQuery<ORecordSchemaAware<?>>) iRequest;
-    } else if (iRequest instanceof OSQLAsynchQuery)
-      request = (OSQLAsynchQuery<ORecordSchemaAware<?>>) iRequest;
-    else {
-      // BUILD A QUERY OBJECT FROM THE COMMAND REQUEST
-      request = new OSQLSynchQuery<ORecordSchemaAware<?>>(textRequest.getText());
-      if (textRequest.getResultListener() != null)
-        request.setResultListener(textRequest.getResultListener());
-    }
-    return this;
-  }
-
-  @Override
-  public boolean isIdempotent() {
-    return true;
-  }
-
-  /**
-   * Assign the right TARGET if found.
-   * 
-   * @param iArgs
-   *          Parameters to bind
-   * @return true if the target has been recognized, otherwise false
-   */
-  protected boolean assignTarget(final Map<Object, Object> iArgs) {
-    parameters = iArgs;
-    if (parsedTarget == null)
-      return true;
-
-    if (iArgs != null && iArgs.size() > 0 && compiledFilter != null)
-      compiledFilter.bindParameters(iArgs);
-
-    if (target == null) {
-      if (parsedTarget.getTargetClasses() != null)
-        searchInClasses();
-      else if (parsedTarget.getTargetIndexValues() != null) {
-        target = new IndexValuesIterator(parsedTarget.getTargetIndexValues(), parsedTarget.isTargetIndexValuesAsc());
-      } else if (parsedTarget.getTargetClusters() != null)
-        searchInClusters();
-      else if (parsedTarget.getTargetRecords() != null) {
-        if (parsedTarget.getTargetRecords() instanceof OIterableRecordSource) {
-          target = ((OIterableRecordSource) parsedTarget.getTargetRecords()).iterator(iArgs);
-        } else {
-          target = parsedTarget.getTargetRecords().iterator();
-        }
-      } else if (parsedTarget.getTargetVariable() != null) {
-        final Object var = getContext().getVariable(parsedTarget.getTargetVariable());
-        if (var == null) {
-          target = Collections.EMPTY_LIST.iterator();
-          return true;
-        } else if (var instanceof OIdentifiable) {
-          final ArrayList<OIdentifiable> list = new ArrayList<OIdentifiable>();
-          list.add((OIdentifiable) var);
-          target = list.iterator();
-        } else if (var instanceof Iterable<?>)
-          target = ((Iterable<? extends OIdentifiable>) var).iterator();
-      } else
-        return false;
-    }
-
-    return true;
-  }
-
-  protected Object getResult() {
-    if (tempResult != null) {
-      for (Object d : tempResult)
-        if (d != null) {
-          if (!(d instanceof OIdentifiable))
-            // NON-DOCUMENT AS RESULT, COMES FROM EXPAND? CREATE A DOCUMENT AT THE FLY
-            d = new ODocument().field("value", d);
-          else if (!(d instanceof ORID || d instanceof ORecord))
-            d = ((OIdentifiable) d).getRecord();
-
-          if (!request.getResultListener().result(d))
-            break;
-        }
-    }
-
-    if (request instanceof OSQLSynchQuery)
-      return ((OSQLSynchQuery<ORecordSchemaAware<?>>) request).getResult();
-
-    return null;
-  }
-
-  protected boolean handleResult(final OIdentifiable iRecord) {
-    if (iRecord != null) {
-      resultCount++;
-
-      OIdentifiable identifiable = iRecord instanceof ORecord<?> ? ((ORecord<?>) iRecord) : iRecord.getIdentity();
-
-      // CALL THE LISTENER NOW
-      if (identifiable != null && request.getResultListener() != null) {
-        final boolean result = request.getResultListener().result(identifiable);
-        if (!result)
-          return false;
-      }
-
-      if (limit > -1 && resultCount >= limit)
-        // BREAK THE EXECUTION
-        return false;
-    }
-    return true;
-  }
-
-  protected void parseLet() {
-    let = new LinkedHashMap<String, Object>();
-
-    boolean stop = false;
-    while (!stop) {
-      // PARSE THE KEY
-      parserNextWord(false);
-      final String letName = parserGetLastWord();
-
-      parserOptionalKeyword("=");
-
-      parserNextWord(false, " =><,\r\n");
-
-      // PARSE THE VALUE
-      String letValueAsString = parserGetLastWord();
-      final Object letValue;
-
-      // TRY TO PARSE AS FUNCTION
-      final Object func = OSQLHelper.getFunction(parsedTarget, letValueAsString);
-      if (func != null)
-        letValue = func;
-      else if (letValueAsString.startsWith("(")) {
-        letValue = new OSQLSynchQuery<Object>(letValueAsString.substring(1, letValueAsString.length() - 1));
-      } else
-        letValue = letValueAsString;
-
-      let.put(letName, letValue);
-      stop = parserGetLastSeparator() == ' ';
-    }
-  }
-
-  /**
-   * Parses the limit keyword if found.
-   * 
-   * @param w
-   * 
-   * @return the limit found as integer, or -1 if no limit is found. -1 means no limits.
-   * @throws OCommandSQLParsingException
-   *           if no valid limit has been found
-   */
-  protected int parseLimit(final String w) throws OCommandSQLParsingException {
-    if (!w.equals(KEYWORD_LIMIT))
-      return -1;
-
-    parserNextWord(true);
-    final String word = parserGetLastWord();
-
-    try {
-      limit = Integer.parseInt(word);
-    } catch (Exception e) {
-      throwParsingException("Invalid LIMIT value setted to '" + word + "' but it should be a valid integer. Example: LIMIT 10");
-    }
-
-    if (limit == 0)
-      throwParsingException("Invalid LIMIT value setted to ZERO. Use -1 to ignore the limit or use a positive number. Example: LIMIT 10");
-
-    return limit;
-  }
-
-  /**
-   * Parses the skip keyword if found.
-   * 
-   * @param w
-   * 
-   * @return the skip found as integer, or -1 if no skip is found. -1 means no skip.
-   * @throws OCommandSQLParsingException
-   *           if no valid skip has been found
-   */
-  protected int parseSkip(final String w) throws OCommandSQLParsingException {
-    if (!w.equals(KEYWORD_SKIP) && !w.equals(KEYWORD_OFFSET))
-      return -1;
-
-    parserNextWord(true);
-    final String word = parserGetLastWord();
-
-    try {
-      skip = Integer.parseInt(word);
-
-    } catch (Exception e) {
-      throwParsingException("Invalid SKIP value setted to '" + word
-          + "' but it should be a valid positive integer. Example: SKIP 10");
-    }
-
-    if (skip < 0)
-      throwParsingException("Invalid SKIP value setted to the negative number '" + word
-          + "'. Only positive numbers are valid. Example: SKIP 10");
-
-    return skip;
-  }
-
-  protected boolean filter(final ORecord<?> iRecord) {
-    if (iRecord instanceof ORecordSchemaAware<?>) {
-      // CHECK THE TARGET CLASS
-      final ORecordSchemaAware<?> recordSchemaAware = (ORecordSchemaAware<?>) iRecord;
-      Map<OClass, String> targetClasses = parsedTarget.getTargetClasses();
-      // check only classes that specified in query will go to result set
-      if ((targetClasses != null) && (!targetClasses.isEmpty())) {
-        for (OClass targetClass : targetClasses.keySet()) {
-          if (!targetClass.isSuperClassOf(recordSchemaAware.getSchemaClass()))
-            return false;
-        }
-        context.updateMetric("documentAnalyzedCompatibleClass", +1);
-      }
-    }
-
-    return evaluateRecord(iRecord);
-  }
-
-  protected boolean evaluateRecord(final ORecord<?> iRecord) {
-    context.setVariable("current", iRecord);
-    context.updateMetric("evaluated", +1);
-
-    assignLetClauses(iRecord);
-    if (compiledFilter == null)
-      return true;
-    return (Boolean) compiledFilter.evaluate(iRecord, null, context);
-  }
-
-  protected void assignLetClauses(final ORecord<?> iRecord) {
-    if (let != null && !let.isEmpty()) {
-      // BIND CONTEXT VARIABLES
-      for (Entry<String, Object> entry : let.entrySet()) {
-        String varName = entry.getKey();
-        if (varName.startsWith("$"))
-          varName = varName.substring(1);
-
-        final Object letValue = entry.getValue();
-
-        Object varValue;
-        if (letValue instanceof OSQLSynchQuery<?>) {
-          final OSQLSynchQuery<Object> subQuery = (OSQLSynchQuery<Object>) letValue;
-          subQuery.reset();
-          subQuery.resetPagination();
-          subQuery.getContext().setParent(context);
-          subQuery.getContext().setVariable("current", iRecord);
-          varValue = ODatabaseRecordThreadLocal.INSTANCE.get().query(subQuery);
-        } else if (letValue instanceof OSQLFunctionRuntime) {
-          final OSQLFunctionRuntime f = (OSQLFunctionRuntime) letValue;
-          if (f.getFunction().aggregateResults()) {
-            f.execute(iRecord, iRecord, null, context);
-            varValue = f.getFunction().getResult();
-          } else
-            varValue = f.execute(iRecord, iRecord, null, context);
-        } else
-          varValue = ODocumentHelper.getFieldValue(iRecord, ((String) letValue).trim(), context);
-
-        context.setVariable(varName, varValue);
-      }
-    }
-  }
-
-  protected void searchInClasses() {
-    searchInClasses(true);
-  }
-
-  protected void searchInClasses(final boolean iAscendentOrder) {
-    final OClass cls = parsedTarget.getTargetClasses().keySet().iterator().next();
-
-    final ODatabaseRecord database = getDatabase();
-    database.checkSecurity(ODatabaseSecurityResources.CLASS, ORole.PERMISSION_READ, cls.getName().toLowerCase());
-
-    // NO INDEXES: SCAN THE ENTIRE CLUSTER
-
-    OStorage.LOCKING_STRATEGY locking = context != null && context.getVariable("$locking") != null ? (OStorage.LOCKING_STRATEGY) context
-        .getVariable("$locking") : OStorage.LOCKING_STRATEGY.DEFAULT;
-
-    final ORID[] range = getRange();
-    if (iAscendentOrder)
-      target = new ORecordIteratorClass<ORecordInternal<?>>(database, database, cls.getName(), true, request.isUseCache(), false,
-          locking).setRange(range[0], range[1]);
-    else
-      target = new ORecordIteratorClassDescendentOrder<ORecordInternal<?>>(database, database, cls.getName(), true,
-          request.isUseCache(), false, locking).setRange(range[0], range[1]);
-  }
-
-  protected void searchInClusters() {
-    final ODatabaseRecord database = getDatabase();
-
-    final Set<Integer> clusterIds = new HashSet<Integer>();
-    for (String clusterName : parsedTarget.getTargetClusters().keySet()) {
-      if (clusterName == null || clusterName.length() == 0)
-        throw new OCommandExecutionException("No cluster or schema class selected in query");
-
-      database.checkSecurity(ODatabaseSecurityResources.CLUSTER, ORole.PERMISSION_READ, clusterName.toLowerCase());
-
-      if (Character.isDigit(clusterName.charAt(0))) {
-        // GET THE CLUSTER NUMBER
-        for (int clusterId : OStringSerializerHelper.splitIntArray(clusterName)) {
-          if (clusterId == -1)
-            throw new OCommandExecutionException("Cluster '" + clusterName + "' not found");
-
-          clusterIds.add(clusterId);
-        }
-      } else {
-        // GET THE CLUSTER NUMBER BY THE CLASS NAME
-        final int clusterId = database.getClusterIdByName(clusterName.toLowerCase());
-        if (clusterId == -1)
-          throw new OCommandExecutionException("Cluster '" + clusterName + "' not found");
-
-        clusterIds.add(clusterId);
-      }
-    }
-
-    // CREATE CLUSTER AS ARRAY OF INT
-    final int[] clIds = new int[clusterIds.size()];
-    int i = 0;
-    for (int c : clusterIds)
-      clIds[i++] = c;
-
-    final ORID[] range = getRange();
-
-    final OStorage.LOCKING_STRATEGY locking = context != null && context.getVariable("$locking") != null ? (OStorage.LOCKING_STRATEGY) context
-        .getVariable("$locking") : OStorage.LOCKING_STRATEGY.DEFAULT;
-
-    target = new ORecordIteratorClusters<ORecordInternal<?>>(database, database, clIds, request.isUseCache(), false, locking)
-        .setRange(range[0], range[1]);
-  }
-
-  protected void applyLimitAndSkip() {
-    if (tempResult != null && (limit > 0 || skip > 0)) {
-      final List<OIdentifiable> newList = new ArrayList<OIdentifiable>();
-
-      // APPLY LIMIT
-      if (tempResult instanceof List<?>) {
-        final List<OIdentifiable> t = (List<OIdentifiable>) tempResult;
-        final int start = Math.min(skip, t.size());
-        final int tot = Math.min(limit + start, t.size());
-        for (int i = start; i < tot; ++i)
-          newList.add(t.get(i));
-
-        t.clear();
-        tempResult = newList;
-      }
-    }
-  }
-
-  /**
-   * Optimizes the condition tree.
-   */
-  protected void optimize() {
-    if (compiledFilter != null)
-      optimizeBranch(null, compiledFilter.getRootCondition());
-  }
-
-  /**
-   * Check function arguments and pre calculate it if possible
-   * 
-   * @param function
-   * @return optimized function, same function if no change
-   */
-  protected Object optimizeFunction(OSQLFunctionRuntime function) {
-    // boolean precalculate = true;
-    // for (int i = 0; i < function.configuredParameters.length; ++i) {
-    // if (function.configuredParameters[i] instanceof OSQLFilterItemField) {
-    // precalculate = false;
-    // } else if (function.configuredParameters[i] instanceof OSQLFunctionRuntime) {
-    // final Object res = optimizeFunction((OSQLFunctionRuntime) function.configuredParameters[i]);
-    // function.configuredParameters[i] = res;
-    // if (res instanceof OSQLFunctionRuntime || res instanceof OSQLFilterItemField) {
-    // // function might have been optimized but result is still not static
-    // precalculate = false;
-    // }
-    // }
-    // }
-    //
-    // if (precalculate) {
-    // // all fields are static, we can calculate it only once.
-    // return function.execute(null, null, null); // we can pass nulls here, they wont be used
-    // } else {
-    return function;
-    // }
-  }
-
-  protected void optimizeBranch(final OSQLFilterCondition iParentCondition, OSQLFilterCondition iCondition) {
-    if (iCondition == null)
-      return;
-
-    Object left = iCondition.getLeft();
-
-    if (left instanceof OSQLFilterCondition) {
-      // ANALYSE LEFT RECURSIVELY
-      optimizeBranch(iCondition, (OSQLFilterCondition) left);
-    } else if (left instanceof OSQLFunctionRuntime) {
-      left = optimizeFunction((OSQLFunctionRuntime) left);
-      iCondition.setLeft(left);
-    }
-
-    Object right = iCondition.getRight();
-
-    if (right instanceof OSQLFilterCondition) {
-      // ANALYSE RIGHT RECURSIVELY
-      optimizeBranch(iCondition, (OSQLFilterCondition) right);
-    } else if (right instanceof OSQLFunctionRuntime) {
-      right = optimizeFunction((OSQLFunctionRuntime) right);
-      iCondition.setRight(right);
-    }
-
-    final OQueryOperator oper = iCondition.getOperator();
-
-    Object result = null;
-
-    if (left instanceof OSQLFilterItemField && right instanceof OSQLFilterItemField) {
-      if (((OSQLFilterItemField) left).getRoot().equals(((OSQLFilterItemField) right).getRoot())) {
-        if (oper instanceof OQueryOperatorEquals)
-          result = Boolean.TRUE;
-        else if (oper instanceof OQueryOperatorNotEquals)
-          result = Boolean.FALSE;
-      }
-    }
-
-    if (result != null) {
-      if (iParentCondition != null)
-        if (iCondition == iParentCondition.getLeft())
-          // REPLACE LEFT
-          iCondition.setLeft(result);
-        else
-          // REPLACE RIGHT
-          iCondition.setRight(result);
-      else {
-        // REPLACE ROOT CONDITION
-        if (result instanceof Boolean && ((Boolean) result))
-          compiledFilter.setRootCondition(null);
-      }
-    }
-  }
-
-  protected ORID[] getRange() {
-    final ORID beginRange;
-    final ORID endRange;
-
-    final OSQLFilterCondition rootCondition = compiledFilter == null ? null : compiledFilter.getRootCondition();
-    if (compiledFilter == null || rootCondition == null) {
-      if (request instanceof OSQLSynchQuery)
-        beginRange = ((OSQLSynchQuery<ORecordSchemaAware<?>>) request).getNextPageRID();
-      else
-        beginRange = null;
-      endRange = null;
-    } else {
-      final ORID conditionBeginRange = rootCondition.getBeginRidRange();
-      final ORID conditionEndRange = rootCondition.getEndRidRange();
-      final ORID nextPageRid;
-
-      if (request instanceof OSQLSynchQuery)
-        nextPageRid = ((OSQLSynchQuery<ORecordSchemaAware<?>>) request).getNextPageRID();
-      else
-        nextPageRid = null;
-
-      if (conditionBeginRange != null && nextPageRid != null)
-        beginRange = conditionBeginRange.compareTo(nextPageRid) > 0 ? conditionBeginRange : nextPageRid;
-      else if (conditionBeginRange != null)
-        beginRange = conditionBeginRange;
-      else
-        beginRange = nextPageRid;
-
-      endRange = conditionEndRange;
-    }
-
-    return new ORID[] { beginRange, endRange };
-  }
-
-  private static final class IndexValuesIterator implements Iterator<OIdentifiable> {
-    private OIndexCursor  indexCursor;
-    private OIdentifiable nextValue;
-    private boolean       noItems;
-
-    private IndexValuesIterator(String indexName, boolean ascOrder) {
-      if (ascOrder)
-        indexCursor = getDatabase().getMetadata().getIndexManager().getIndex(indexName).cursor();
-      else
-        indexCursor = getDatabase().getMetadata().getIndexManager().getIndex(indexName).descCursor();
-    }
-
-    @Override
-    public boolean hasNext() {
-      if (noItems)
-        return false;
-
-      if (nextValue == null) {
-        final Map.Entry<Object, OIdentifiable> entry = indexCursor.nextEntry();
-        if (entry == null) {
-          noItems = true;
-          return false;
-        }
-
-        nextValue = entry.getValue();
-      }
-
-      return true;
-    }
-
-    @Override
-    public OIdentifiable next() {
-      if (!hasNext())
-        throw new NoSuchElementException();
-
-      final OIdentifiable value = nextValue;
-      nextValue = null;
-
-      return value;
-    }
-
-    @Override
-    public void remove() {
-      throw new UnsupportedOperationException();
-    }
-  }
-}
+/*
+ * Copyright 2010-2012 Luca Garulli (l.garulli--at--orientechnologies.com)
+ *
+ * Licensed under the Apache License, Version 2.0 (the "License");
+ * you may not use this file except in compliance with the License.
+ * You may obtain a copy of the License at
+ *
+ *     http://www.apache.org/licenses/LICENSE-2.0
+ *
+ * Unless required by applicable law or agreed to in writing, software
+ * distributed under the License is distributed on an "AS IS" BASIS,
+ * WITHOUT WARRANTIES OR CONDITIONS OF ANY KIND, either express or implied.
+ * See the License for the specific language governing permissions and
+ * limitations under the License.
+ */
+package com.orientechnologies.orient.core.sql;
+
+import java.util.ArrayList;
+import java.util.Collections;
+import java.util.HashSet;
+import java.util.Iterator;
+import java.util.LinkedHashMap;
+import java.util.List;
+import java.util.Map;
+import java.util.Map.Entry;
+import java.util.Set;
+
+import com.orientechnologies.orient.core.command.OCommandRequest;
+import com.orientechnologies.orient.core.command.OCommandRequestText;
+import com.orientechnologies.orient.core.db.ODatabaseRecordThreadLocal;
+import com.orientechnologies.orient.core.db.record.ODatabaseRecord;
+import com.orientechnologies.orient.core.db.record.OIdentifiable;
+import com.orientechnologies.orient.core.exception.OCommandExecutionException;
+import com.orientechnologies.orient.core.id.ORID;
+import com.orientechnologies.orient.core.index.OIndexCursor;
+import com.orientechnologies.orient.core.iterator.ORecordIteratorClass;
+import com.orientechnologies.orient.core.iterator.ORecordIteratorClassDescendentOrder;
+import com.orientechnologies.orient.core.iterator.ORecordIteratorClusters;
+import com.orientechnologies.orient.core.metadata.schema.OClass;
+import com.orientechnologies.orient.core.metadata.security.ODatabaseSecurityResources;
+import com.orientechnologies.orient.core.metadata.security.ORole;
+import com.orientechnologies.orient.core.record.ORecord;
+import com.orientechnologies.orient.core.record.ORecordInternal;
+import com.orientechnologies.orient.core.record.ORecordSchemaAware;
+import com.orientechnologies.orient.core.record.impl.ODocument;
+import com.orientechnologies.orient.core.record.impl.ODocumentHelper;
+import com.orientechnologies.orient.core.serialization.serializer.OStringSerializerHelper;
+import com.orientechnologies.orient.core.sql.filter.OSQLFilter;
+import com.orientechnologies.orient.core.sql.filter.OSQLFilterCondition;
+import com.orientechnologies.orient.core.sql.filter.OSQLFilterItemField;
+import com.orientechnologies.orient.core.sql.filter.OSQLTarget;
+import com.orientechnologies.orient.core.sql.functions.OSQLFunctionRuntime;
+import com.orientechnologies.orient.core.sql.operator.OQueryOperator;
+import com.orientechnologies.orient.core.sql.operator.OQueryOperatorEquals;
+import com.orientechnologies.orient.core.sql.operator.OQueryOperatorNotEquals;
+import com.orientechnologies.orient.core.sql.query.OSQLAsynchQuery;
+import com.orientechnologies.orient.core.sql.query.OSQLSynchQuery;
+import com.orientechnologies.orient.core.storage.OStorage;
+
+import java.util.ArrayList;
+import java.util.Collections;
+import java.util.HashSet;
+import java.util.Iterator;
+import java.util.LinkedHashMap;
+import java.util.List;
+import java.util.Map;
+import java.util.Map.Entry;
+import java.util.Set;
+
+/**
+ * Executes a TRAVERSE crossing records. Returns a List<OIdentifiable> containing all the traversed records that match the WHERE
+ * condition.
+ * <p>
+ * SYNTAX: <code>TRAVERSE <field>* FROM <target> WHERE <condition></code>
+ * </p>
+ * <p>
+ * In the command context you've access to the variable $depth containing the depth level from the root node. This is useful to
+ * limit the traverse up to a level. For example to consider from the first depth level (0 is root node) to the third use:
+ * <code>TRAVERSE children FROM #5:23 WHERE $depth BETWEEN 1 AND 3</code>. To filter traversed records use it combined with a SELECT
+ * statement:
+ * </p>
+ * <p>
+ * <code>SELECT FROM (TRAVERSE children FROM #5:23 WHERE $depth BETWEEN 1 AND 3) WHERE city.name = 'Rome'</code>
+ * </p>
+ * 
+ * @author Luca Garulli
+ */
+@SuppressWarnings("unchecked")
+public abstract class OCommandExecutorSQLResultsetAbstract extends OCommandExecutorSQLAbstract implements Iterable<OIdentifiable>,
+    OIterableRecordSource {
+  protected static final String                    KEYWORD_FROM_2FIND = " " + KEYWORD_FROM + " ";
+  protected static final String                    KEYWORD_LET_2FIND  = " " + KEYWORD_LET + " ";
+
+  protected OSQLAsynchQuery<ORecordSchemaAware<?>> request;
+  protected OSQLTarget                             parsedTarget;
+  protected OSQLFilter                             compiledFilter;
+  protected Map<String, Object>                    let                = null;
+  protected Iterator<? extends OIdentifiable>      target;
+  protected Iterable<OIdentifiable>                tempResult;
+  protected int                                    resultCount;
+  protected int                                    skip               = 0;
+
+  /**
+   * Compile the filter conditions only the first time.
+   */
+  public OCommandExecutorSQLResultsetAbstract parse(final OCommandRequest iRequest) {
+    final OCommandRequestText textRequest = (OCommandRequestText) iRequest;
+
+    init(textRequest);
+
+    if (iRequest instanceof OSQLSynchQuery) {
+      request = (OSQLSynchQuery<ORecordSchemaAware<?>>) iRequest;
+    } else if (iRequest instanceof OSQLAsynchQuery)
+      request = (OSQLAsynchQuery<ORecordSchemaAware<?>>) iRequest;
+    else {
+      // BUILD A QUERY OBJECT FROM THE COMMAND REQUEST
+      request = new OSQLSynchQuery<ORecordSchemaAware<?>>(textRequest.getText());
+      if (textRequest.getResultListener() != null)
+        request.setResultListener(textRequest.getResultListener());
+    }
+    return this;
+  }
+
+  @Override
+  public boolean isIdempotent() {
+    return true;
+  }
+
+  /**
+   * Assign the right TARGET if found.
+   * 
+   * @param iArgs
+   *          Parameters to bind
+   * @return true if the target has been recognized, otherwise false
+   */
+  protected boolean assignTarget(final Map<Object, Object> iArgs) {
+    parameters = iArgs;
+    if (parsedTarget == null)
+      return true;
+
+    if (iArgs != null && iArgs.size() > 0 && compiledFilter != null)
+      compiledFilter.bindParameters(iArgs);
+
+    if (target == null) {
+      if (parsedTarget.getTargetClasses() != null)
+        searchInClasses();
+      else if (parsedTarget.getTargetIndexValues() != null) {
+        target = new IndexValuesIterator(parsedTarget.getTargetIndexValues(), parsedTarget.isTargetIndexValuesAsc());
+      } else if (parsedTarget.getTargetClusters() != null)
+        searchInClusters();
+      else if (parsedTarget.getTargetRecords() != null) {
+        if (parsedTarget.getTargetRecords() instanceof OIterableRecordSource) {
+          target = ((OIterableRecordSource) parsedTarget.getTargetRecords()).iterator(iArgs);
+        } else {
+          target = parsedTarget.getTargetRecords().iterator();
+        }
+      } else if (parsedTarget.getTargetVariable() != null) {
+        final Object var = getContext().getVariable(parsedTarget.getTargetVariable());
+        if (var == null) {
+          target = Collections.EMPTY_LIST.iterator();
+          return true;
+        } else if (var instanceof OIdentifiable) {
+          final ArrayList<OIdentifiable> list = new ArrayList<OIdentifiable>();
+          list.add((OIdentifiable) var);
+          target = list.iterator();
+        } else if (var instanceof Iterable<?>)
+          target = ((Iterable<? extends OIdentifiable>) var).iterator();
+      } else
+        return false;
+    }
+
+    return true;
+  }
+
+  protected Object getResult() {
+    if (tempResult != null) {
+      for (Object d : tempResult)
+        if (d != null) {
+          if (!(d instanceof OIdentifiable))
+            // NON-DOCUMENT AS RESULT, COMES FROM EXPAND? CREATE A DOCUMENT AT THE FLY
+            d = new ODocument().field("value", d);
+          else if (!(d instanceof ORID || d instanceof ORecord))
+            d = ((OIdentifiable) d).getRecord();
+
+          if (!request.getResultListener().result(d))
+            break;
+        }
+    }
+
+    if (request instanceof OSQLSynchQuery)
+      return ((OSQLSynchQuery<ORecordSchemaAware<?>>) request).getResult();
+
+    return null;
+  }
+
+  protected boolean handleResult(final OIdentifiable iRecord) {
+    if (iRecord != null) {
+      resultCount++;
+
+      OIdentifiable identifiable = iRecord instanceof ORecord<?> ? ((ORecord<?>) iRecord) : iRecord.getIdentity();
+
+      // CALL THE LISTENER NOW
+      if (identifiable != null && request.getResultListener() != null) {
+        final boolean result = request.getResultListener().result(identifiable);
+        if (!result)
+          return false;
+      }
+
+      if (limit > -1 && resultCount >= limit)
+        // BREAK THE EXECUTION
+        return false;
+    }
+    return true;
+  }
+
+  protected void parseLet() {
+    let = new LinkedHashMap<String, Object>();
+
+    boolean stop = false;
+    while (!stop) {
+      // PARSE THE KEY
+      parserNextWord(false);
+      final String letName = parserGetLastWord();
+
+      parserOptionalKeyword("=");
+
+      parserNextWord(false, " =><,\r\n");
+
+      // PARSE THE VALUE
+      String letValueAsString = parserGetLastWord();
+      final Object letValue;
+
+      // TRY TO PARSE AS FUNCTION
+      final Object func = OSQLHelper.getFunction(parsedTarget, letValueAsString);
+      if (func != null)
+        letValue = func;
+      else if (letValueAsString.startsWith("(")) {
+        letValue = new OSQLSynchQuery<Object>(letValueAsString.substring(1, letValueAsString.length() - 1));
+      } else
+        letValue = letValueAsString;
+
+      let.put(letName, letValue);
+      stop = parserGetLastSeparator() == ' ';
+    }
+  }
+
+  /**
+   * Parses the limit keyword if found.
+   * 
+   * @param w
+   * 
+   * @return the limit found as integer, or -1 if no limit is found. -1 means no limits.
+   * @throws OCommandSQLParsingException
+   *           if no valid limit has been found
+   */
+  protected int parseLimit(final String w) throws OCommandSQLParsingException {
+    if (!w.equals(KEYWORD_LIMIT))
+      return -1;
+
+    parserNextWord(true);
+    final String word = parserGetLastWord();
+
+    try {
+      limit = Integer.parseInt(word);
+    } catch (Exception e) {
+      throwParsingException("Invalid LIMIT value setted to '" + word + "' but it should be a valid integer. Example: LIMIT 10");
+    }
+
+    if (limit == 0)
+      throwParsingException("Invalid LIMIT value setted to ZERO. Use -1 to ignore the limit or use a positive number. Example: LIMIT 10");
+
+    return limit;
+  }
+
+  /**
+   * Parses the skip keyword if found.
+   * 
+   * @param w
+   * 
+   * @return the skip found as integer, or -1 if no skip is found. -1 means no skip.
+   * @throws OCommandSQLParsingException
+   *           if no valid skip has been found
+   */
+  protected int parseSkip(final String w) throws OCommandSQLParsingException {
+    if (!w.equals(KEYWORD_SKIP) && !w.equals(KEYWORD_OFFSET))
+      return -1;
+
+    parserNextWord(true);
+    final String word = parserGetLastWord();
+
+    try {
+      skip = Integer.parseInt(word);
+
+    } catch (Exception e) {
+      throwParsingException("Invalid SKIP value setted to '" + word
+          + "' but it should be a valid positive integer. Example: SKIP 10");
+    }
+
+    if (skip < 0)
+      throwParsingException("Invalid SKIP value setted to the negative number '" + word
+          + "'. Only positive numbers are valid. Example: SKIP 10");
+
+    return skip;
+  }
+
+  protected boolean filter(final ORecord<?> iRecord) {
+    if (iRecord instanceof ORecordSchemaAware<?>) {
+      // CHECK THE TARGET CLASS
+      final ORecordSchemaAware<?> recordSchemaAware = (ORecordSchemaAware<?>) iRecord;
+      Map<OClass, String> targetClasses = parsedTarget.getTargetClasses();
+      // check only classes that specified in query will go to result set
+      if ((targetClasses != null) && (!targetClasses.isEmpty())) {
+        for (OClass targetClass : targetClasses.keySet()) {
+          if (!targetClass.isSuperClassOf(recordSchemaAware.getSchemaClass()))
+            return false;
+        }
+        context.updateMetric("documentAnalyzedCompatibleClass", +1);
+      }
+    }
+
+    return evaluateRecord(iRecord);
+  }
+
+  protected boolean evaluateRecord(final ORecord<?> iRecord) {
+    context.setVariable("current", iRecord);
+    context.updateMetric("evaluated", +1);
+
+    assignLetClauses(iRecord);
+    if (compiledFilter == null)
+      return true;
+    return (Boolean) compiledFilter.evaluate(iRecord, null, context);
+  }
+
+  protected void assignLetClauses(final ORecord<?> iRecord) {
+    if (let != null && !let.isEmpty()) {
+      // BIND CONTEXT VARIABLES
+      for (Entry<String, Object> entry : let.entrySet()) {
+        String varName = entry.getKey();
+        if (varName.startsWith("$"))
+          varName = varName.substring(1);
+
+        final Object letValue = entry.getValue();
+
+        Object varValue;
+        if (letValue instanceof OSQLSynchQuery<?>) {
+          final OSQLSynchQuery<Object> subQuery = (OSQLSynchQuery<Object>) letValue;
+          subQuery.reset();
+          subQuery.resetPagination();
+          subQuery.getContext().setParent(context);
+          subQuery.getContext().setVariable("current", iRecord);
+          varValue = ODatabaseRecordThreadLocal.INSTANCE.get().query(subQuery);
+        } else if (letValue instanceof OSQLFunctionRuntime) {
+          final OSQLFunctionRuntime f = (OSQLFunctionRuntime) letValue;
+          if (f.getFunction().aggregateResults()) {
+            f.execute(iRecord, iRecord, null, context);
+            varValue = f.getFunction().getResult();
+          } else
+            varValue = f.execute(iRecord, iRecord, null, context);
+        } else
+          varValue = ODocumentHelper.getFieldValue(iRecord, ((String) letValue).trim(), context);
+
+        context.setVariable(varName, varValue);
+      }
+    }
+  }
+
+  protected void searchInClasses() {
+    searchInClasses(true);
+  }
+
+  protected void searchInClasses(final boolean iAscendentOrder) {
+    final OClass cls = parsedTarget.getTargetClasses().keySet().iterator().next();
+
+    final ODatabaseRecord database = getDatabase();
+    database.checkSecurity(ODatabaseSecurityResources.CLASS, ORole.PERMISSION_READ, cls.getName().toLowerCase());
+
+    // NO INDEXES: SCAN THE ENTIRE CLUSTER
+
+    OStorage.LOCKING_STRATEGY locking = context != null && context.getVariable("$locking") != null ? (OStorage.LOCKING_STRATEGY) context
+        .getVariable("$locking") : OStorage.LOCKING_STRATEGY.DEFAULT;
+
+    final ORID[] range = getRange();
+    if (iAscendentOrder)
+      target = new ORecordIteratorClass<ORecordInternal<?>>(database, database, cls.getName(), true, request.isUseCache(), false,
+          locking).setRange(range[0], range[1]);
+    else
+      target = new ORecordIteratorClassDescendentOrder<ORecordInternal<?>>(database, database, cls.getName(), true,
+          request.isUseCache(), false, locking).setRange(range[0], range[1]);
+  }
+
+  protected void searchInClusters() {
+    final ODatabaseRecord database = getDatabase();
+
+    final Set<Integer> clusterIds = new HashSet<Integer>();
+    for (String clusterName : parsedTarget.getTargetClusters().keySet()) {
+      if (clusterName == null || clusterName.length() == 0)
+        throw new OCommandExecutionException("No cluster or schema class selected in query");
+
+      database.checkSecurity(ODatabaseSecurityResources.CLUSTER, ORole.PERMISSION_READ, clusterName.toLowerCase());
+
+      if (Character.isDigit(clusterName.charAt(0))) {
+        // GET THE CLUSTER NUMBER
+        for (int clusterId : OStringSerializerHelper.splitIntArray(clusterName)) {
+          if (clusterId == -1)
+            throw new OCommandExecutionException("Cluster '" + clusterName + "' not found");
+
+          clusterIds.add(clusterId);
+        }
+      } else {
+        // GET THE CLUSTER NUMBER BY THE CLASS NAME
+        final int clusterId = database.getClusterIdByName(clusterName.toLowerCase());
+        if (clusterId == -1)
+          throw new OCommandExecutionException("Cluster '" + clusterName + "' not found");
+
+        clusterIds.add(clusterId);
+      }
+    }
+
+    // CREATE CLUSTER AS ARRAY OF INT
+    final int[] clIds = new int[clusterIds.size()];
+    int i = 0;
+    for (int c : clusterIds)
+      clIds[i++] = c;
+
+    final ORID[] range = getRange();
+
+    final OStorage.LOCKING_STRATEGY locking = context != null && context.getVariable("$locking") != null ? (OStorage.LOCKING_STRATEGY) context
+        .getVariable("$locking") : OStorage.LOCKING_STRATEGY.DEFAULT;
+
+    target = new ORecordIteratorClusters<ORecordInternal<?>>(database, database, clIds, request.isUseCache(), false, locking)
+        .setRange(range[0], range[1]);
+  }
+
+  protected void applyLimitAndSkip() {
+    if (tempResult != null && (limit > 0 || skip > 0)) {
+      final List<OIdentifiable> newList = new ArrayList<OIdentifiable>();
+
+      // APPLY LIMIT
+      if (tempResult instanceof List<?>) {
+        final List<OIdentifiable> t = (List<OIdentifiable>) tempResult;
+        final int start = Math.min(skip, t.size());
+        final int tot = Math.min(limit + start, t.size());
+        for (int i = start; i < tot; ++i)
+          newList.add(t.get(i));
+
+        t.clear();
+        tempResult = newList;
+      }
+    }
+  }
+
+  /**
+   * Optimizes the condition tree.
+   */
+  protected void optimize() {
+    if (compiledFilter != null)
+      optimizeBranch(null, compiledFilter.getRootCondition());
+  }
+
+  /**
+   * Check function arguments and pre calculate it if possible
+   * 
+   * @param function
+   * @return optimized function, same function if no change
+   */
+  protected Object optimizeFunction(OSQLFunctionRuntime function) {
+    // boolean precalculate = true;
+    // for (int i = 0; i < function.configuredParameters.length; ++i) {
+    // if (function.configuredParameters[i] instanceof OSQLFilterItemField) {
+    // precalculate = false;
+    // } else if (function.configuredParameters[i] instanceof OSQLFunctionRuntime) {
+    // final Object res = optimizeFunction((OSQLFunctionRuntime) function.configuredParameters[i]);
+    // function.configuredParameters[i] = res;
+    // if (res instanceof OSQLFunctionRuntime || res instanceof OSQLFilterItemField) {
+    // // function might have been optimized but result is still not static
+    // precalculate = false;
+    // }
+    // }
+    // }
+    //
+    // if (precalculate) {
+    // // all fields are static, we can calculate it only once.
+    // return function.execute(null, null, null); // we can pass nulls here, they wont be used
+    // } else {
+    return function;
+    // }
+  }
+
+  protected void optimizeBranch(final OSQLFilterCondition iParentCondition, OSQLFilterCondition iCondition) {
+    if (iCondition == null)
+      return;
+
+    Object left = iCondition.getLeft();
+
+    if (left instanceof OSQLFilterCondition) {
+      // ANALYSE LEFT RECURSIVELY
+      optimizeBranch(iCondition, (OSQLFilterCondition) left);
+    } else if (left instanceof OSQLFunctionRuntime) {
+      left = optimizeFunction((OSQLFunctionRuntime) left);
+      iCondition.setLeft(left);
+    }
+
+    Object right = iCondition.getRight();
+
+    if (right instanceof OSQLFilterCondition) {
+      // ANALYSE RIGHT RECURSIVELY
+      optimizeBranch(iCondition, (OSQLFilterCondition) right);
+    } else if (right instanceof OSQLFunctionRuntime) {
+      right = optimizeFunction((OSQLFunctionRuntime) right);
+      iCondition.setRight(right);
+    }
+
+    final OQueryOperator oper = iCondition.getOperator();
+
+    Object result = null;
+
+    if (left instanceof OSQLFilterItemField && right instanceof OSQLFilterItemField) {
+      if (((OSQLFilterItemField) left).getRoot().equals(((OSQLFilterItemField) right).getRoot())) {
+        if (oper instanceof OQueryOperatorEquals)
+          result = Boolean.TRUE;
+        else if (oper instanceof OQueryOperatorNotEquals)
+          result = Boolean.FALSE;
+      }
+    }
+
+    if (result != null) {
+      if (iParentCondition != null)
+        if (iCondition == iParentCondition.getLeft())
+          // REPLACE LEFT
+          iCondition.setLeft(result);
+        else
+          // REPLACE RIGHT
+          iCondition.setRight(result);
+      else {
+        // REPLACE ROOT CONDITION
+        if (result instanceof Boolean && ((Boolean) result))
+          compiledFilter.setRootCondition(null);
+      }
+    }
+  }
+
+  protected ORID[] getRange() {
+    final ORID beginRange;
+    final ORID endRange;
+
+    final OSQLFilterCondition rootCondition = compiledFilter == null ? null : compiledFilter.getRootCondition();
+    if (compiledFilter == null || rootCondition == null) {
+      if (request instanceof OSQLSynchQuery)
+        beginRange = ((OSQLSynchQuery<ORecordSchemaAware<?>>) request).getNextPageRID();
+      else
+        beginRange = null;
+      endRange = null;
+    } else {
+      final ORID conditionBeginRange = rootCondition.getBeginRidRange();
+      final ORID conditionEndRange = rootCondition.getEndRidRange();
+      final ORID nextPageRid;
+
+      if (request instanceof OSQLSynchQuery)
+        nextPageRid = ((OSQLSynchQuery<ORecordSchemaAware<?>>) request).getNextPageRID();
+      else
+        nextPageRid = null;
+
+      if (conditionBeginRange != null && nextPageRid != null)
+        beginRange = conditionBeginRange.compareTo(nextPageRid) > 0 ? conditionBeginRange : nextPageRid;
+      else if (conditionBeginRange != null)
+        beginRange = conditionBeginRange;
+      else
+        beginRange = nextPageRid;
+
+      endRange = conditionEndRange;
+    }
+
+    return new ORID[] { beginRange, endRange };
+  }
+
+  private static final class IndexValuesIterator implements Iterator<OIdentifiable> {
+    private OIndexCursor  indexCursor;
+    private OIdentifiable nextValue;
+    private boolean       noItems;
+
+    private IndexValuesIterator(String indexName, boolean ascOrder) {
+      if (ascOrder)
+        indexCursor = getDatabase().getMetadata().getIndexManager().getIndex(indexName).cursor();
+      else
+        indexCursor = getDatabase().getMetadata().getIndexManager().getIndex(indexName).descCursor();
+    }
+
+    @Override
+    public boolean hasNext() {
+      if (noItems)
+        return false;
+
+      if (nextValue == null) {
+        final Map.Entry<Object, OIdentifiable> entry = indexCursor.nextEntry();
+        if (entry == null) {
+          noItems = true;
+          return false;
+        }
+
+        nextValue = entry.getValue();
+      }
+
+      return true;
+    }
+
+    @Override
+    public OIdentifiable next() {
+      if (!hasNext())
+        throw new NoSuchElementException();
+
+      final OIdentifiable value = nextValue;
+      nextValue = null;
+
+      return value;
+    }
+
+    @Override
+    public void remove() {
+      throw new UnsupportedOperationException();
+    }
+  }
+}
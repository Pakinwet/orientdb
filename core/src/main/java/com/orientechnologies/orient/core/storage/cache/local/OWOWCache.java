/*
 *
 *  *  Copyright 2014 Orient Technologies LTD (info(at)orientechnologies.com)
 *  *
 *  *  Licensed under the Apache License, Version 2.0 (the "License");
 *  *  you may not use this file except in compliance with the License.
 *  *  You may obtain a copy of the License at
 *  *
 *  *       http://www.apache.org/licenses/LICENSE-2.0
 *  *
 *  *  Unless required by applicable law or agreed to in writing, software
 *  *  distributed under the License is distributed on an "AS IS" BASIS,
 *  *  WITHOUT WARRANTIES OR CONDITIONS OF ANY KIND, either express or implied.
 *  *  See the License for the specific language governing permissions and
 *  *  limitations under the License.
 *  *
 *  * For more information: http://www.orientechnologies.com
 *
 */
package com.orientechnologies.orient.core.storage.cache.local;

import com.orientechnologies.common.concur.lock.ODistributedCounter;
import com.orientechnologies.common.concur.lock.OInterruptedException;
import com.orientechnologies.common.concur.lock.ONewLockManager;
import com.orientechnologies.common.concur.lock.OReadersWriterSpinLock;
import com.orientechnologies.common.directmemory.ODirectMemoryPointer;
import com.orientechnologies.common.directmemory.ODirectMemoryPointerFactory;
import com.orientechnologies.common.exception.OException;
import com.orientechnologies.common.log.OLogManager;
import com.orientechnologies.common.serialization.types.OBinarySerializer;
import com.orientechnologies.common.serialization.types.OIntegerSerializer;
import com.orientechnologies.common.serialization.types.OLongSerializer;
import com.orientechnologies.orient.core.command.OCommandOutputListener;
import com.orientechnologies.orient.core.config.OGlobalConfiguration;
import com.orientechnologies.orient.core.exception.OStorageException;
import com.orientechnologies.orient.core.exception.OWriteCacheException;
import com.orientechnologies.orient.core.metadata.schema.OType;
import com.orientechnologies.orient.core.serialization.serializer.binary.OBinarySerializerFactory;
import com.orientechnologies.orient.core.storage.OStorageAbstract;
import com.orientechnologies.orient.core.storage.cache.OAbstractWriteCache;
import com.orientechnologies.orient.core.storage.cache.OCachePointer;
import com.orientechnologies.orient.core.storage.cache.OPageDataVerificationError;
import com.orientechnologies.orient.core.storage.cache.OWriteCache;
import com.orientechnologies.orient.core.storage.fs.OFileClassic;
import com.orientechnologies.orient.core.storage.impl.local.OLowDiskSpaceInformation;
import com.orientechnologies.orient.core.storage.impl.local.OLowDiskSpaceListener;
import com.orientechnologies.orient.core.storage.impl.local.paginated.OLocalPaginatedStorage;
import com.orientechnologies.orient.core.storage.impl.local.paginated.base.ODurablePage;
import com.orientechnologies.orient.core.storage.impl.local.paginated.wal.OLogSequenceNumber;
import com.orientechnologies.orient.core.storage.impl.local.paginated.wal.OWriteAheadLog;

import javax.management.InstanceAlreadyExistsException;
import javax.management.InstanceNotFoundException;
import javax.management.MBeanRegistrationException;
import javax.management.MBeanServer;
import javax.management.MalformedObjectNameException;
import javax.management.NotCompliantMBeanException;
import javax.management.ObjectName;
import java.io.EOFException;
import java.io.File;
import java.io.IOException;
import java.io.RandomAccessFile;
import java.lang.management.ManagementFactory;
import java.lang.ref.WeakReference;
import java.util.ArrayList;
import java.util.Date;
import java.util.HashMap;
import java.util.Iterator;
import java.util.List;
import java.util.Map;
import java.util.NavigableMap;
import java.util.NavigableSet;
import java.util.concurrent.*;
import java.util.concurrent.atomic.AtomicBoolean;
import java.util.concurrent.atomic.AtomicLong;
import java.util.concurrent.atomic.AtomicReference;
import java.util.concurrent.locks.Lock;
import java.util.zip.CRC32;

/**
 * @author Andrey Lomakin
 * @since 7/23/13
 */
public class OWOWCache extends OAbstractWriteCache implements OWriteCache, OCachePointer.WritersListener, OWOWCacheMXBean {
  // we add 8 bytes before and after cache pages to prevent word tearing in mt case.

  private final int                                        MAX_PAGES_PER_FLUSH;

  public static final int                                  PAGE_PADDING             = 8;

  public static final String                               NAME_ID_MAP_EXTENSION    = ".cm";

  private static final String                              NAME_ID_MAP              = "name_id_map" + NAME_ID_MAP_EXTENSION;

  public static final int                                  MIN_CACHE_SIZE           = 16;

  public static final long                                 MAGIC_NUMBER             = 0xFACB03FEL;

  private final long                                       freeSpaceLimit           = OGlobalConfiguration.DISK_CACHE_FREE_SPACE_LIMIT
                                                                                        .getValueAsLong() * 1024L * 1024L;

  private final long                                       diskSizeCheckInterval    = OGlobalConfiguration.DISC_CACHE_FREE_SPACE_CHECK_INTERVAL
                                                                                        .getValueAsInteger() * 1000L;
  private final List<WeakReference<OLowDiskSpaceListener>> listeners                = new CopyOnWriteArrayList<WeakReference<OLowDiskSpaceListener>>();

  private final AtomicLong                                 lastDiskSpaceCheck       = new AtomicLong(System.currentTimeMillis());
  private final String                                     storagePath;

  private final ConcurrentSkipListMap<PagedKey, PageGroup> writeCachePages          = new ConcurrentSkipListMap<PagedKey, PageGroup>();
  private final ConcurrentSkipListSet<PagedKey>            exclusiveWritePages      = new ConcurrentSkipListSet<PagedKey>();

  private final OBinarySerializer<String>                  stringSerializer;
  private final Map<Integer, OFileClassic>                 files;
  private final boolean                                    syncOnPageFlush;
  private final int                                        pageSize;
  private final long                                       groupTTL;
  private final OWriteAheadLog                             writeAheadLog;

  private final ODistributedCounter                        writeCacheSize           = new ODistributedCounter();
  private final ODistributedCounter                        exclusiveWriteCacheSize  = new ODistributedCounter();

  private final ONewLockManager<PagedKey>                  lockManager              = new ONewLockManager<PagedKey>();
  private final OLocalPaginatedStorage                     storageLocal;
  private final OReadersWriterSpinLock                     filesLock                = new OReadersWriterSpinLock();
  private final ScheduledExecutorService                   commitExecutor;

  private final ExecutorService                            lowSpaceEventsPublisher;

  private Map<String, Integer>                             nameIdMap;
  private RandomAccessFile                                 nameIdMapHolder;
  private final int                                        writeCacheMaxSize;
  private final int                                        cacheMaxSize;

  private int                                              fileCounter              = 1;

  private PagedKey                                         lastPageKey              = new PagedKey(0, -1);
  private PagedKey                                         lastWritePageKey         = new PagedKey(0, -1);

  private File                                             nameIdMapHolderFile;

  private final ODistributedCounter                        allocatedSpace           = new ODistributedCounter();
  private final int                                        id;

  private final AtomicReference<Date>                      lastFuzzyCheckpointDate  = new AtomicReference<Date>();
  private final AtomicLong                                 lastAmountOfFlushedPages = new AtomicLong();
  private final AtomicLong                                 durationOfLastFlush      = new AtomicLong();

  private final AtomicBoolean                              mbeanIsRegistered        = new AtomicBoolean();
  public static final String                               MBEAN_NAME               = "com.orientechnologies.orient.core.storage.cache.local:type=OWOWCacheMXBean";

  public OWOWCache(boolean syncOnPageFlush, int pageSize, long groupTTL, OWriteAheadLog writeAheadLog, long pageFlushInterval,
      long writeCacheMaxSize, long cacheMaxSize, OLocalPaginatedStorage storageLocal, boolean checkMinSize, int id) {
    filesLock.acquireWriteLock();
    try {
      this.id = id;
      this.files = new ConcurrentHashMap<Integer, OFileClassic>();

      this.syncOnPageFlush = syncOnPageFlush;
      this.pageSize = pageSize;
      this.groupTTL = groupTTL;
      this.writeAheadLog = writeAheadLog;

      int writeNormalizedSize = normalizeMemory(writeCacheMaxSize, pageSize);
      if (checkMinSize && writeNormalizedSize < MIN_CACHE_SIZE)
        writeNormalizedSize = MIN_CACHE_SIZE;

      int normalizedSize = normalizeMemory(cacheMaxSize, pageSize);
      if (checkMinSize && normalizedSize < MIN_CACHE_SIZE)
        normalizedSize = MIN_CACHE_SIZE;

      this.writeCacheMaxSize = writeNormalizedSize;
      this.cacheMaxSize = normalizedSize;

      this.storageLocal = storageLocal;

      this.storagePath = storageLocal.getVariableParser().resolveVariables(storageLocal.getStoragePath());

      final OBinarySerializerFactory binarySerializerFactory = storageLocal.getComponentsFactory().binarySerializerFactory;
      this.stringSerializer = binarySerializerFactory.getObjectSerializer(OType.STRING);

      commitExecutor = Executors.newSingleThreadScheduledExecutor(new FlushThreadFactory(storageLocal.getName()));
      lowSpaceEventsPublisher = Executors.newCachedThreadPool(new LowSpaceEventsPublisherFactory(storageLocal.getName()));

      MAX_PAGES_PER_FLUSH = (int) (4000 / (1000.0 / pageFlushInterval));

      if (pageFlushInterval > 0)
        commitExecutor.scheduleWithFixedDelay(new PeriodicFlushTask(), pageFlushInterval, pageFlushInterval, TimeUnit.MILLISECONDS);

    } finally {
      filesLock.releaseWriteLock();
    }
  }

  private int normalizeMemory(final long maxSize, final int pageSize) {
    final long tmpMaxSize = maxSize / (pageSize + 2 * OWOWCache.PAGE_PADDING);
    if (tmpMaxSize >= Integer.MAX_VALUE) {
      return Integer.MAX_VALUE;
    } else {
      return (int) tmpMaxSize;
    }
  }

  public void startFuzzyCheckpoints() {
    if (writeAheadLog != null) {
      final long fuzzyCheckPointInterval = OGlobalConfiguration.WAL_FUZZY_CHECKPOINT_INTERVAL.getValueAsInteger();
      commitExecutor.scheduleWithFixedDelay(new PeriodicalFuzzyCheckpointTask(), fuzzyCheckPointInterval, fuzzyCheckPointInterval,
          TimeUnit.SECONDS);
    }
  }

  public void addLowDiskSpaceListener(final OLowDiskSpaceListener listener) {
    listeners.add(new WeakReference<OLowDiskSpaceListener>(listener));
  }

  public void removeLowDiskSpaceListener(final OLowDiskSpaceListener listener) {
    final List<WeakReference<OLowDiskSpaceListener>> itemsToRemove = new ArrayList<WeakReference<OLowDiskSpaceListener>>();

    for (WeakReference<OLowDiskSpaceListener> ref : listeners) {
      final OLowDiskSpaceListener lowDiskSpaceListener = ref.get();

      if (lowDiskSpaceListener == null || lowDiskSpaceListener.equals(listener))
        itemsToRemove.add(ref);
    }

    for (WeakReference<OLowDiskSpaceListener> ref : itemsToRemove)
      listeners.remove(ref);
  }

  private void addAllocatedSpace(final long diff) {
    if (diff == 0)
      return;

    allocatedSpace.add(diff);

    final long ts = System.currentTimeMillis();
    final long lastSpaceCheck = lastDiskSpaceCheck.get();

    if (ts - lastSpaceCheck > diskSizeCheckInterval) {
      final File storageDir = new File(storagePath);

      long freeSpace = storageDir.getFreeSpace();
      long effectiveFreeSpace = freeSpace - allocatedSpace.get();

      if (effectiveFreeSpace < freeSpaceLimit)
        callLowSpaceListeners(new OLowDiskSpaceInformation(effectiveFreeSpace, freeSpaceLimit));

      lastDiskSpaceCheck.lazySet(ts);
    }
  }

  private void callLowSpaceListeners(final OLowDiskSpaceInformation information) {
    lowSpaceEventsPublisher.execute(new Runnable() {
      @Override
      public void run() {
        for (WeakReference<OLowDiskSpaceListener> lowDiskSpaceListenerWeakReference : listeners) {
          final OLowDiskSpaceListener listener = lowDiskSpaceListenerWeakReference.get();
          if (listener != null)
            try {
              listener.lowDiskSpace(information);
            } catch (Exception e) {
              OLogManager.instance().error(this,
                  "Error during notification of low disk space for storage " + storageLocal.getName(), e);
            }
        }
      }
    });
  }

  private static int calculatePageCrc(byte[] pageData) {
    final int systemSize = OLongSerializer.LONG_SIZE + OIntegerSerializer.INT_SIZE;

    final CRC32 crc32 = new CRC32();
    crc32.update(pageData, systemSize, pageData.length - systemSize);

    return (int) crc32.getValue();
  }

  public long bookFileId(String fileName) throws IOException {
    filesLock.acquireWriteLock();
    try {
      initNameIdMapping();
      final Integer fileId = nameIdMap.get(fileName);

      if (fileId != null && fileId < 0) {
        return composeFileId(id, -fileId);
      }

      ++fileCounter;

      return composeFileId(id, fileCounter);
    } finally {
      filesLock.releaseWriteLock();
    }
  }

  @Override
  public int pageSize() {
    return pageSize;
  }

  @Override
  public boolean fileIdsAreEqual(final long firsId, final long secondId) {
    final int firstIntId = extractFileId(firsId);
    final int secondIntId = extractFileId(secondId);

    return firstIntId == secondIntId;
  }

  public long openFile(final String fileName) throws IOException {
    filesLock.acquireWriteLock();
    try {
      initNameIdMapping();

      Integer fileId = nameIdMap.get(fileName);
      OFileClassic fileClassic;

      if (fileId == null || fileId < 0)
        fileClassic = null;
      else
        fileClassic = files.get(fileId);

      if (fileClassic == null) {
        fileClassic = createFile(fileName);
        if (!fileClassic.exists())
          throw new OStorageException("File with name " + fileName + " does not exist in storage " + storageLocal.getName());
        else {
          // throw new OStorageException("File '" + fileName
          // + "' is not registered in 'file name - id' map, but exists in file system");

          // REGISTER THE FILE
          OLogManager.instance().debug(this,
              "File '" + fileName + "' is not registered in 'file name - id' map, but exists in file system. Registering it");

          if (fileId == null) {
            ++fileCounter;
            fileId = fileCounter;
          } else
            fileId = -fileId;

          files.put(fileId, fileClassic);
          nameIdMap.put(fileName, fileId);
          writeNameIdEntry(new NameFileIdEntry(fileName, fileId), true);
        }
      }

      openFile(fileClassic);

      return composeFileId(id, fileId);
    } finally {
      filesLock.releaseWriteLock();
    }
  }

  public long addFile(String fileName) throws IOException {
    filesLock.acquireWriteLock();
    try {
      initNameIdMapping();

      Integer fileId = nameIdMap.get(fileName);
      OFileClassic fileClassic;

      if (fileId != null && fileId >= 0)
        throw new OStorageException("File with name " + fileName + " already exists in storage " + storageLocal.getName());

      if (fileId == null) {
        ++fileCounter;
        fileId = fileCounter;
      } else
        fileId = -fileId;

      fileClassic = createFile(fileName);

      files.put(fileId, fileClassic);
      nameIdMap.put(fileName, fileId);
      writeNameIdEntry(new NameFileIdEntry(fileName, fileId), true);

      addFile(fileClassic);

      return composeFileId(id, fileId);
    } finally {
      filesLock.releaseWriteLock();
    }
  }

  public void openFile(String fileName, long fileId) throws IOException {
    filesLock.acquireWriteLock();
    try {
      initNameIdMapping();

      OFileClassic fileClassic;

      Integer existingFileId = nameIdMap.get(fileName);

      if (existingFileId != null && fileId >= 0) {
        if (existingFileId == extractFileId(fileId))
          fileClassic = files.get(existingFileId);
        else
          throw new OStorageException("File with given name already exists but has different id " + existingFileId
              + " vs. proposed " + fileId);
      } else {
        throw new OStorageException("File with name " + fileName + " does not exist in storage " + storageLocal.getName());
      }

      openFile(fileClassic);
    } finally {
      filesLock.releaseWriteLock();
    }
  }

  public long addFile(String fileName, long fileId) throws IOException {
    filesLock.acquireWriteLock();
    try {
      initNameIdMapping();

      OFileClassic fileClassic;

      Integer existingFileId = nameIdMap.get(fileName);

      final int intId = extractFileId(fileId);

      if (existingFileId != null && existingFileId >= 0) {
        if (existingFileId == intId)
          throw new OStorageException("File with name '" + fileName + "'' already exists in storage '" + storageLocal.getName()
              + "'");
        else
          throw new OStorageException("File with given name already exists but has different id " + existingFileId
              + " vs. proposed " + fileId);
      }

      fileClassic = files.get(intId);

      if (fileClassic != null)
        throw new OStorageException("File with given id exists but has different name " + fileClassic.getName() + " vs. proposed "
            + fileName);

      if (fileCounter < intId)
        fileCounter = intId;

      fileClassic = createFile(fileName);

      files.put(intId, fileClassic);
      nameIdMap.put(fileName, intId);
      writeNameIdEntry(new NameFileIdEntry(fileName, intId), true);

      addFile(fileClassic);

      return composeFileId(id, intId);
    } finally {
      filesLock.releaseWriteLock();
    }
  }

  public boolean checkLowDiskSpace() {
    final File storageDir = new File(storagePath);

    long freeSpace = storageDir.getFreeSpace();
    long effectiveFreeSpace = freeSpace - allocatedSpace.get();

    return effectiveFreeSpace < freeSpaceLimit;
  }

  public void makeFuzzyCheckpoint() {
    if (writeAheadLog != null) {
      writeAheadLog.flush();
      Future<?> future = commitExecutor.submit(new PeriodicalFuzzyCheckpointTask());
      try {
        future.get();
      } catch (Exception e) {
        throw OException.wrapException(
            new OStorageException("Error during fuzzy checkpoint execution for storage " + storageLocal.getName()), e);
      }
    }
  }

  public void lock() throws IOException {
    for (OFileClassic file : files.values()) {
      file.lock();
    }
  }

  public void unlock() throws IOException {
    for (OFileClassic file : files.values()) {
      file.unlock();
    }
  }

  public void openFile(long fileId) throws IOException {
    filesLock.acquireWriteLock();
    try {
      initNameIdMapping();

      final int intId = extractFileId(fileId);

      final OFileClassic fileClassic = files.get(intId);
      if (fileClassic == null)
        throw new OStorageException("File with id " + fileId + " does not exist.");

      openFile(fileClassic);

    } finally {
      filesLock.releaseWriteLock();
    }
  }

  public boolean exists(String fileName) {
    filesLock.acquireReadLock();
    try {
      if (nameIdMap != null) {
        Integer fileId = nameIdMap.get(fileName);

        if (fileId != null && fileId >= 0)
          return true;
      }

      final File file = new File(storageLocal.getVariableParser().resolveVariables(
          storageLocal.getStoragePath() + File.separator + fileName));
      return file.exists();
    } finally {
      filesLock.releaseReadLock();
    }
  }

  public boolean exists(long fileId) {
    filesLock.acquireReadLock();
    try {
      final int intId = extractFileId(fileId);

      final OFileClassic file = files.get(intId);

      if (file == null)
        return false;

      return file.exists();
    } finally {
      filesLock.releaseReadLock();
    }
  }

  public Future store(final long fileId, final long pageIndex, final OCachePointer dataPointer) {
    Future future = null;

    final int intId = extractFileId(fileId);

    filesLock.acquireReadLock();
    try {
      final PagedKey pagedKey = new PagedKey(intId, pageIndex);
      Lock groupLock = lockManager.acquireExclusiveLock(pagedKey);
      try {
        PageGroup pageGroup = writeCachePages.get(pagedKey);
        if (pageGroup == null) {
          pageGroup = new PageGroup(System.currentTimeMillis(), dataPointer);

          writeCachePages.put(pagedKey, pageGroup);

          writeCacheSize.increment();

          dataPointer.setWritersListener(this);
          dataPointer.incrementWritersReferrer();
        }

        assert pageGroup.page.equals(dataPointer);

        pageGroup.recencyBit = true;
      } finally {
        lockManager.releaseLock(groupLock);
      }

      if (exclusiveWriteCacheSize.get() > writeCacheMaxSize) {
        future = commitExecutor.submit(new PeriodicFlushTask());
      }

      return future;
    } finally {
      filesLock.releaseReadLock();
    }
  }

  @Override
  public Map<String, Long> files() {
    filesLock.acquireReadLock();
    try {
      final Map<String, Long> result = new HashMap<String, Long>();

      for (Map.Entry<String, Integer> entry : nameIdMap.entrySet()) {
        if (entry.getValue() > 0) {
          result.put(entry.getKey(), composeFileId(id, entry.getValue()));
        }
      }

      return result;
    } finally {
      filesLock.releaseReadLock();
    }
  }

  public OCachePointer load(long fileId, long pageIndex, boolean addNewPages) throws IOException {
    final int intId = extractFileId(fileId);

    filesLock.acquireReadLock();
    try {
      final PagedKey pagedKey = new PagedKey(intId, pageIndex);
      Lock groupLock = lockManager.acquireSharedLock(pagedKey);
      try {
        PageGroup pageGroup = writeCachePages.get(pagedKey);

        OCachePointer pagePointer;
        if (pageGroup == null) {
          pagePointer = cacheFileContent(fileId, intId, pageIndex, addNewPages);
          if (pagePointer == null)
            return null;

<<<<<<< HEAD
          pagePointer.incrementReadersReferrer();
          return pagePointer;
=======
>>>>>>> dfc2caaf
        } else
          pagePointer = pageGroup.page;

        pagePointer.incrementReadersReferrer();

        return pagePointer;
      } finally {
        lockManager.releaseLock(groupLock);
      }
    } finally {
      filesLock.releaseReadLock();
    }
  }

  @Override
  public OCachePointer[] loadPages(final long fileId, final long pageIndex, final int prefetchPages) throws IOException {
    final int intId = extractFileId(fileId);

    final int totPages = prefetchPages + 1;
    final PagedKey[] pagedKeys = new PagedKey[totPages];

    for (int i = 0; i < totPages; ++i)
      pagedKeys[i] = new PagedKey(intId, pageIndex + i);

    filesLock.acquireReadLock();
    try {
      lockManager.acquireSharedLocksInBatch(pagedKeys);
      try {
        final OCachePointer[] pagePointers = new OCachePointer[totPages];

        // FILL THE PAGED ALREADY CACHED
        for (int i = 0; i < totPages; ++i) {
          final PageGroup pageGroup = writeCachePages.get(pagedKeys[i]);
          if (pageGroup != null) {
            pagePointers[i] = pageGroup.page;
            pagePointers[i].incrementReadersReferrer();
          }
        }

        // LOAD THE MISSING PAGES IN BATCH
        for (int pageNum = 0; pageNum < totPages; ++pageNum) {
          if (pagePointers[pageNum] == null) {
            int lastPointer = pageNum;

            // FIND THE MAX NUM OF PAGES CAN LOAD IN ONE SHOT
            for (int k = pageNum + 1; k < totPages; ++k) {
              if (pagePointers[k] != null)
                break;

              lastPointer = k;
            }

            if (pageNum == lastPointer)
              // LOAD ONE PAGE
              pagePointers[pageNum] = cacheFileContent(fileId, intId, pageIndex + pageNum, false);
            else {
              // LOAD MULTIPLE PAGES
              final OCachePointer[] pointers = cacheFileContent(fileId, intId, pageIndex + pageNum, lastPointer - pageNum + 1);

              // FILL POINTERS ARRAY
              for (int i = 0; i < pointers.length; ++i)
                pagePointers[pageNum + i] = pointers[i];
            }
          }
        }

        return pagePointers;

      } finally {

        for (int i = 0; i < pagedKeys.length; ++i)
          lockManager.releaseSharedLock(pagedKeys[i]);
      }
    } finally {
      filesLock.releaseReadLock();
    }
  }

  @Override
  public void addOnlyWriters(final long fileId, final long pageIndex) {
    exclusiveWriteCacheSize.increment();
    exclusiveWritePages.add(new PagedKey(extractFileId(fileId), pageIndex));
  }

  @Override
  public void removeOnlyWriters(final long fileId, final long pageIndex) {
    exclusiveWriteCacheSize.decrement();
    exclusiveWritePages.remove(new PagedKey(extractFileId(fileId), pageIndex));
  }

  public void flush(final long fileId) {
    final Future<Void> future = commitExecutor.submit(new FileFlushTask(extractFileId(fileId)));
    try {
      future.get();
    } catch (InterruptedException e) {
      Thread.interrupted();
      throw new OInterruptedException("File flush was interrupted");
    } catch (Exception e) {
      throw OException.wrapException(new OWriteCacheException("File flush was abnormally terminated"), e);
    }
  }

  public void flush() {
    for (long fileId : files.keySet())
      flush(fileId);
  }

  public long getFilledUpTo(final long fileId) throws IOException {
    final int intId = extractFileId(fileId);

    filesLock.acquireReadLock();
    try {
      return files.get(intId).getFileSize() / pageSize;
    } finally {
      filesLock.releaseReadLock();
    }
  }

  public long getExclusiveWriteCachePagesSize() {
    return exclusiveWriteCacheSize.get();
  }

  public boolean isOpen(final long fileId) {
    final int intId = extractFileId(fileId);

    filesLock.acquireReadLock();
    try {
      OFileClassic fileClassic = files.get(intId);
      if (fileClassic != null)
        return fileClassic.isOpen();

      return false;
    } finally {
      filesLock.releaseReadLock();
    }
  }

  public Long isOpen(final String fileName) throws IOException {
    filesLock.acquireWriteLock();
    try {
      initNameIdMapping();

      final Integer fileId = nameIdMap.get(fileName);
      if (fileId == null || fileId < 0)
        return null;

      final OFileClassic fileClassic = files.get(fileId);
      if (fileClassic == null || !fileClassic.isOpen())
        return null;

      return composeFileId(id, fileId);
    } finally {
      filesLock.releaseWriteLock();
    }
  }

  public void deleteFile(final long fileId) throws IOException {
    final int intId = extractFileId(fileId);

    filesLock.acquireWriteLock();
    try {
      final String name = doDeleteFile(intId);

      if (name != null) {
        nameIdMap.put(name, -intId);
        writeNameIdEntry(new NameFileIdEntry(name, -intId), true);
      }
    } finally {
      filesLock.releaseWriteLock();
    }
  }

  public void truncateFile(long fileId) throws IOException {
    final int intId = extractFileId(fileId);

    filesLock.acquireWriteLock();
    try {
      if (!isOpen(fileId))
        return;

      removeCachedPages(intId);
      files.get(intId).shrink(0);
    } finally {
      filesLock.releaseWriteLock();
    }
  }

  public void renameFile(long fileId, String oldFileName, String newFileName) throws IOException {
    final int intId = extractFileId(fileId);

    filesLock.acquireWriteLock();
    try {
      if (!files.containsKey(intId))
        return;

      final OFileClassic file = files.get(intId);
      final String osFileName = file.getName();
      if (osFileName.startsWith(oldFileName)) {
        final File newFile = new File(storageLocal.getStoragePath() + File.separator + newFileName
            + osFileName.substring(osFileName.lastIndexOf(oldFileName) + oldFileName.length()));
        boolean renamed = file.renameTo(newFile);
        while (!renamed) {
          renamed = file.renameTo(newFile);
        }
      }

      nameIdMap.remove(oldFileName);
      nameIdMap.put(newFileName, intId);

      writeNameIdEntry(new NameFileIdEntry(oldFileName, -1), false);
      writeNameIdEntry(new NameFileIdEntry(newFileName, intId), true);
    } finally {
      filesLock.releaseWriteLock();
    }
  }

  public long[] close() throws IOException {
    flush();

    if (!commitExecutor.isShutdown()) {
      commitExecutor.shutdown();
      try {
        if (!commitExecutor.awaitTermination(5, TimeUnit.MINUTES))
          throw new OWriteCacheException("Background data flush task cannot be stopped.");
      } catch (InterruptedException e) {
        OLogManager.instance().error(this, "Data flush thread was interrupted");

        Thread.interrupted();
        throw OException.wrapException(new OWriteCacheException("Data flush thread was interrupted"), e);
      }
    }

    filesLock.acquireWriteLock();
    try {

      long[] result = new long[files.size()];
      int counter = 0;
      for (Map.Entry<Integer, OFileClassic> fileEntry : files.entrySet()) {
        OFileClassic fileClassic = fileEntry.getValue();
        if (fileClassic.isOpen())
          fileClassic.close();

        result[counter++] = composeFileId(id, fileEntry.getKey());
      }

      if (nameIdMapHolder != null) {
        nameIdMapHolder.setLength(0);

        for (Map.Entry<String, Integer> entry : nameIdMap.entrySet()) {
          writeNameIdEntry(new NameFileIdEntry(entry.getKey(), entry.getValue()), false);
        }
        nameIdMapHolder.getFD().sync();
        nameIdMapHolder.close();
      }

      return result;
    } finally {
      filesLock.releaseWriteLock();
    }
  }

  public void close(long fileId, boolean flush) throws IOException {
    final int intId = extractFileId(fileId);

    filesLock.acquireWriteLock();
    try {
      if (!isOpen(intId))
        return;

      if (flush)
        flush(intId);
      else
        removeCachedPages(intId);

      files.get(intId).close();
    } finally {
      filesLock.releaseWriteLock();
    }
  }

  public OPageDataVerificationError[] checkStoredPages(OCommandOutputListener commandOutputListener) {
    final int notificationTimeOut = 5000;
    final List<OPageDataVerificationError> errors = new ArrayList<OPageDataVerificationError>();

    filesLock.acquireWriteLock();
    try {
      for (Map.Entry<Integer, OFileClassic> entry : files.entrySet()) {
        final int fileId = entry.getKey();
        final OFileClassic fileClassic = entry.getValue();

        boolean fileIsCorrect;
        try {

          if (commandOutputListener != null)
            commandOutputListener.onMessage("Flashing file " + fileClassic.getName() + "... ");

          flush(fileId);

          if (commandOutputListener != null)
            commandOutputListener.onMessage("Start verification of content of " + fileClassic.getName() + "file ...");

          long time = System.currentTimeMillis();

          long filledUpTo = fileClassic.getFileSize();
          fileIsCorrect = true;

          for (long pos = 0; pos < filledUpTo; pos += pageSize) {
            boolean checkSumIncorrect = false;
            boolean magicNumberIncorrect = false;

            byte[] data = new byte[pageSize];

            fileClassic.read(pos, data, data.length);

            long magicNumber = OLongSerializer.INSTANCE.deserializeNative(data, 0);

            if (magicNumber != MAGIC_NUMBER) {
              magicNumberIncorrect = true;
              if (commandOutputListener != null)
                commandOutputListener.onMessage("Error: Magic number for page " + (pos / pageSize) + " in file "
                    + fileClassic.getName() + " does not much !!!");
              fileIsCorrect = false;
            }

            final int storedCRC32 = OIntegerSerializer.INSTANCE.deserializeNative(data, OLongSerializer.LONG_SIZE);

            final int calculatedCRC32 = calculatePageCrc(data);
            if (storedCRC32 != calculatedCRC32) {
              checkSumIncorrect = true;
              if (commandOutputListener != null)
                commandOutputListener.onMessage("Error: Checksum for page " + (pos / pageSize) + " in file "
                    + fileClassic.getName() + " is incorrect !!!");
              fileIsCorrect = false;
            }

            if (magicNumberIncorrect || checkSumIncorrect)
              errors.add(new OPageDataVerificationError(magicNumberIncorrect, checkSumIncorrect, pos / pageSize, fileClassic
                  .getName()));

            if (commandOutputListener != null && System.currentTimeMillis() - time > notificationTimeOut) {
              time = notificationTimeOut;
              commandOutputListener.onMessage((pos / pageSize) + " pages were processed ...");
            }
          }
        } catch (IOException ioe) {
          if (commandOutputListener != null)
            commandOutputListener.onMessage("Error: Error during processing of file " + fileClassic.getName() + ". "
                + ioe.getMessage());

          fileIsCorrect = false;
        }

        if (!fileIsCorrect) {
          if (commandOutputListener != null)
            commandOutputListener.onMessage("Verification of file " + fileClassic.getName() + " is finished with errors.");
        } else {
          if (commandOutputListener != null)
            commandOutputListener.onMessage("Verification of file " + fileClassic.getName() + " is successfully finished.");
        }
      }

      return errors.toArray(new OPageDataVerificationError[errors.size()]);
    } finally {
      filesLock.releaseWriteLock();
    }
  }

  public long[] delete() throws IOException {
    long[] result = null;
    filesLock.acquireWriteLock();
    try {
      result = new long[files.size()];

      int counter = 0;
      for (int fileId : files.keySet()) {
        doDeleteFile(fileId);
        result[counter++] = composeFileId(id, fileId);
      }

      if (nameIdMapHolderFile != null) {
        if (nameIdMapHolderFile.exists()) {
          nameIdMapHolder.close();

          if (!nameIdMapHolderFile.delete())
            throw new OStorageException("Cannot delete disk cache file which contains name-id mapping.");
        }

        nameIdMapHolder = null;
        nameIdMapHolderFile = null;
      }
    } finally {
      filesLock.releaseWriteLock();
    }

    if (!commitExecutor.isShutdown()) {
      commitExecutor.shutdown();
      try {
        if (!commitExecutor.awaitTermination(5, TimeUnit.MINUTES))
          throw new OWriteCacheException("Background data flush task cannot be stopped.");
      } catch (InterruptedException e) {
        OLogManager.instance().error(this, "Data flush thread was interrupted");

        Thread.interrupted();
        throw new OInterruptedException("Data flush thread was interrupted");
      }
    }

    return result;
  }

  public String fileNameById(long fileId) {
    final int intId = extractFileId(fileId);

    filesLock.acquireReadLock();
    try {
      return files.get(intId).getName();
    } finally {
      filesLock.releaseReadLock();
    }
  }

  @Override
  public int getId() {
    return id;
  }

  public void registerMBean() {
    if (mbeanIsRegistered.compareAndSet(false, true)) {
      try {
        final MBeanServer server = ManagementFactory.getPlatformMBeanServer();
        final ObjectName mbeanName = new ObjectName(getMBeanName());
        server.registerMBean(this, mbeanName);
      } catch (MalformedObjectNameException e) {
        throw OException.wrapException(new OStorageException("Error during registration of write cache MBean"), e);
      } catch (InstanceAlreadyExistsException e) {
        throw OException.wrapException(new OStorageException("Error during registration of write cache MBean"), e);
      } catch (MBeanRegistrationException e) {
        throw OException.wrapException(new OStorageException("Error during registration of write cache MBean"), e);
      } catch (NotCompliantMBeanException e) {
        throw OException.wrapException(new OStorageException("Error during registration of write cache MBean"), e);
      }
    }
  }

  private String getMBeanName() {
    return MBEAN_NAME + ",name=" + ObjectName.quote(storageLocal.getName()) + ",id=" + storageLocal.getId();
  }

  public void unregisterMBean() {
    if (mbeanIsRegistered.compareAndSet(true, false)) {
      try {
        final MBeanServer server = ManagementFactory.getPlatformMBeanServer();
        final ObjectName mbeanName = new ObjectName(getMBeanName());
        server.unregisterMBean(mbeanName);
      } catch (MalformedObjectNameException e) {
        throw OException.wrapException(new OStorageException("Error during unregistration of write cache MBean"), e);
      } catch (InstanceNotFoundException e) {
        throw OException.wrapException(new OStorageException("Error during unregistration of write cache MBean"), e);
      } catch (MBeanRegistrationException e) {
        throw OException.wrapException(new OStorageException("Error during unregistration of write cache MBean"), e);
      }
    }
  }

  @Override
  public long getWriteCacheSize() {
    return writeCacheSize.get();
  }

  @Override
  public long getWriteCacheSizeInMB() {
    return getWriteCacheSize() / (1024 * 1024);
  }

  @Override
  public double getWriteCacheSizeInGB() {
    return Math.ceil((getWriteCacheSize() * 100.0) / (1024 * 1204 * 1024)) / 100;
  }

  @Override
  public long getExclusiveWriteCacheSize() {
    return exclusiveWriteCacheSize.get();
  }

  @Override
  public long getExclusiveWriteCacheSizeInMB() {
    return getExclusiveWriteCacheSize() / (1024 * 1024);
  }

  @Override
  public double getExclusiveWriteCacheSizeInGB() {
    return Math.ceil((getExclusiveWriteCacheSize() * 100.0) / (1024 * 1024 * 1024)) / 100;
  }

  @Override
  public Date getLastFuzzyCheckpointDate() {
    return lastFuzzyCheckpointDate.get();
  }

  @Override
  public long getLastAmountOfFlushedPages() {
    return lastAmountOfFlushedPages.get();
  }

  @Override
  public long getDurationOfLastFlush() {
    return durationOfLastFlush.get();
  }

  private void openFile(final OFileClassic fileClassic) throws IOException {
    if (fileClassic.exists()) {
      if (!fileClassic.isOpen())
        fileClassic.open();
    } else {
      throw new OStorageException("File " + fileClassic + " does not exist.");
    }

  }

  private void addFile(final OFileClassic fileClassic) throws IOException {
    if (!fileClassic.exists()) {
      fileClassic.create();
      fileClassic.synch();
    } else {
      throw new OStorageException("File '" + fileClassic.getName() + "' already exists.");
    }
  }

  private void initNameIdMapping() throws IOException {
    if (nameIdMapHolder == null) {
      final File storagePath = new File(storageLocal.getStoragePath());
      if (!storagePath.exists())
        if (!storagePath.mkdirs())
          throw new OStorageException("Cannot create directories for the path '" + storagePath + "'");

      nameIdMapHolderFile = new File(storagePath, NAME_ID_MAP);

      nameIdMapHolder = new RandomAccessFile(nameIdMapHolderFile, "rw");
      readNameIdMap();
    }
  }

  private OFileClassic createFile(String fileName) {
    String path = storageLocal.getVariableParser().resolveVariables(storageLocal.getStoragePath() + File.separator + fileName);
    OFileClassic fileClassic = new OFileClassic(path, storageLocal.getMode());
    return fileClassic;
  }

  private void readNameIdMap() throws IOException {
    nameIdMap = new ConcurrentHashMap<String, Integer>();
    long localFileCounter = -1;

    nameIdMapHolder.seek(0);

    NameFileIdEntry nameFileIdEntry;
    while ((nameFileIdEntry = readNextNameIdEntry()) != null) {

      final long absFileId = Math.abs(nameFileIdEntry.fileId);
      if (localFileCounter < absFileId)
        localFileCounter = absFileId;

      nameIdMap.put(nameFileIdEntry.name, nameFileIdEntry.fileId);
    }

    if (localFileCounter > 0)
      fileCounter = (int) localFileCounter;

    for (Map.Entry<String, Integer> nameIdEntry : nameIdMap.entrySet()) {
      if (nameIdEntry.getValue() >= 0 && !files.containsKey(nameIdEntry.getValue())) {
        OFileClassic fileClassic = createFile(nameIdEntry.getKey());

        if (fileClassic.exists())
          files.put(nameIdEntry.getValue(), fileClassic);
        else {
          final Integer fileId = nameIdMap.get(nameIdEntry.getKey());

          if (fileId != null && fileId > 0) {
            nameIdMap.put(nameIdEntry.getKey(), -fileId);
          }
        }
      }
    }
  }

  private NameFileIdEntry readNextNameIdEntry() throws IOException {
    try {
      final int nameSize = nameIdMapHolder.readInt();
      byte[] serializedName = new byte[nameSize];

      nameIdMapHolder.readFully(serializedName);

      final String name = stringSerializer.deserialize(serializedName, 0);
      final int fileId = (int) nameIdMapHolder.readLong();

      return new NameFileIdEntry(name, fileId);
    } catch (EOFException eof) {
      return null;
    }
  }

  private void writeNameIdEntry(NameFileIdEntry nameFileIdEntry, boolean sync) throws IOException {

    nameIdMapHolder.seek(nameIdMapHolder.length());

    final int nameSize = stringSerializer.getObjectSize(nameFileIdEntry.name);
    byte[] serializedName = new byte[nameSize];
    stringSerializer.serialize(nameFileIdEntry.name, serializedName, 0);

    nameIdMapHolder.writeInt(nameSize);
    nameIdMapHolder.write(serializedName);
    nameIdMapHolder.writeLong(nameFileIdEntry.fileId);

    if (sync)
      nameIdMapHolder.getFD().sync();
  }

  private String doDeleteFile(int fileId) throws IOException {
    if (isOpen(fileId))
      truncateFile(fileId);

    final OFileClassic fileClassic = files.remove(fileId);

    String name = null;
    if (fileClassic != null) {
      name = fileClassic.getName();

      if (fileClassic.exists())
        fileClassic.delete();
    }

    return name;
  }

  private void removeCachedPages(int fileId) {
    Future<Void> future = commitExecutor.submit(new RemoveFilePagesTask(fileId));
    try {
      future.get();
    } catch (InterruptedException e) {
      Thread.interrupted();
      throw new OInterruptedException("File data removal was interrupted");
    } catch (Exception e) {
      throw OException.wrapException(new OWriteCacheException("File data removal was abnormally terminated"), e);
    }
  }

  private OCachePointer cacheFileContent(final long fileId, final int intId, final long pageIndex, final boolean addNewPages)
      throws IOException {
    final long startPosition = pageIndex * pageSize;
    final long endPosition = startPosition + pageSize;

    final OFileClassic fileClassic = files.get(intId);

    if (fileClassic == null)
      throw new IllegalArgumentException("File with id " + intId + " not found in WOW Cache");

    final OLogSequenceNumber lastLsn;
    if (writeAheadLog != null)
      lastLsn = writeAheadLog.getFlushedLsn();
    else
      lastLsn = new OLogSequenceNumber(-1, -1);

    final OCachePointer dataPointer;
    final byte[] content = new byte[pageSize + (2 * PAGE_PADDING)];
    if (fileClassic.getFileSize() >= endPosition) {
      fileClassic.read(startPosition, content, content.length - 2 * PAGE_PADDING, PAGE_PADDING);

      final ODirectMemoryPointer pointer = ODirectMemoryPointerFactory.instance().createPointer(content);

      dataPointer = new OCachePointer(pointer, lastLsn, fileId, pageIndex);

    } else if (addNewPages) {
      final int space = (int) (endPosition - fileClassic.getFileSize());
      fileClassic.allocateSpace(space);

      addAllocatedSpace(space);

      final ODirectMemoryPointer pointer = ODirectMemoryPointerFactory.instance().createPointer(content);
      dataPointer = new OCachePointer(pointer, lastLsn, fileId, pageIndex);
      dataPointer.incrementReadersReferrer();

    } else
      dataPointer = null;

    return dataPointer;
  }

  private OCachePointer[] cacheFileContent(final long fileId, final int intId, final long pageIndex,
      final int iRequestedPrefetchPages) throws IOException {
    final long startPosition = pageIndex * pageSize;

    final OFileClassic fileClassic = files.get(intId);

    if (fileClassic == null)
      throw new IllegalArgumentException("File with id " + intId + " not found in WOW Cache");

    // DETERMINE THE MAX PAGES TO READ
    final long maxToRead = fileClassic.getFileSize() - startPosition;

    if (maxToRead <= 0)
      // NO PAGE TO READ
      return new OCachePointer[0];

    final int loadPages;
    if (((long) pageSize * iRequestedPrefetchPages) > maxToRead) {
      // LOAD A SUBSET THAN REQUESTED
      loadPages = (int) (maxToRead / pageSize);
      if (loadPages == 0)
        // NO PAGE TO READ
        return new OCachePointer[0];
    } else {
      // LOAD ALL THE REQUESTED PAGES
      loadPages = iRequestedPrefetchPages;
    }

    final OLogSequenceNumber lastLsn;
    if (writeAheadLog != null)
      lastLsn = writeAheadLog.getFlushedLsn();
    else
      lastLsn = new OLogSequenceNumber(-1, -1);

    final OCachePointer[] dataPointers = new OCachePointer[loadPages];

    final byte[] content = new byte[pageSize * loadPages];

    // READ ALL THE PAGES IN JUST ONE CALL
    fileClassic.read(startPosition, content, content.length, 0);

    for (int i = 0; i < loadPages; ++i) {
      // TODO: AVOID THIS COPY SINCE POINTER ALREADY DOES IT
      final byte[] pageContent = new byte[pageSize + (2 * PAGE_PADDING)];
      System.arraycopy(content, pageSize * i, pageContent, PAGE_PADDING, pageSize);

      final ODirectMemoryPointer pointer = ODirectMemoryPointerFactory.instance().createPointer(pageContent);

      dataPointers[i] = new OCachePointer(pointer, lastLsn, fileId, pageIndex + i);
      dataPointers[i].incrementReadersReferrer();
    }

    return dataPointers;
  }

  private void flushPage(final int fileId, final long pageIndex, final ODirectMemoryPointer dataPointer) throws IOException {
    if (writeAheadLog != null) {
      final OLogSequenceNumber lsn = ODurablePage.getLogSequenceNumberFromPage(dataPointer);
      final OLogSequenceNumber flushedLSN = writeAheadLog.getFlushedLsn();
      if (flushedLSN == null || flushedLSN.compareTo(lsn) < 0)
        writeAheadLog.flush();
    }

    final byte[] content = dataPointer.get(PAGE_PADDING, pageSize);
    OLongSerializer.INSTANCE.serializeNative(MAGIC_NUMBER, content, 0);

    final int crc32 = calculatePageCrc(content);
    OIntegerSerializer.INSTANCE.serializeNative(crc32, content, OLongSerializer.LONG_SIZE);

    final OFileClassic fileClassic = files.get(fileId);

    final long spaceDiff = fileClassic.write(pageIndex * pageSize, content);

    assert spaceDiff >= 0;

    addAllocatedSpace(-spaceDiff);

    if (syncOnPageFlush)
      fileClassic.synch();
  }

  private static final class NameFileIdEntry {
    private final String name;
    private final int    fileId;

    private NameFileIdEntry(String name, int fileId) {
      this.name = name;
      this.fileId = fileId;
    }

    @Override
    public boolean equals(Object o) {
      if (this == o)
        return true;
      if (o == null || getClass() != o.getClass())
        return false;

      NameFileIdEntry that = (NameFileIdEntry) o;

      if (fileId != that.fileId)
        return false;
      if (!name.equals(that.name))
        return false;

      return true;
    }

    @Override
    public int hashCode() {
      int result = name.hashCode();
      result = 31 * result + fileId;
      return result;
    }
  }

  private static final class PagedKey implements Comparable<PagedKey> {
    private final int  fileId;
    private final long pageIndex;

    private PagedKey(final int fileId, final long pageIndex) {
      this.fileId = fileId;
      this.pageIndex = pageIndex;
    }

    @Override
    public int compareTo(final PagedKey other) {
      if (fileId > other.fileId)
        return 1;
      if (fileId < other.fileId)
        return -1;

      if (pageIndex > other.pageIndex)
        return 1;
      if (pageIndex < other.pageIndex)
        return -1;

      return 0;
    }

    @Override
    public boolean equals(final Object o) {
      if (this == o)
        return true;
      if (o == null || getClass() != o.getClass())
        return false;

      PagedKey pagedKey = (PagedKey) o;

      if (fileId != pagedKey.fileId)
        return false;
      if (pageIndex != pagedKey.pageIndex)
        return false;

      return true;
    }

    @Override
    public int hashCode() {
      int result = fileId;
      result = 31 * result + (int) (pageIndex ^ (pageIndex >>> 32));
      return result;
    }

    @Override
    public String toString() {
      return "PagedKey{" + "fileId=" + fileId + ", pageIndex=" + pageIndex + '}';
    }
  }

  private final class PeriodicFlushTask implements Runnable {

    @Override
    public void run() {
      final long start = System.currentTimeMillis();
      try {
        if (writeCachePages.isEmpty()) {
          lastAmountOfFlushedPages.lazySet(0);
          return;
        }

        int writePagesToFlush = 0;

        final long wcs = exclusiveWriteCacheSize.get();
        final long cs = writeCacheSize.get();

        boolean iterateByWritePagesFirst = false;
        boolean forceFlush = false;

        final double writeCacheThreshold = ((double) wcs) / writeCacheMaxSize;

        if (writeCacheThreshold > 0.3) {
          writePagesToFlush = (int) Math.floor(((writeCacheThreshold - 0.3) / 0.4) * MAX_PAGES_PER_FLUSH);
          iterateByWritePagesFirst = true;

          if (writeCacheThreshold > 0.7)
            forceFlush = true;
        }

        final double cacheThreshold = ((double) cs) / cacheMaxSize;
        if (cacheThreshold > 0.3) {
          final int pagesToFlush = (int) Math.floor(((cacheThreshold - 0.3) / 0.4) * MAX_PAGES_PER_FLUSH);

          writePagesToFlush = Math.max(pagesToFlush, writePagesToFlush);
          if (cacheThreshold > 0.7)
            forceFlush = true;
        }

        writePagesToFlush = Math.max(4, Math.min(MAX_PAGES_PER_FLUSH, writePagesToFlush));

        int flushedPages = 0;

        flushedPages = flushRing(writePagesToFlush, flushedPages, false, iterateByWritePagesFirst);
        if (flushedPages < writePagesToFlush) {
          flushedPages = flushRing(writePagesToFlush, flushedPages, false, iterateByWritePagesFirst);
        }

        if (flushedPages < writePagesToFlush && iterateByWritePagesFirst) {
          flushedPages = flushRing(writePagesToFlush, flushedPages, false, false);
        }

        if (flushedPages < writePagesToFlush && forceFlush) {
          flushedPages = flushRing(writePagesToFlush, flushedPages, true, iterateByWritePagesFirst);

          if (flushedPages < writePagesToFlush && iterateByWritePagesFirst) {
            flushedPages = flushRing(writePagesToFlush, flushedPages, true, false);

            if (flushedPages < writePagesToFlush) {
              flushedPages = flushRing(writePagesToFlush, flushedPages, true, false);
            }
          }
        }

        lastAmountOfFlushedPages.lazySet(flushedPages);
      } catch (IOException e) {
        OLogManager.instance().error(this, "Exception during data flush", e);
      } catch (RuntimeException e) {
        OLogManager.instance().error(this, "Exception during data flush", e);
      } finally {
        final long end = System.currentTimeMillis();
        durationOfLastFlush.lazySet(end - start);
      }
    }

    private int flushRing(final int writePagesToFlush, int flushedPages, final boolean forceFlush,
        final boolean iterateByWritePagesFirst) throws IOException {

      NavigableMap<PagedKey, PageGroup> subMap = null;
      NavigableSet<PagedKey> writePagesSubset = null;

      if (iterateByWritePagesFirst) {
        writePagesSubset = exclusiveWritePages.tailSet(lastWritePageKey, false);
      } else {
        subMap = writeCachePages.tailMap(lastPageKey, false);
      }

      flushedPages = iterateBySubRing(subMap, writePagesSubset, writePagesToFlush, flushedPages, forceFlush,
          iterateByWritePagesFirst);

      if (flushedPages < writePagesToFlush) {
        flushedPages = iterateBySubRing(writeCachePages, exclusiveWritePages, writePagesToFlush, flushedPages, forceFlush,
            iterateByWritePagesFirst);
      }

      return flushedPages;
    }

    private int iterateBySubRing(final NavigableMap<PagedKey, PageGroup> subMap, NavigableSet<PagedKey> subSet,
        int writePagesToFlush, int flushedWritePages, boolean forceFlush, boolean iterateByWritePagesFirst) throws IOException {
      if (!iterateByWritePagesFirst) {
        return iterateByCacheSubRing(subMap, writePagesToFlush, flushedWritePages, forceFlush);
      } else {
        return iterateByWritePagesSubRing(subSet, writePagesToFlush, flushedWritePages, forceFlush);
      }
    }

    private int iterateByWritePagesSubRing(final NavigableSet<PagedKey> subSet, final int writePagesToFlush, int flushedWritePages,
        final boolean forceFlush) throws IOException {
      final Iterator<PagedKey> entriesIterator = subSet.iterator();
      final long currentTime = System.currentTimeMillis();

      int flushedRegions = 0;

      long lastPageIndex = -1;
      while (entriesIterator.hasNext()) {
        PagedKey entry = entriesIterator.next();
        if (lastPageIndex >= 0) {
          if (entry.pageIndex != lastPageIndex + 1) {
            flushedRegions++;
          }
        }

        if (flushedWritePages > writePagesToFlush && flushedRegions >= 4)
          break;

        Lock groupLock = lockManager.acquireExclusiveLock(entry);
        try {

          PageGroup group = writeCachePages.get(entry);
          if (group == null) {
            entriesIterator.remove();
            continue;
          }

          final boolean weakLockMode = group.creationTime - currentTime < groupTTL && !forceFlush;
          if (group.recencyBit && weakLockMode)
            group.recencyBit = false;
          else {
            group.recencyBit = false;

            final OCachePointer pagePointer = group.page;

            if (!pagePointer.tryAcquireSharedLock())
              continue;

            try {
              flushPage(entry.fileId, entry.pageIndex, pagePointer.getDataPointer());

              final OLogSequenceNumber flushedLSN = ODurablePage.getLogSequenceNumberFromPage(pagePointer.getDataPointer());
              pagePointer.setLastFlushedLsn(flushedLSN);
            } finally {
              pagePointer.releaseSharedLock();
            }

            pagePointer.decrementWritersReferrer();
            pagePointer.setWritersListener(null);

            entriesIterator.remove();
            writeCachePages.remove(entry);
          }
        } finally {
          lockManager.releaseLock(groupLock);
        }

        lastWritePageKey = entry;
        flushedWritePages++;

        lastPageIndex = entry.pageIndex;

        writeCacheSize.decrement();
      }

      return flushedWritePages;
    }

    private int iterateByCacheSubRing(final NavigableMap<PagedKey, PageGroup> subMap, final int writePagesToFlush,
        int flushedWritePages, final boolean forceFlush) throws IOException {
      final Iterator<Map.Entry<PagedKey, PageGroup>> entriesIterator = subMap.entrySet().iterator();
      final long currentTime = System.currentTimeMillis();

      int flushedRegions = 0;

      long lastPageIndex = -1;
      while (entriesIterator.hasNext()) {
        Map.Entry<PagedKey, PageGroup> entry = entriesIterator.next();

        final PageGroup group = entry.getValue();
        final PagedKey pagedKey = entry.getKey();

        if (lastPageIndex >= 0) {
          if (pagedKey.pageIndex != lastPageIndex + 1) {
            flushedRegions++;

            if (flushedWritePages > writePagesToFlush && flushedRegions >= 4)
              break;
          }
        }

        final boolean weakLockMode = group.creationTime - currentTime < groupTTL && !forceFlush;
        if (group.recencyBit && weakLockMode) {
          group.recencyBit = false;
          continue;
        }

        final Lock groupLock = lockManager.acquireExclusiveLock(entry.getKey());
        try {
          if (group.recencyBit && weakLockMode)
            group.recencyBit = false;
          else {
            group.recencyBit = false;

            final OCachePointer pagePointer = group.page;

            if (!pagePointer.tryAcquireSharedLock())
              continue;

            try {
              flushPage(pagedKey.fileId, pagedKey.pageIndex, pagePointer.getDataPointer());

              final OLogSequenceNumber flushedLSN = ODurablePage.getLogSequenceNumberFromPage(pagePointer.getDataPointer());
              pagePointer.setLastFlushedLsn(flushedLSN);
            } finally {
              pagePointer.releaseSharedLock();
            }

            pagePointer.decrementWritersReferrer();
            pagePointer.setWritersListener(null);

            entriesIterator.remove();
          }
        } finally {
          lockManager.releaseLock(groupLock);
        }

        lastPageKey = pagedKey;

        flushedWritePages++;
        lastPageIndex = pagedKey.pageIndex;

        writeCacheSize.decrement();
      }

      return flushedWritePages;
    }
  }

  private final class PeriodicalFuzzyCheckpointTask implements Runnable {
    private PeriodicalFuzzyCheckpointTask() {
    }

    @Override
    public void run() {
      OLogSequenceNumber minLsn = writeAheadLog.getFlushedLsn();

      minLsn = findMinLsn(minLsn, writeCachePages);

      OLogManager.instance().debug(this, "Start fuzzy checkpoint flushed LSN is %s", minLsn);
      try {
        writeAheadLog.logFuzzyCheckPointStart(minLsn);
        for (OFileClassic fileClassic : files.values()) {
          fileClassic.synch();
        }
        writeAheadLog.logFuzzyCheckPointEnd();
        writeAheadLog.flush();

        if (minLsn.compareTo(new OLogSequenceNumber(-1, -1)) > 0)
          writeAheadLog.cutTill(minLsn);
      } catch (IOException ioe) {
        OLogManager.instance().error(this, "Error during fuzzy checkpoint", ioe);
      }

      OLogManager.instance().debug(this, "End fuzzy checkpoint");
      lastFuzzyCheckpointDate.lazySet(new Date());
    }

    private OLogSequenceNumber findMinLsn(OLogSequenceNumber minLsn, ConcurrentSkipListMap<PagedKey, PageGroup> ring) {
      for (Map.Entry<PagedKey, PageGroup> entry : ring.entrySet()) {
        final Lock groupLock = lockManager.acquireExclusiveLock(entry.getKey());
        try {
          PageGroup group = entry.getValue();
          final OCachePointer pagePointer = group.page;
          if (pagePointer.getLastFlushedLsn() != null) {
            if (minLsn.compareTo(pagePointer.getLastFlushedLsn()) > 0) {
              minLsn = pagePointer.getLastFlushedLsn();
            }
          }
        } finally {
          lockManager.releaseLock(groupLock);
        }
      }
      return minLsn;
    }
  }

  private final class FileFlushTask implements Callable<Void> {
    private final int fileId;

    private FileFlushTask(final int fileId) {
      this.fileId = fileId;
    }

    @Override
    public Void call() throws Exception {
      final PagedKey firstKey = new PagedKey(fileId, 0);
      final PagedKey lastKey = new PagedKey(fileId, Long.MAX_VALUE);

      flushRing(writeCachePages.subMap(firstKey, true, lastKey, true));

      files.get(fileId).synch();
      return null;
    }

    private void flushRing(final NavigableMap<PagedKey, PageGroup> subMap) throws IOException {
      final Iterator<Map.Entry<PagedKey, PageGroup>> entryIterator = subMap.entrySet().iterator();

      while (entryIterator.hasNext()) {
        Map.Entry<PagedKey, PageGroup> entry = entryIterator.next();
        final PageGroup pageGroup = entry.getValue();
        final PagedKey pagedKey = entry.getKey();

        final Lock groupLock = lockManager.acquireExclusiveLock(pagedKey);
        try {

          final OCachePointer pagePointer = pageGroup.page;

          if (!pagePointer.tryAcquireSharedLock())
            continue;

          try {
            flushPage(pagedKey.fileId, pagedKey.pageIndex, pagePointer.getDataPointer());
          } finally {
            pagePointer.releaseSharedLock();
          }

          pagePointer.decrementWritersReferrer();
          pagePointer.setWritersListener(null);

          writeCacheSize.decrement();
          entryIterator.remove();

        } finally {
          lockManager.releaseLock(groupLock);
        }
      }
    }
  }

  private final class RemoveFilePagesTask implements Callable<Void> {
    private final int fileId;

    private RemoveFilePagesTask(int fileId) {
      this.fileId = fileId;
    }

    @Override
    public Void call() throws Exception {
      final PagedKey firstKey = new PagedKey(fileId, 0);
      final PagedKey lastKey = new PagedKey(fileId, Long.MAX_VALUE);

      removeFromRing(writeCachePages.subMap(firstKey, true, lastKey, true));

      return null;
    }

    private void removeFromRing(NavigableMap<PagedKey, PageGroup> subMap) {
      Iterator<Map.Entry<PagedKey, PageGroup>> entryIterator = subMap.entrySet().iterator();

      while (entryIterator.hasNext()) {
        Map.Entry<PagedKey, PageGroup> entry = entryIterator.next();
        PageGroup pageGroup = entry.getValue();
        PagedKey pagedKey = entry.getKey();

        Lock groupLock = lockManager.acquireExclusiveLock(pagedKey);
        try {
          final OCachePointer pagePointer = pageGroup.page;
          pagePointer.acquireExclusiveLock();
          try {
            pagePointer.decrementWritersReferrer();
            pagePointer.setWritersListener(null);
            writeCacheSize.decrement();
          } finally {
            pagePointer.releaseExclusiveLock();
          }

          entryIterator.remove();
        } finally {
          lockManager.releaseLock(groupLock);
        }
      }
    }
  }

  private static class FlushThreadFactory implements ThreadFactory {
    private final String storageName;

    private FlushThreadFactory(String storageName) {
      this.storageName = storageName;
    }

    @Override
    public Thread newThread(Runnable r) {
      Thread thread = new Thread(OStorageAbstract.storageThreadGroup, r);
      thread.setDaemon(true);
      thread.setPriority(Thread.MAX_PRIORITY);
      thread.setName("OrientDB Write Cache Flush Task (" + storageName + ")");
      return thread;
    }
  }

  private static class LowSpaceEventsPublisherFactory implements ThreadFactory {
    private final String storageName;

    private LowSpaceEventsPublisherFactory(String storageName) {
      this.storageName = storageName;
    }

    @Override
    public Thread newThread(Runnable r) {
      Thread thread = new Thread(OStorageAbstract.storageThreadGroup, r);
      thread.setDaemon(true);
      thread.setName("OrientDB Low Disk Space Publisher (" + storageName + ")");
      return thread;
    }
  }
}<|MERGE_RESOLUTION|>--- conflicted
+++ resolved
@@ -609,11 +609,6 @@
           if (pagePointer == null)
             return null;
 
-<<<<<<< HEAD
-          pagePointer.incrementReadersReferrer();
-          return pagePointer;
-=======
->>>>>>> dfc2caaf
         } else
           pagePointer = pageGroup.page;
 

/*
 * Copyright 2010-2012 Luca Garulli (l.garulli--at--orientechnologies.com)
 *
 * Licensed under the Apache License, Version 2.0 (the "License");
 * you may not use this file except in compliance with the License.
 * You may obtain a copy of the License at
 *
 *     http://www.apache.org/licenses/LICENSE-2.0
 *
 * Unless required by applicable law or agreed to in writing, software
 * distributed under the License is distributed on an "AS IS" BASIS,
 * WITHOUT WARRANTIES OR CONDITIONS OF ANY KIND, either express or implied.
 * See the License for the specific language governing permissions and
 * limitations under the License.
 */
package com.orientechnologies.orient.core.db.record;

import java.io.Serializable;
import java.util.Collections;
import java.util.HashMap;
import java.util.LinkedHashMap;
import java.util.List;
import java.util.ListIterator;
import java.util.Map;
import java.util.Set;
import java.util.WeakHashMap;

import com.orientechnologies.orient.core.record.ORecord;
import com.orientechnologies.orient.core.record.ORecordInternal;
import com.orientechnologies.orient.core.record.impl.ODocument;

/**
 * Implementation of LinkedHashMap bound to a source ORecord object to keep track of changes. This avoid to call the makeDirty() by
 * hand when the map is changed.
 * 
 * @author Luca Garulli (l.garulli--at--orientechnologies.com)
 * 
 */
@SuppressWarnings("serial")
public class OTrackedMap<T> extends LinkedHashMap<Object, T> implements ORecordElement, OTrackedMultiValue<Object, T>, Serializable {
  final protected ORecord<?>                        sourceRecord;
  private STATUS                                    status          = STATUS.NOT_LOADED;
  private Set<OMultiValueChangeListener<Object, T>> changeListeners = Collections
                                                                        .newSetFromMap(new WeakHashMap<OMultiValueChangeListener<Object, T>, Boolean>());
  protected Class<?>                                genericClass;
  private final boolean                             embeddedCollection;

  public OTrackedMap(final ORecord<?> iRecord, final Map<Object, T> iOrigin, final Class<?> cls) {
    this(iRecord);
    genericClass = cls;
    if (iOrigin != null && !iOrigin.isEmpty())
      putAll(iOrigin);
  }

  public OTrackedMap(final ORecord<?> iSourceRecord) {
    this.sourceRecord = iSourceRecord;
    embeddedCollection = this.getClass().equals(OTrackedMap.class);
  }

  @Override
  public ORecordElement getOwner() {
    return sourceRecord;
  }

  @Override
  public T put(final Object key, final T value) {
    boolean containsKey = containsKey(key);

    T oldValue = super.put(key, value);

    if (containsKey && oldValue == value)
      return oldValue;

    if (oldValue instanceof ODocument)
      ((ODocument) oldValue).removeOwner(this);

    addOwnerToEmbeddedDoc(value);

    if (containsKey)
      fireCollectionChangedEvent(new OMultiValueChangeEvent<Object, T>(OMultiValueChangeEvent.OChangeType.UPDATE, key, value,
          oldValue));
    else
      fireCollectionChangedEvent(new OMultiValueChangeEvent<Object, T>(OMultiValueChangeEvent.OChangeType.ADD, key, value));

    return oldValue;
  }

  private void addOwnerToEmbeddedDoc(T e) {
    if (embeddedCollection && e instanceof ODocument && !((ODocument) e).getIdentity().isValid())
      ((ODocument) e).addOwner(this);
  }

  @Override
  public T remove(final Object iKey) {
    boolean containsKey = containsKey(iKey);
    final T oldValue = super.remove(iKey);

    if (oldValue instanceof ODocument)
      ((ODocument) oldValue).removeOwner(this);

    if (containsKey)
      fireCollectionChangedEvent(new OMultiValueChangeEvent<Object, T>(OMultiValueChangeEvent.OChangeType.REMOVE, iKey, null,
          oldValue));

    return oldValue;
  }

  @Override
  public void clear() {
    final Map<Object, T> origValues;
    if (changeListeners.isEmpty())
      origValues = null;
    else
      origValues = new HashMap<Object, T>(this);

    if (origValues == null) {
      for (T value : values())
        if (value instanceof ODocument) {
          ((ODocument) value).removeOwner(this);
        }
    }

    super.clear();

    if (origValues != null) {
      for (Map.Entry<Object, T> entry : origValues.entrySet()) {
        if (entry.getValue() instanceof ODocument) {
          ((ODocument) entry.getValue()).removeOwner(this);
        }
        fireCollectionChangedEvent(new OMultiValueChangeEvent<Object, T>(OMultiValueChangeEvent.OChangeType.REMOVE, entry.getKey(),
            null, entry.getValue()));
      }
    } else
      setDirty();
  }

  @Override
  public void putAll(Map<?, ? extends T> m) {
    for (Map.Entry<?, ? extends T> entry : m.entrySet()) {
      put(entry.getKey(), entry.getValue());
    }
  }

  @SuppressWarnings({ "unchecked" })
  public OTrackedMap<T> setDirty() {
    if (status != STATUS.UNMARSHALLING && sourceRecord != null
        && !(sourceRecord.isDirty() && ((ORecordInternal<?>) sourceRecord).isContentChanged()))
      sourceRecord.setDirty();
    return this;
  }

<<<<<<< HEAD
  public void onBeforeIdentityChanged(final ORecord<?> iRecord) {
    remove(iRecord.getIdentity());
=======
  @Override
  public void setDirtyNoChanged() {
    if (status != STATUS.UNMARSHALLING && sourceRecord != null)
      sourceRecord.setDirtyNoChanged();
  }

  public void onBeforeIdentityChanged(final ORID iRID) {
    remove(iRID);
>>>>>>> 0ccab879
  }

  @SuppressWarnings("unchecked")
  public void onAfterIdentityChanged(final ORecord<?> iRecord) {
    super.put(iRecord.getIdentity(), (T) iRecord);
  }

  public STATUS getInternalStatus() {
    return status;
  }

  public void setInternalStatus(final STATUS iStatus) {
    status = iStatus;
  }

  public void addChangeListener(OMultiValueChangeListener<Object, T> changeListener) {
    changeListeners.add(changeListener);
  }

  public void removeRecordChangeListener(OMultiValueChangeListener<Object, T> changeListener) {
    changeListeners.remove(changeListener);
  }

  public Map<Object, T> returnOriginalState(final List<OMultiValueChangeEvent<Object, T>> multiValueChangeEvents) {
    final Map<Object, T> reverted = new HashMap<Object, T>(this);

    final ListIterator<OMultiValueChangeEvent<Object, T>> listIterator = multiValueChangeEvents.listIterator(multiValueChangeEvents
        .size());

    while (listIterator.hasPrevious()) {
      final OMultiValueChangeEvent<Object, T> event = listIterator.previous();
      switch (event.getChangeType()) {
      case ADD:
        reverted.remove(event.getKey());
        break;
      case REMOVE:
        reverted.put(event.getKey(), event.getOldValue());
        break;
      case UPDATE:
        reverted.put(event.getKey(), event.getOldValue());
        break;
      default:
        throw new IllegalArgumentException("Invalid change type : " + event.getChangeType());
      }
    }

    return reverted;
  }

  protected void fireCollectionChangedEvent(final OMultiValueChangeEvent<Object, T> event) {
    if (status == STATUS.UNMARSHALLING)
      return;

    setDirty();
    for (final OMultiValueChangeListener<Object, T> changeListener : changeListeners) {
      if (changeListener != null)
        changeListener.onAfterRecordChanged(event);
    }
  }

  public Class<?> getGenericClass() {
    return genericClass;
  }

  public void setGenericClass(Class<?> genericClass) {
    this.genericClass = genericClass;
  }

  private Object writeReplace() {
    return new LinkedHashMap<Object, T>(this);
  }
}
<|MERGE_RESOLUTION|>--- conflicted
+++ resolved
@@ -1,236 +1,231 @@
-/*
- * Copyright 2010-2012 Luca Garulli (l.garulli--at--orientechnologies.com)
- *
- * Licensed under the Apache License, Version 2.0 (the "License");
- * you may not use this file except in compliance with the License.
- * You may obtain a copy of the License at
- *
- *     http://www.apache.org/licenses/LICENSE-2.0
- *
- * Unless required by applicable law or agreed to in writing, software
- * distributed under the License is distributed on an "AS IS" BASIS,
- * WITHOUT WARRANTIES OR CONDITIONS OF ANY KIND, either express or implied.
- * See the License for the specific language governing permissions and
- * limitations under the License.
- */
-package com.orientechnologies.orient.core.db.record;
-
-import java.io.Serializable;
-import java.util.Collections;
-import java.util.HashMap;
-import java.util.LinkedHashMap;
-import java.util.List;
-import java.util.ListIterator;
-import java.util.Map;
-import java.util.Set;
-import java.util.WeakHashMap;
-
-import com.orientechnologies.orient.core.record.ORecord;
-import com.orientechnologies.orient.core.record.ORecordInternal;
-import com.orientechnologies.orient.core.record.impl.ODocument;
-
-/**
- * Implementation of LinkedHashMap bound to a source ORecord object to keep track of changes. This avoid to call the makeDirty() by
- * hand when the map is changed.
- * 
- * @author Luca Garulli (l.garulli--at--orientechnologies.com)
- * 
- */
-@SuppressWarnings("serial")
-public class OTrackedMap<T> extends LinkedHashMap<Object, T> implements ORecordElement, OTrackedMultiValue<Object, T>, Serializable {
-  final protected ORecord<?>                        sourceRecord;
-  private STATUS                                    status          = STATUS.NOT_LOADED;
-  private Set<OMultiValueChangeListener<Object, T>> changeListeners = Collections
-                                                                        .newSetFromMap(new WeakHashMap<OMultiValueChangeListener<Object, T>, Boolean>());
-  protected Class<?>                                genericClass;
-  private final boolean                             embeddedCollection;
-
-  public OTrackedMap(final ORecord<?> iRecord, final Map<Object, T> iOrigin, final Class<?> cls) {
-    this(iRecord);
-    genericClass = cls;
-    if (iOrigin != null && !iOrigin.isEmpty())
-      putAll(iOrigin);
-  }
-
-  public OTrackedMap(final ORecord<?> iSourceRecord) {
-    this.sourceRecord = iSourceRecord;
-    embeddedCollection = this.getClass().equals(OTrackedMap.class);
-  }
-
-  @Override
-  public ORecordElement getOwner() {
-    return sourceRecord;
-  }
-
-  @Override
-  public T put(final Object key, final T value) {
-    boolean containsKey = containsKey(key);
-
-    T oldValue = super.put(key, value);
-
-    if (containsKey && oldValue == value)
-      return oldValue;
-
-    if (oldValue instanceof ODocument)
-      ((ODocument) oldValue).removeOwner(this);
-
-    addOwnerToEmbeddedDoc(value);
-
-    if (containsKey)
-      fireCollectionChangedEvent(new OMultiValueChangeEvent<Object, T>(OMultiValueChangeEvent.OChangeType.UPDATE, key, value,
-          oldValue));
-    else
-      fireCollectionChangedEvent(new OMultiValueChangeEvent<Object, T>(OMultiValueChangeEvent.OChangeType.ADD, key, value));
-
-    return oldValue;
-  }
-
-  private void addOwnerToEmbeddedDoc(T e) {
-    if (embeddedCollection && e instanceof ODocument && !((ODocument) e).getIdentity().isValid())
-      ((ODocument) e).addOwner(this);
-  }
-
-  @Override
-  public T remove(final Object iKey) {
-    boolean containsKey = containsKey(iKey);
-    final T oldValue = super.remove(iKey);
-
-    if (oldValue instanceof ODocument)
-      ((ODocument) oldValue).removeOwner(this);
-
-    if (containsKey)
-      fireCollectionChangedEvent(new OMultiValueChangeEvent<Object, T>(OMultiValueChangeEvent.OChangeType.REMOVE, iKey, null,
-          oldValue));
-
-    return oldValue;
-  }
-
-  @Override
-  public void clear() {
-    final Map<Object, T> origValues;
-    if (changeListeners.isEmpty())
-      origValues = null;
-    else
-      origValues = new HashMap<Object, T>(this);
-
-    if (origValues == null) {
-      for (T value : values())
-        if (value instanceof ODocument) {
-          ((ODocument) value).removeOwner(this);
-        }
-    }
-
-    super.clear();
-
-    if (origValues != null) {
-      for (Map.Entry<Object, T> entry : origValues.entrySet()) {
-        if (entry.getValue() instanceof ODocument) {
-          ((ODocument) entry.getValue()).removeOwner(this);
-        }
-        fireCollectionChangedEvent(new OMultiValueChangeEvent<Object, T>(OMultiValueChangeEvent.OChangeType.REMOVE, entry.getKey(),
-            null, entry.getValue()));
-      }
-    } else
-      setDirty();
-  }
-
-  @Override
-  public void putAll(Map<?, ? extends T> m) {
-    for (Map.Entry<?, ? extends T> entry : m.entrySet()) {
-      put(entry.getKey(), entry.getValue());
-    }
-  }
-
-  @SuppressWarnings({ "unchecked" })
-  public OTrackedMap<T> setDirty() {
-    if (status != STATUS.UNMARSHALLING && sourceRecord != null
-        && !(sourceRecord.isDirty() && ((ORecordInternal<?>) sourceRecord).isContentChanged()))
-      sourceRecord.setDirty();
-    return this;
-  }
-
-<<<<<<< HEAD
-  public void onBeforeIdentityChanged(final ORecord<?> iRecord) {
-    remove(iRecord.getIdentity());
-=======
-  @Override
-  public void setDirtyNoChanged() {
-    if (status != STATUS.UNMARSHALLING && sourceRecord != null)
-      sourceRecord.setDirtyNoChanged();
-  }
-
-  public void onBeforeIdentityChanged(final ORID iRID) {
-    remove(iRID);
->>>>>>> 0ccab879
-  }
-
-  @SuppressWarnings("unchecked")
-  public void onAfterIdentityChanged(final ORecord<?> iRecord) {
-    super.put(iRecord.getIdentity(), (T) iRecord);
-  }
-
-  public STATUS getInternalStatus() {
-    return status;
-  }
-
-  public void setInternalStatus(final STATUS iStatus) {
-    status = iStatus;
-  }
-
-  public void addChangeListener(OMultiValueChangeListener<Object, T> changeListener) {
-    changeListeners.add(changeListener);
-  }
-
-  public void removeRecordChangeListener(OMultiValueChangeListener<Object, T> changeListener) {
-    changeListeners.remove(changeListener);
-  }
-
-  public Map<Object, T> returnOriginalState(final List<OMultiValueChangeEvent<Object, T>> multiValueChangeEvents) {
-    final Map<Object, T> reverted = new HashMap<Object, T>(this);
-
-    final ListIterator<OMultiValueChangeEvent<Object, T>> listIterator = multiValueChangeEvents.listIterator(multiValueChangeEvents
-        .size());
-
-    while (listIterator.hasPrevious()) {
-      final OMultiValueChangeEvent<Object, T> event = listIterator.previous();
-      switch (event.getChangeType()) {
-      case ADD:
-        reverted.remove(event.getKey());
-        break;
-      case REMOVE:
-        reverted.put(event.getKey(), event.getOldValue());
-        break;
-      case UPDATE:
-        reverted.put(event.getKey(), event.getOldValue());
-        break;
-      default:
-        throw new IllegalArgumentException("Invalid change type : " + event.getChangeType());
-      }
-    }
-
-    return reverted;
-  }
-
-  protected void fireCollectionChangedEvent(final OMultiValueChangeEvent<Object, T> event) {
-    if (status == STATUS.UNMARSHALLING)
-      return;
-
-    setDirty();
-    for (final OMultiValueChangeListener<Object, T> changeListener : changeListeners) {
-      if (changeListener != null)
-        changeListener.onAfterRecordChanged(event);
-    }
-  }
-
-  public Class<?> getGenericClass() {
-    return genericClass;
-  }
-
-  public void setGenericClass(Class<?> genericClass) {
-    this.genericClass = genericClass;
-  }
-
-  private Object writeReplace() {
-    return new LinkedHashMap<Object, T>(this);
-  }
-}
+/*
+ * Copyright 2010-2012 Luca Garulli (l.garulli--at--orientechnologies.com)
+ *
+ * Licensed under the Apache License, Version 2.0 (the "License");
+ * you may not use this file except in compliance with the License.
+ * You may obtain a copy of the License at
+ *
+ *     http://www.apache.org/licenses/LICENSE-2.0
+ *
+ * Unless required by applicable law or agreed to in writing, software
+ * distributed under the License is distributed on an "AS IS" BASIS,
+ * WITHOUT WARRANTIES OR CONDITIONS OF ANY KIND, either express or implied.
+ * See the License for the specific language governing permissions and
+ * limitations under the License.
+ */
+package com.orientechnologies.orient.core.db.record;
+
+import java.io.Serializable;
+import java.util.Collections;
+import java.util.HashMap;
+import java.util.LinkedHashMap;
+import java.util.List;
+import java.util.ListIterator;
+import java.util.Map;
+import java.util.Set;
+import java.util.WeakHashMap;
+
+import com.orientechnologies.orient.core.record.ORecord;
+import com.orientechnologies.orient.core.record.ORecordInternal;
+import com.orientechnologies.orient.core.record.impl.ODocument;
+
+/**
+ * Implementation of LinkedHashMap bound to a source ORecord object to keep track of changes. This avoid to call the makeDirty() by
+ * hand when the map is changed.
+ * 
+ * @author Luca Garulli (l.garulli--at--orientechnologies.com)
+ * 
+ */
+@SuppressWarnings("serial")
+public class OTrackedMap<T> extends LinkedHashMap<Object, T> implements ORecordElement, OTrackedMultiValue<Object, T>, Serializable {
+  final protected ORecord<?>                        sourceRecord;
+  private STATUS                                    status          = STATUS.NOT_LOADED;
+  private Set<OMultiValueChangeListener<Object, T>> changeListeners = Collections
+                                                                        .newSetFromMap(new WeakHashMap<OMultiValueChangeListener<Object, T>, Boolean>());
+  protected Class<?>                                genericClass;
+  private final boolean                             embeddedCollection;
+
+  public OTrackedMap(final ORecord<?> iRecord, final Map<Object, T> iOrigin, final Class<?> cls) {
+    this(iRecord);
+    genericClass = cls;
+    if (iOrigin != null && !iOrigin.isEmpty())
+      putAll(iOrigin);
+  }
+
+  public OTrackedMap(final ORecord<?> iSourceRecord) {
+    this.sourceRecord = iSourceRecord;
+    embeddedCollection = this.getClass().equals(OTrackedMap.class);
+  }
+
+  @Override
+  public ORecordElement getOwner() {
+    return sourceRecord;
+  }
+
+  @Override
+  public T put(final Object key, final T value) {
+    boolean containsKey = containsKey(key);
+
+    T oldValue = super.put(key, value);
+
+    if (containsKey && oldValue == value)
+      return oldValue;
+
+    if (oldValue instanceof ODocument)
+      ((ODocument) oldValue).removeOwner(this);
+
+    addOwnerToEmbeddedDoc(value);
+
+    if (containsKey)
+      fireCollectionChangedEvent(new OMultiValueChangeEvent<Object, T>(OMultiValueChangeEvent.OChangeType.UPDATE, key, value,
+          oldValue));
+    else
+      fireCollectionChangedEvent(new OMultiValueChangeEvent<Object, T>(OMultiValueChangeEvent.OChangeType.ADD, key, value));
+
+    return oldValue;
+  }
+
+  private void addOwnerToEmbeddedDoc(T e) {
+    if (embeddedCollection && e instanceof ODocument && !((ODocument) e).getIdentity().isValid())
+      ((ODocument) e).addOwner(this);
+  }
+
+  @Override
+  public T remove(final Object iKey) {
+    boolean containsKey = containsKey(iKey);
+    final T oldValue = super.remove(iKey);
+
+    if (oldValue instanceof ODocument)
+      ((ODocument) oldValue).removeOwner(this);
+
+    if (containsKey)
+      fireCollectionChangedEvent(new OMultiValueChangeEvent<Object, T>(OMultiValueChangeEvent.OChangeType.REMOVE, iKey, null,
+          oldValue));
+
+    return oldValue;
+  }
+
+  @Override
+  public void clear() {
+    final Map<Object, T> origValues;
+    if (changeListeners.isEmpty())
+      origValues = null;
+    else
+      origValues = new HashMap<Object, T>(this);
+
+    if (origValues == null) {
+      for (T value : values())
+        if (value instanceof ODocument) {
+          ((ODocument) value).removeOwner(this);
+        }
+    }
+
+    super.clear();
+
+    if (origValues != null) {
+      for (Map.Entry<Object, T> entry : origValues.entrySet()) {
+        if (entry.getValue() instanceof ODocument) {
+          ((ODocument) entry.getValue()).removeOwner(this);
+        }
+        fireCollectionChangedEvent(new OMultiValueChangeEvent<Object, T>(OMultiValueChangeEvent.OChangeType.REMOVE, entry.getKey(),
+            null, entry.getValue()));
+      }
+    } else
+      setDirty();
+  }
+
+  @Override
+  public void putAll(Map<?, ? extends T> m) {
+    for (Map.Entry<?, ? extends T> entry : m.entrySet()) {
+      put(entry.getKey(), entry.getValue());
+    }
+  }
+
+  @SuppressWarnings({ "unchecked" })
+  public OTrackedMap<T> setDirty() {
+    if (status != STATUS.UNMARSHALLING && sourceRecord != null
+        && !(sourceRecord.isDirty() && ((ORecordInternal<?>) sourceRecord).isContentChanged()))
+      sourceRecord.setDirty();
+    return this;
+  }
+
+  @Override
+  public void setDirtyNoChanged() {
+    if (status != STATUS.UNMARSHALLING && sourceRecord != null)
+      sourceRecord.setDirtyNoChanged();
+  }
+
+  public void onBeforeIdentityChanged(final ORecord<?> iRecord) {
+    remove(iRecord.getIdentity());
+  }
+
+  @SuppressWarnings("unchecked")
+  public void onAfterIdentityChanged(final ORecord<?> iRecord) {
+    super.put(iRecord.getIdentity(), (T) iRecord);
+  }
+
+  public STATUS getInternalStatus() {
+    return status;
+  }
+
+  public void setInternalStatus(final STATUS iStatus) {
+    status = iStatus;
+  }
+
+  public void addChangeListener(OMultiValueChangeListener<Object, T> changeListener) {
+    changeListeners.add(changeListener);
+  }
+
+  public void removeRecordChangeListener(OMultiValueChangeListener<Object, T> changeListener) {
+    changeListeners.remove(changeListener);
+  }
+
+  public Map<Object, T> returnOriginalState(final List<OMultiValueChangeEvent<Object, T>> multiValueChangeEvents) {
+    final Map<Object, T> reverted = new HashMap<Object, T>(this);
+
+    final ListIterator<OMultiValueChangeEvent<Object, T>> listIterator = multiValueChangeEvents.listIterator(multiValueChangeEvents
+        .size());
+
+    while (listIterator.hasPrevious()) {
+      final OMultiValueChangeEvent<Object, T> event = listIterator.previous();
+      switch (event.getChangeType()) {
+      case ADD:
+        reverted.remove(event.getKey());
+        break;
+      case REMOVE:
+        reverted.put(event.getKey(), event.getOldValue());
+        break;
+      case UPDATE:
+        reverted.put(event.getKey(), event.getOldValue());
+        break;
+      default:
+        throw new IllegalArgumentException("Invalid change type : " + event.getChangeType());
+      }
+    }
+
+    return reverted;
+  }
+
+  protected void fireCollectionChangedEvent(final OMultiValueChangeEvent<Object, T> event) {
+    if (status == STATUS.UNMARSHALLING)
+      return;
+
+    setDirty();
+    for (final OMultiValueChangeListener<Object, T> changeListener : changeListeners) {
+      if (changeListener != null)
+        changeListener.onAfterRecordChanged(event);
+    }
+  }
+
+  public Class<?> getGenericClass() {
+    return genericClass;
+  }
+
+  public void setGenericClass(Class<?> genericClass) {
+    this.genericClass = genericClass;
+  }
+
+  private Object writeReplace() {
+    return new LinkedHashMap<Object, T>(this);
+  }
+}
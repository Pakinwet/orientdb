/*
 *
 *  *  Copyright 2014 Orient Technologies LTD (info(at)orientechnologies.com)
 *  *
 *  *  Licensed under the Apache License, Version 2.0 (the "License");
 *  *  you may not use this file except in compliance with the License.
 *  *  You may obtain a copy of the License at
 *  *
 *  *       http://www.apache.org/licenses/LICENSE-2.0
 *  *
 *  *  Unless required by applicable law or agreed to in writing, software
 *  *  distributed under the License is distributed on an "AS IS" BASIS,
 *  *  WITHOUT WARRANTIES OR CONDITIONS OF ANY KIND, either express or implied.
 *  *  See the License for the specific language governing permissions and
 *  *  limitations under the License.
 *  *
 *  * For more information: http://www.orientechnologies.com
 *
 */
package com.orientechnologies.orient.core.iterator;

import com.orientechnologies.orient.core.db.ODatabaseDocumentInternal;
import com.orientechnologies.orient.core.db.document.ODatabaseDocumentTx;
import com.orientechnologies.orient.core.db.record.OIdentifiable;
import com.orientechnologies.orient.core.db.record.ORecordOperation;
import com.orientechnologies.orient.core.metadata.schema.OClass;
import com.orientechnologies.orient.core.metadata.schema.OClassImpl;
import com.orientechnologies.orient.core.record.ORecord;
import com.orientechnologies.orient.core.record.impl.ODocument;
import com.orientechnologies.orient.core.record.impl.ODocumentInternal;
import com.orientechnologies.orient.core.storage.OStorage;

import java.util.Arrays;

/**
 * Iterator class to browse forward and backward the records of a cluster. Once browsed in a direction, the iterator cannot change
 * it. This iterator with "live updates" set is able to catch updates to the cluster sizes while browsing. This is the case when
 * concurrent clients/threads insert and remove item in any cluster the iterator is browsing. If the cluster are hot removed by from
 * the database the iterator could be invalid and throw exception of cluster not found.
 * 
 * @author Luca Garulli
 */
public class ORecordIteratorClass<REC extends ORecord> extends ORecordIteratorClusters<REC> {
  protected final OClass targetClass;
  protected boolean      polymorphic;

  /**
   * This method is only to maintain the retro compatibility with TinkerPop BP 2.2
   */
  public ORecordIteratorClass(final ODatabaseDocumentInternal iDatabase, final ODatabaseDocumentTx iLowLevelDatabase,
      final String iClassName, final boolean iPolymorphic) {
    this(iDatabase, iLowLevelDatabase, iClassName, iPolymorphic, true, false);
  }

  public ORecordIteratorClass(final ODatabaseDocumentInternal iDatabase, final ODatabaseDocumentInternal iLowLevelDatabase,
      final String iClassName, final boolean iPolymorphic) {
    this(iDatabase, iLowLevelDatabase, iClassName, iPolymorphic, true, false);
  }

  public ORecordIteratorClass(final ODatabaseDocumentInternal iDatabase, final ODatabaseDocumentInternal iLowLevelDatabase,
      final String iClassName, final boolean iPolymorphic, final boolean iUseCache, final boolean iterateThroughTombstones) {
    this(iDatabase, iLowLevelDatabase, iClassName, iPolymorphic, iUseCache, iterateThroughTombstones,
        OStorage.LOCKING_STRATEGY.DEFAULT);
  }

  public ORecordIteratorClass(final ODatabaseDocumentInternal iDatabase, final ODatabaseDocumentInternal iLowLevelDatabase,
      final String iClassName, final boolean iPolymorphic, final boolean iUseCache, final boolean iterateThroughTombstones,
      final OStorage.LOCKING_STRATEGY iLockingStrategy) {
    super(iDatabase, iLowLevelDatabase, iUseCache, iterateThroughTombstones, iLockingStrategy);

    targetClass = database.getMetadata().getImmutableSchemaSnapshot().getClass(iClassName);
    if (targetClass == null)
      throw new IllegalArgumentException("Class '" + iClassName + "' was not found in database schema");

    polymorphic = iPolymorphic;
    clusterIds = polymorphic ? targetClass.getPolymorphicClusterIds() : targetClass.getClusterIds();
    clusterIds = OClassImpl.readableClusters(iDatabase, clusterIds);

    Arrays.sort(clusterIds);

    config();
  }

  @SuppressWarnings("unchecked")
  @Override
  public REC next() {
    final OIdentifiable rec = super.next();
    if (rec == null)
      return null;
    return (REC) rec.getRecord();
  }

  @SuppressWarnings("unchecked")
  @Override
  public REC previous() {
    final OIdentifiable rec = super.previous();
    if (rec == null)
      return null;

    return (REC) rec.getRecord();
  }

<<<<<<< HEAD
  @Override
  protected boolean include(final ORecord record) {
    return record instanceof ODocument && targetClass.isSuperClassOf(ODocumentInternal.getImmutableSchemaClass(((ODocument) record)));
  }

=======
>>>>>>> ccd4001f
  public boolean isPolymorphic() {
    return polymorphic;
  }

  @Override
  public String toString() {
    return String.format("ORecordIteratorClass.targetClass(%s).polymorphic(%s)", targetClass, polymorphic);
  }

  @Override
  protected boolean include(final ORecord record) {
    return record instanceof ODocument && targetClass.isSuperClassOf(((ODocument) record).getImmutableSchemaClass());
  }

  @Override
  protected void config() {
    currentClusterIdx = 0; // START FROM THE FIRST CLUSTER

    updateClusterRange();

    totalAvailableRecords = database.countClusterElements(clusterIds, isIterateThroughTombstones());

    txEntries = database.getTransaction().getNewRecordEntriesByClass(targetClass, polymorphic);

    if (txEntries != null)
      // ADJUST TOTAL ELEMENT BASED ON CURRENT TRANSACTION'S ENTRIES
      for (ORecordOperation entry : txEntries) {
        if (!entry.getRecord().getIdentity().isPersistent() && entry.type != ORecordOperation.DELETED)
          totalAvailableRecords++;
        else if (entry.type == ORecordOperation.DELETED)
          totalAvailableRecords--;
      }

    begin();
  }
}
<|MERGE_RESOLUTION|>--- conflicted
+++ resolved
@@ -1,146 +1,138 @@
-/*
- *
- *  *  Copyright 2014 Orient Technologies LTD (info(at)orientechnologies.com)
- *  *
- *  *  Licensed under the Apache License, Version 2.0 (the "License");
- *  *  you may not use this file except in compliance with the License.
- *  *  You may obtain a copy of the License at
- *  *
- *  *       http://www.apache.org/licenses/LICENSE-2.0
- *  *
- *  *  Unless required by applicable law or agreed to in writing, software
- *  *  distributed under the License is distributed on an "AS IS" BASIS,
- *  *  WITHOUT WARRANTIES OR CONDITIONS OF ANY KIND, either express or implied.
- *  *  See the License for the specific language governing permissions and
- *  *  limitations under the License.
- *  *
- *  * For more information: http://www.orientechnologies.com
- *
- */
-package com.orientechnologies.orient.core.iterator;
-
-import com.orientechnologies.orient.core.db.ODatabaseDocumentInternal;
-import com.orientechnologies.orient.core.db.document.ODatabaseDocumentTx;
-import com.orientechnologies.orient.core.db.record.OIdentifiable;
-import com.orientechnologies.orient.core.db.record.ORecordOperation;
-import com.orientechnologies.orient.core.metadata.schema.OClass;
-import com.orientechnologies.orient.core.metadata.schema.OClassImpl;
-import com.orientechnologies.orient.core.record.ORecord;
-import com.orientechnologies.orient.core.record.impl.ODocument;
-import com.orientechnologies.orient.core.record.impl.ODocumentInternal;
-import com.orientechnologies.orient.core.storage.OStorage;
-
-import java.util.Arrays;
-
-/**
- * Iterator class to browse forward and backward the records of a cluster. Once browsed in a direction, the iterator cannot change
- * it. This iterator with "live updates" set is able to catch updates to the cluster sizes while browsing. This is the case when
- * concurrent clients/threads insert and remove item in any cluster the iterator is browsing. If the cluster are hot removed by from
- * the database the iterator could be invalid and throw exception of cluster not found.
- * 
- * @author Luca Garulli
- */
-public class ORecordIteratorClass<REC extends ORecord> extends ORecordIteratorClusters<REC> {
-  protected final OClass targetClass;
-  protected boolean      polymorphic;
-
-  /**
-   * This method is only to maintain the retro compatibility with TinkerPop BP 2.2
-   */
-  public ORecordIteratorClass(final ODatabaseDocumentInternal iDatabase, final ODatabaseDocumentTx iLowLevelDatabase,
-      final String iClassName, final boolean iPolymorphic) {
-    this(iDatabase, iLowLevelDatabase, iClassName, iPolymorphic, true, false);
-  }
-
-  public ORecordIteratorClass(final ODatabaseDocumentInternal iDatabase, final ODatabaseDocumentInternal iLowLevelDatabase,
-      final String iClassName, final boolean iPolymorphic) {
-    this(iDatabase, iLowLevelDatabase, iClassName, iPolymorphic, true, false);
-  }
-
-  public ORecordIteratorClass(final ODatabaseDocumentInternal iDatabase, final ODatabaseDocumentInternal iLowLevelDatabase,
-      final String iClassName, final boolean iPolymorphic, final boolean iUseCache, final boolean iterateThroughTombstones) {
-    this(iDatabase, iLowLevelDatabase, iClassName, iPolymorphic, iUseCache, iterateThroughTombstones,
-        OStorage.LOCKING_STRATEGY.DEFAULT);
-  }
-
-  public ORecordIteratorClass(final ODatabaseDocumentInternal iDatabase, final ODatabaseDocumentInternal iLowLevelDatabase,
-      final String iClassName, final boolean iPolymorphic, final boolean iUseCache, final boolean iterateThroughTombstones,
-      final OStorage.LOCKING_STRATEGY iLockingStrategy) {
-    super(iDatabase, iLowLevelDatabase, iUseCache, iterateThroughTombstones, iLockingStrategy);
-
-    targetClass = database.getMetadata().getImmutableSchemaSnapshot().getClass(iClassName);
-    if (targetClass == null)
-      throw new IllegalArgumentException("Class '" + iClassName + "' was not found in database schema");
-
-    polymorphic = iPolymorphic;
-    clusterIds = polymorphic ? targetClass.getPolymorphicClusterIds() : targetClass.getClusterIds();
-    clusterIds = OClassImpl.readableClusters(iDatabase, clusterIds);
-
-    Arrays.sort(clusterIds);
-
-    config();
-  }
-
-  @SuppressWarnings("unchecked")
-  @Override
-  public REC next() {
-    final OIdentifiable rec = super.next();
-    if (rec == null)
-      return null;
-    return (REC) rec.getRecord();
-  }
-
-  @SuppressWarnings("unchecked")
-  @Override
-  public REC previous() {
-    final OIdentifiable rec = super.previous();
-    if (rec == null)
-      return null;
-
-    return (REC) rec.getRecord();
-  }
-
-<<<<<<< HEAD
-  @Override
-  protected boolean include(final ORecord record) {
-    return record instanceof ODocument && targetClass.isSuperClassOf(ODocumentInternal.getImmutableSchemaClass(((ODocument) record)));
-  }
-
-=======
->>>>>>> ccd4001f
-  public boolean isPolymorphic() {
-    return polymorphic;
-  }
-
-  @Override
-  public String toString() {
-    return String.format("ORecordIteratorClass.targetClass(%s).polymorphic(%s)", targetClass, polymorphic);
-  }
-
-  @Override
-  protected boolean include(final ORecord record) {
-    return record instanceof ODocument && targetClass.isSuperClassOf(((ODocument) record).getImmutableSchemaClass());
-  }
-
-  @Override
-  protected void config() {
-    currentClusterIdx = 0; // START FROM THE FIRST CLUSTER
-
-    updateClusterRange();
-
-    totalAvailableRecords = database.countClusterElements(clusterIds, isIterateThroughTombstones());
-
-    txEntries = database.getTransaction().getNewRecordEntriesByClass(targetClass, polymorphic);
-
-    if (txEntries != null)
-      // ADJUST TOTAL ELEMENT BASED ON CURRENT TRANSACTION'S ENTRIES
-      for (ORecordOperation entry : txEntries) {
-        if (!entry.getRecord().getIdentity().isPersistent() && entry.type != ORecordOperation.DELETED)
-          totalAvailableRecords++;
-        else if (entry.type == ORecordOperation.DELETED)
-          totalAvailableRecords--;
-      }
-
-    begin();
-  }
-}
+/*
+ *
+ *  *  Copyright 2014 Orient Technologies LTD (info(at)orientechnologies.com)
+ *  *
+ *  *  Licensed under the Apache License, Version 2.0 (the "License");
+ *  *  you may not use this file except in compliance with the License.
+ *  *  You may obtain a copy of the License at
+ *  *
+ *  *       http://www.apache.org/licenses/LICENSE-2.0
+ *  *
+ *  *  Unless required by applicable law or agreed to in writing, software
+ *  *  distributed under the License is distributed on an "AS IS" BASIS,
+ *  *  WITHOUT WARRANTIES OR CONDITIONS OF ANY KIND, either express or implied.
+ *  *  See the License for the specific language governing permissions and
+ *  *  limitations under the License.
+ *  *
+ *  * For more information: http://www.orientechnologies.com
+ *
+ */
+package com.orientechnologies.orient.core.iterator;
+
+import com.orientechnologies.orient.core.db.ODatabaseDocumentInternal;
+import com.orientechnologies.orient.core.db.document.ODatabaseDocumentTx;
+import com.orientechnologies.orient.core.db.record.OIdentifiable;
+import com.orientechnologies.orient.core.db.record.ORecordOperation;
+import com.orientechnologies.orient.core.metadata.schema.OClass;
+import com.orientechnologies.orient.core.metadata.schema.OClassImpl;
+import com.orientechnologies.orient.core.record.ORecord;
+import com.orientechnologies.orient.core.record.impl.ODocument;
+import com.orientechnologies.orient.core.record.impl.ODocumentInternal;
+import com.orientechnologies.orient.core.storage.OStorage;
+
+import java.util.Arrays;
+
+/**
+ * Iterator class to browse forward and backward the records of a cluster. Once browsed in a direction, the iterator cannot change
+ * it. This iterator with "live updates" set is able to catch updates to the cluster sizes while browsing. This is the case when
+ * concurrent clients/threads insert and remove item in any cluster the iterator is browsing. If the cluster are hot removed by from
+ * the database the iterator could be invalid and throw exception of cluster not found.
+ * 
+ * @author Luca Garulli
+ */
+public class ORecordIteratorClass<REC extends ORecord> extends ORecordIteratorClusters<REC> {
+  protected final OClass targetClass;
+  protected boolean      polymorphic;
+
+  /**
+   * This method is only to maintain the retro compatibility with TinkerPop BP 2.2
+   */
+  public ORecordIteratorClass(final ODatabaseDocumentInternal iDatabase, final ODatabaseDocumentTx iLowLevelDatabase,
+      final String iClassName, final boolean iPolymorphic) {
+    this(iDatabase, iLowLevelDatabase, iClassName, iPolymorphic, true, false);
+  }
+
+  public ORecordIteratorClass(final ODatabaseDocumentInternal iDatabase, final ODatabaseDocumentInternal iLowLevelDatabase,
+      final String iClassName, final boolean iPolymorphic) {
+    this(iDatabase, iLowLevelDatabase, iClassName, iPolymorphic, true, false);
+  }
+
+  public ORecordIteratorClass(final ODatabaseDocumentInternal iDatabase, final ODatabaseDocumentInternal iLowLevelDatabase,
+      final String iClassName, final boolean iPolymorphic, final boolean iUseCache, final boolean iterateThroughTombstones) {
+    this(iDatabase, iLowLevelDatabase, iClassName, iPolymorphic, iUseCache, iterateThroughTombstones,
+        OStorage.LOCKING_STRATEGY.DEFAULT);
+  }
+
+  public ORecordIteratorClass(final ODatabaseDocumentInternal iDatabase, final ODatabaseDocumentInternal iLowLevelDatabase,
+      final String iClassName, final boolean iPolymorphic, final boolean iUseCache, final boolean iterateThroughTombstones,
+      final OStorage.LOCKING_STRATEGY iLockingStrategy) {
+    super(iDatabase, iLowLevelDatabase, iUseCache, iterateThroughTombstones, iLockingStrategy);
+
+    targetClass = database.getMetadata().getImmutableSchemaSnapshot().getClass(iClassName);
+    if (targetClass == null)
+      throw new IllegalArgumentException("Class '" + iClassName + "' was not found in database schema");
+
+    polymorphic = iPolymorphic;
+    clusterIds = polymorphic ? targetClass.getPolymorphicClusterIds() : targetClass.getClusterIds();
+    clusterIds = OClassImpl.readableClusters(iDatabase, clusterIds);
+
+    Arrays.sort(clusterIds);
+
+    config();
+  }
+
+  @SuppressWarnings("unchecked")
+  @Override
+  public REC next() {
+    final OIdentifiable rec = super.next();
+    if (rec == null)
+      return null;
+    return (REC) rec.getRecord();
+  }
+
+  @SuppressWarnings("unchecked")
+  @Override
+  public REC previous() {
+    final OIdentifiable rec = super.previous();
+    if (rec == null)
+      return null;
+
+    return (REC) rec.getRecord();
+  }
+
+  public boolean isPolymorphic() {
+    return polymorphic;
+  }
+
+  @Override
+  public String toString() {
+    return String.format("ORecordIteratorClass.targetClass(%s).polymorphic(%s)", targetClass, polymorphic);
+  }
+
+  @Override
+  protected boolean include(final ORecord record) {
+    return record instanceof ODocument && targetClass.isSuperClassOf(ODocumentInternal.getImmutableSchemaClass(((ODocument) record)));
+  }
+
+  @Override
+  protected void config() {
+    currentClusterIdx = 0; // START FROM THE FIRST CLUSTER
+
+    updateClusterRange();
+
+    totalAvailableRecords = database.countClusterElements(clusterIds, isIterateThroughTombstones());
+
+    txEntries = database.getTransaction().getNewRecordEntriesByClass(targetClass, polymorphic);
+
+    if (txEntries != null)
+      // ADJUST TOTAL ELEMENT BASED ON CURRENT TRANSACTION'S ENTRIES
+      for (ORecordOperation entry : txEntries) {
+        if (!entry.getRecord().getIdentity().isPersistent() && entry.type != ORecordOperation.DELETED)
+          totalAvailableRecords++;
+        else if (entry.type == ORecordOperation.DELETED)
+          totalAvailableRecords--;
+      }
+
+    begin();
+  }
+}
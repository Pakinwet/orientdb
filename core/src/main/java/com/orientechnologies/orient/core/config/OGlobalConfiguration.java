/*
 *
 *  *  Copyright 2014 Orient Technologies LTD (info(at)orientechnologies.com)
 *  *
 *  *  Licensed under the Apache License, Version 2.0 (the "License");
 *  *  you may not use this file except in compliance with the License.
 *  *  You may obtain a copy of the License at
 *  *
 *  *       http://www.apache.org/licenses/LICENSE-2.0
 *  *
 *  *  Unless required by applicable law or agreed to in writing, software
 *  *  distributed under the License is distributed on an "AS IS" BASIS,
 *  *  WITHOUT WARRANTIES OR CONDITIONS OF ANY KIND, either express or implied.
 *  *  See the License for the specific language governing permissions and
 *  *  limitations under the License.
 *  *
 *  * For more information: http://www.orientechnologies.com
 *
 */
package com.orientechnologies.orient.core.config;

import com.orientechnologies.common.io.OFileUtils;
import com.orientechnologies.common.log.OLogManager;
import com.orientechnologies.common.util.OApi;
import com.orientechnologies.orient.core.OConstants;
import com.orientechnologies.orient.core.Orient;
import com.orientechnologies.orient.core.cache.ORecordCacheWeakRefs;
import com.orientechnologies.orient.core.metadata.OMetadataDefault;
import com.orientechnologies.orient.core.serialization.serializer.record.binary.ORecordSerializerBinary;
import com.orientechnologies.orient.core.storage.cache.local.O2QCache;

import java.io.File;
import java.io.PrintStream;
import java.lang.management.ManagementFactory;
import java.lang.management.OperatingSystemMXBean;
import java.lang.reflect.InvocationTargetException;
import java.lang.reflect.Method;
import java.util.Map;
import java.util.Map.Entry;
import java.util.logging.ConsoleHandler;
import java.util.logging.FileHandler;
import java.util.logging.Level;

/**
 * Keeps all configuration settings. At startup assigns the configuration values by reading system properties.
 *
 * @author Luca Garulli (l.garulli--at--orientechnologies.com)
 */
public enum OGlobalConfiguration {
  // ENVIRONMENT
  ENVIRONMENT_DUMP_CFG_AT_STARTUP("environment.dumpCfgAtStartup", "Dumps the configuration at application startup", Boolean.class,
      Boolean.FALSE),

  ENVIRONMENT_CONCURRENT("environment.concurrent",
      "Specifies if running in multi-thread environment. Setting this to false turns off the internal lock management",
      Boolean.class, Boolean.TRUE),

  ENVIRONMENT_ALLOW_JVM_SHUTDOWN("environment.allowJVMShutdown", "Allows to shutdown the JVM if needed/requested", Boolean.class,
      true, true),

  // SCRIPT
  SCRIPT_POOL("script.pool.maxSize", "Maximum number of instances in the pool of script engines", Integer.class, 20),

  // MEMORY
  MEMORY_USE_UNSAFE("memory.useUnsafe", "Indicates whether Unsafe will be used if it is present", Boolean.class, true),

  DIRECT_MEMORY_SAFE_MODE(
      "memory.directMemory.safeMode",
      "Indicates whether to do perform range check before each direct memory update, it is true by default, "
          + "but usually it can be safely put to false. It is needed to set to true only after dramatic changes in storage structures.",
      Boolean.class, true),

  DIRECT_MEMORY_ONLY_ALIGNED_ACCESS(
      "memory.directMemory.onlyAlignedMemoryAccess",
      "Some architectures does not allow unaligned memory access or suffer from speed degradation, on this platforms flag should be set to true",
      Boolean.class, true),

  JVM_GC_DELAY_FOR_OPTIMIZE("jvm.gc.delayForOptimize",
      "Minimal amount of time (seconds) since last System.gc() when called after tree optimization", Long.class, 600),

  // STORAGE
  DISK_CACHE_SIZE("storage.diskCache.bufferSize", "Size of disk buffer in megabytes", Integer.class, 4 * 1024),

  DISK_WRITE_CACHE_PART("storage.diskCache.writeCachePart", "Percent of disk cache which is use as write cache", Integer.class, 15),

  DISK_WRITE_CACHE_PAGE_TTL("storage.diskCache.writeCachePageTTL",
      "Max time till page will be flushed from write cache in seconds", Long.class, 24 * 60 * 60),

  DISK_WRITE_CACHE_PAGE_FLUSH_INTERVAL("storage.diskCache.writeCachePageFlushInterval",
      "Interval between flushing of pages from write cache in ms.", Integer.class, 25),

  DISK_WRITE_CACHE_FLUSH_WRITE_INACTIVITY_INTERVAL("storage.diskCache.writeCacheFlushInactivityInterval",
      "Interval between 2 writes to the disk cache,"
          + " if writes are done with interval more than provided all files will be fsynced before next write,"
          + " which allows do not do data restore after server crash (in ms).", Long.class, 60 * 1000),

  DISK_WRITE_CACHE_FLUSH_LOCK_TIMEOUT("storage.diskCache.writeCacheFlushLockTimeout",
      "Maximum amount of time till write cache will be wait before page flush in ms.", Integer.class, -1),

  DISK_CACHE_FREE_SPACE_LIMIT("storage.diskCache.diskFreeSpaceLimit", "Minimum amount of space on disk after which database will "
      + "work only in read mode, in megabytes", Long.class, 100),

  DISC_CACHE_FREE_SPACE_CHECK_INTERVAL("storage.diskCache.diskFreeSpaceCheckInterval",
      "Interval, in seconds, after which storage periodically "
          + "checks whether amount of free space enough to work in write mode", Integer.class, 5),

  STORAGE_CONFIGURATION_SYNC_ON_UPDATE("storage.configuration.syncOnUpdate",
      "Should we perform force sync of storage configuration for each update", Boolean.class, true),

  STORAGE_COMPRESSION_METHOD("storage.compressionMethod", "Record compression method is used in storage."
<<<<<<< HEAD
      + " Possible values : gzip, nothing, snappy, des-encrypted, aes-encrypted, snappy-native. Default is nothing.", String.class,
      "nothing"),

  STORAGE_COMPRESSION_OPTIONS("storage.compressionOptions",
      "Additional options for compression at storage level. Use this to store any encryption key. This setting is hidden",
      String.class, null, false, true),
=======
      + " Possible values : gzip, nothing, snappy, des-encrypted, aes-encrypted, snappy-native. Default is nothing.", String.class, "nothing"),
>>>>>>> 4902219a

  USE_WAL("storage.useWAL", "Whether WAL should be used in paginated storage", Boolean.class, true),

  WAL_SYNC_ON_PAGE_FLUSH("storage.wal.syncOnPageFlush", "Should we perform force sync during WAL page flush", Boolean.class, true),

  WAL_CACHE_SIZE("storage.wal.cacheSize",
      "Maximum size of WAL cache (in amount of WAL pages, each page is 64k) <= 0 means that caching will be switched off.",
      Integer.class, 3000),

  WAL_MAX_SEGMENT_SIZE("storage.wal.maxSegmentSize", "Maximum size of single. WAL segment in megabytes.", Integer.class, 128),

  WAL_MAX_SIZE("storage.wal.maxSize", "Supposed, maximum size of WAL on disk in megabytes. This size may be more or less. ",
      Integer.class, 4096),

  WAL_COMMIT_TIMEOUT("storage.wal.commitTimeout", "Maximum interval between WAL commits (in ms.)", Integer.class, 1000),

  WAL_SHUTDOWN_TIMEOUT("storage.wal.shutdownTimeout", "Maximum wait interval between events when background flush thread"
      + " will receive shutdown command and when background flush will be stopped (in ms.)", Integer.class, 10000),

  WAL_FUZZY_CHECKPOINT_INTERVAL("storage.wal.fuzzyCheckpointInterval", "Interval between fuzzy checkpoints (in seconds)",
      Integer.class, 300),

  WAL_REPORT_AFTER_OPERATIONS_DURING_RESTORE(
      "storage.wal.reportAfterOperationsDuringRestore",
      "Amount of processed log operations, after which status of data restore procedure will be printed 0 or negative value, means that status will not be printed",
      Integer.class, 10000),

  WAL_RESTORE_BATCH_SIZE("storage.wal.restore.batchSize",
      "Amount of wal records are read at once in single batch during restore procedure", Integer.class, 1000),

  WAL_READ_CACHE_SIZE("storage.wal.readCacheSize", "Size of WAL read cache in amount of pages", Integer.class, 1000),

  WAL_FUZZY_CHECKPOINT_SHUTDOWN_TIMEOUT("storage.wal.fuzzyCheckpointShutdownWait",
      "Interval which we should wait till shutdown (in seconds)", Integer.class, 60 * 10),

  WAL_FULL_CHECKPOINT_SHUTDOWN_TIMEOUT("storage.wal.fullCheckpointShutdownTimeout",
      "Timeout till DB will wait that full checkpoint is finished during DB close (in seconds))", Integer.class, 60 * 10),

  WAL_LOCATION("storage.wal.path", "Path to the wal file on the disk, by default is placed in DB directory but"
      + " it is highly recomended to use separate disk to store log operations", String.class, null),

  STORAGE_MAKE_FULL_CHECKPOINT_AFTER_CREATE("storage.makeFullCheckpointAfterCreate",
      "Indicates whether full checkpoint should be performed if storage was created.", Boolean.class, true),

  STORAGE_MAKE_FULL_CHECKPOINT_AFTER_OPEN(
      "storage.makeFullCheckpointAfterOpen",
      "Indicates whether full checkpoint should be performed if storage was opened. It is needed to make fuzzy checkpoints to work without issues",
      Boolean.class, true),

  STORAGE_MAKE_FULL_CHECKPOINT_AFTER_CLUSTER_CREATE("storage.makeFullCheckpointAfterClusterCreate",
      "Indicates whether full checkpoint should be performed if storage was opened.", Boolean.class, true),

  DISK_CACHE_PAGE_SIZE("storage.diskCache.pageSize", "Size of page of disk buffer in kilobytes,!!! NEVER CHANGE THIS VALUE !!!",
      Integer.class, 64),

  PAGINATED_STORAGE_LOWEST_FREELIST_BOUNDARY("storage.lowestFreeListBound", "The minimal amount of free space (in kb)"
      + " in page which is tracked in paginated storage", Integer.class, 16),

  @Deprecated
  STORAGE_USE_CRC32_FOR_EACH_RECORD("storage.cluster.usecrc32",
      "Indicates whether crc32 should be used for each record to check record integrity.", Boolean.class, false),

  STORAGE_LOCK_TIMEOUT("storage.lockTimeout", "Maximum timeout in milliseconds to lock the storage", Integer.class, 0),

  STORAGE_RECORD_LOCK_TIMEOUT("storage.record.lockTimeout", "Maximum timeout in milliseconds to lock a shared record",
      Integer.class, 2000),

  STORAGE_USE_TOMBSTONES("storage.useTombstones", "When record will be deleted its cluster"
      + " position will not be freed but tombstone will be placed instead", Boolean.class, false),

  // RECORDS
  RECORD_DOWNSIZING_ENABLED(
      "record.downsizing.enabled",
      "On updates if the record size is lower than before, reduces the space taken accordingly. If enabled this could increase defragmentation, but it reduces the used space",
      Boolean.class, true),

  // DATABASE
  OBJECT_SAVE_ONLY_DIRTY("object.saveOnlyDirty", "Object Database only saves objects bound to dirty records", Boolean.class, false,
      true),

  // DATABASE
  DB_POOL_MIN("db.pool.min", "Default database pool minimum size", Integer.class, 1),

  DB_POOL_MAX("db.pool.max", "Default database pool maximum size", Integer.class, 100),

  DB_POOL_IDLE_TIMEOUT("db.pool.idleTimeout", "Timeout for checking of free database in the pool", Integer.class, 0),

  DB_POOL_IDLE_CHECK_DELAY("db.pool.idleCheckDelay", "Delay time on checking for idle databases", Integer.class, 0),

  DB_MVCC_THROWFAST(
      "db.mvcc.throwfast",
      "Use fast-thrown exceptions for MVCC OConcurrentModificationExceptions. No context information will be available, use where these exceptions are handled and the detail is not neccessary",
      Boolean.class, false, true),

  DB_VALIDATION("db.validation", "Enables or disables validation of records", Boolean.class, true, true),

  // SETTINGS OF NON-TRANSACTIONAL MODE
  NON_TX_RECORD_UPDATE_SYNCH("nonTX.recordUpdate.synch",
      "Executes a synch against the file-system at every record operation. This slows down records updates "
          + "but guarantee reliability on unreliable drives", Boolean.class, Boolean.FALSE),

  NON_TX_CLUSTERS_SYNC_IMMEDIATELY("nonTX.clusters.sync.immediately",
      "List of clusters to sync immediately after update separated by commas. Can be useful for manual index", String.class,
      OMetadataDefault.CLUSTER_MANUAL_INDEX_NAME),

  // TRANSACTIONS

  TX_TRACK_ATOMIC_OPERATIONS("tx.trackAtomicOperations",
      "This setting is used only for debug purpose, it track stac trace of methods where atomic operation is started.",
      Boolean.class, false),

  // INDEX
  INDEX_EMBEDDED_TO_SBTREEBONSAI_THRESHOLD("index.embeddedToSbtreeBonsaiThreshold",
      "Amount of values after which index implementation will use sbtree as values container. Set to -1 to force always using it",
      Integer.class, 40, true),

  INDEX_SBTREEBONSAI_TO_EMBEDDED_THRESHOLD("index.sbtreeBonsaiToEmbeddedThreshold",
      "Amount of values after which index implementation will use embedded values container (disabled by default)", Integer.class,
      -1, true),

  HASH_TABLE_SPLIT_BUCKETS_BUFFER_LENGTH("hashTable.slitBucketsBuffer.length", "Length of buffer (in pages) where buckets "
      + "that were splited but not flushed to the disk are kept. This buffer is used to minimize random IO overhead.",
      Integer.class, 1500),

  INDEX_SYNCHRONOUS_AUTO_REBUILD("index.auto.synchronousAutoRebuild",
      "Synchronous execution of auto rebuilding of indexes in case of db crash.", Boolean.class, Boolean.TRUE),

  INDEX_AUTO_LAZY_UPDATES(
      "index.auto.lazyUpdates",
      "Configure the TreeMaps for automatic indexes as buffered or not. -1 means buffered until tx.commit() or db.close() are called",
      Integer.class, 10000),

  INDEX_FLUSH_AFTER_CREATE("index.flushAfterCreate", "Flush storage buffer after index creation", Boolean.class, true),

  INDEX_MANUAL_LAZY_UPDATES("index.manual.lazyUpdates",
      "Configure the TreeMaps for manual indexes as buffered or not. -1 means buffered until tx.commit() or db.close() are called",
      Integer.class, 1),

  INDEX_DURABLE_IN_NON_TX_MODE("index.durableInNonTxMode",
      "Indicates whether index implementation for plocal storage will be durable in non-Tx mode, false by default", Boolean.class,
      false),

  INDEX_TX_MODE("index.txMode",
      "Indicates index durability level in TX mode. Can be ROLLBACK_ONLY or FULL (ROLLBACK_ONLY by default)", String.class, "FULL"),

  INDEX_CURSOR_PREFETCH_SIZE("index.cursor.prefetchSize", "Default prefetch size of index cursor", Integer.class, 500000),

  // SBTREE
  SBTREE_MAX_DEPTH("sbtree.maxDepth",
      "Maximum depth of sbtree which will be traversed during key look up till it will be treated like broken (64 by default)",
      Integer.class, 64),

  SBTREE_MAX_KEY_SIZE("sbtree.maxKeySize", "Maximum size of key which can be put in SBTree in bytes (10240 by default)",
      Integer.class, 10240),

  SBTREE_MAX_EMBEDDED_VALUE_SIZE("sbtree.maxEmbeddedValueSize",
      "Maximum size of value which can be put in SBTree without creation link to standalone page in bytes (40960 by default)",
      Integer.class, 40960),

  SBTREEBONSAI_BUCKET_SIZE("sbtreebonsai.bucketSize",
      "Size of bucket in OSBTreeBonsai in kB. Contract: bucketSize < storagePageSize, storagePageSize % bucketSize == 0.",
      Integer.class, 2),

  SBTREEBONSAI_LINKBAG_CACHE_SIZE("sbtreebonsai.linkBagCache.size",
      "Amount of LINKBAG collections are cached to avoid constant reloading of data", Integer.class, 100000),

  SBTREEBONSAI_LINKBAG_CACHE_EVICTION_SIZE("sbtreebonsai.linkBagCache.evictionSize",
      "How many items of cached LINKBAG collections will be removed when cache limit is reached", Integer.class, 1000),

  SBTREEBOSAI_FREE_SPACE_REUSE_TRIGGER("sbtreebonsai.freeSpaceReuseTrigger",
      "How much free space should be in sbtreebonsai file before it will be reused during next allocation", Float.class, 0.5),

  // RIDBAG
  RID_BAG_EMBEDDED_DEFAULT_SIZE("ridBag.embeddedDefaultSize", "Size of embedded RidBag array when created (empty)", Integer.class,
      4),

  RID_BAG_EMBEDDED_TO_SBTREEBONSAI_THRESHOLD(
      "ridBag.embeddedToSbtreeBonsaiThreshold",
      "Amount of values after which LINKBAG implementation will use sbtree as values container. Set to -1 to force always using it",
      Integer.class, 40, true),

  RID_BAG_SBTREEBONSAI_TO_EMBEDDED_THRESHOLD("ridBag.sbtreeBonsaiToEmbeddedToThreshold",
      "Amount of values after which LINKBAG implementation will use embedded values container (disabled by default)",
      Integer.class, -1, true),

  // COLLECTIONS
  PREFER_SBTREE_SET("collections.preferSBTreeSet", "This config is experimental.", Boolean.class, false),

  // FILE
  TRACK_FILE_CLOSE("file.trackFileClose",
      "Log all the cases when files are closed. This is needed only for internal debugging purpose", Boolean.class, false),

  FILE_LOCK("file.lock", "Locks files when used. Default is true", boolean.class, true),

  FILE_DELETE_DELAY("file.deleteDelay", "Delay time in ms to wait for another attempt to delete a locked file", Integer.class, 10),

  FILE_DELETE_RETRY("file.deleteRetry", "Number of retries to delete a locked file", Integer.class, 50),

  JNA_DISABLE_USE_SYSTEM_LIBRARY("jna.disable.system.library",
      "This property disable to using JNA installed in your system. And use JNA bundled with database.", boolean.class, true),

  // NETWORK
  NETWORK_MAX_CONCURRENT_SESSIONS("network.maxConcurrentSessions", "Maximum number of concurrent sessions", Integer.class, 1000,
      true),

  NETWORK_SOCKET_BUFFER_SIZE("network.socketBufferSize", "TCP/IP Socket buffer size", Integer.class, 32768, true),

  NETWORK_LOCK_TIMEOUT("network.lockTimeout", "Timeout in ms to acquire a lock against a channel", Integer.class, 15000, true),

  NETWORK_SOCKET_TIMEOUT("network.socketTimeout", "TCP/IP Socket timeout in ms", Integer.class, 15000, true),

  NETWORK_REQUEST_TIMEOUT("network.requestTimeout", "Request completion timeout in ms ", Integer.class, 3600000 /* one hour */,
      true),

  NETWORK_SOCKET_RETRY("network.retry", "Number of times the client retries its connection to the server on failure",
      Integer.class, 5, true),

  NETWORK_SOCKET_RETRY_DELAY("network.retryDelay", "Number of ms the client waits before reconnecting to the server on failure",
      Integer.class, 500, true),

  NETWORK_BINARY_DNS_LOADBALANCING_ENABLED("network.binary.loadBalancing.enabled",
      "Asks for DNS TXT record to determine if load balancing is supported", Boolean.class, Boolean.FALSE, true),

  NETWORK_BINARY_DNS_LOADBALANCING_TIMEOUT("network.binary.loadBalancing.timeout",
      "Maximum time (in ms) to wait for the answer from DNS about the TXT record for load balancing", Integer.class, 2000, true),

  NETWORK_BINARY_MAX_CONTENT_LENGTH("network.binary.maxLength", "TCP/IP max content length in bytes of BINARY requests",
      Integer.class, 32736, true),

  NETWORK_BINARY_READ_RESPONSE_MAX_TIMES("network.binary.readResponse.maxTimes",
      "Maximum times to wait until response will be read. Otherwise response will be dropped from chanel", Integer.class, 20, true),

  NETWORK_BINARY_DEBUG("network.binary.debug", "Debug mode: print all data incoming on the binary channel", Boolean.class, false,
      true),

  NETWORK_HTTP_MAX_CONTENT_LENGTH("network.http.maxLength", "TCP/IP max content length in bytes for HTTP requests", Integer.class,
      1000000, true),

  NETWORK_HTTP_CONTENT_CHARSET("network.http.charset", "Http response charset", String.class, "utf-8", true),

  NETWORK_HTTP_JSON_RESPONSE_ERROR("network.http.jsonResponseError", "Http response error in json", Boolean.class, true, true),

  OAUTH2_SECRETKEY("oauth2.secretkey", "Http OAuth2 secret key", String.class, "utf-8"), NETWORK_HTTP_SESSION_EXPIRE_TIMEOUT(
      "network.http.sessionExpireTimeout", "Timeout after which an http session is considered tp have expired (seconds)",
      Integer.class, 300),

  // PROFILER
  PROFILER_ENABLED("profiler.enabled", "Enable the recording of statistics and counters", Boolean.class, false,
      new OConfigurationChangeCallback() {
        public void change(final Object iCurrentValue, final Object iNewValue) {
          if ((Boolean) iNewValue)
            Orient.instance().getProfiler().startRecording();
          else
            Orient.instance().getProfiler().stopRecording();
        }
      }),

  PROFILER_CONFIG("profiler.config", "Configures the profiler as <seconds-for-snapshot>,<archive-snapshot-size>,<summary-size>",
      String.class, null, new OConfigurationChangeCallback() {
    public void change(final Object iCurrentValue, final Object iNewValue) {
      Orient.instance().getProfiler().configure(iNewValue.toString());
    }
  }),

  PROFILER_AUTODUMP_INTERVAL("profiler.autoDump.interval",
      "Dumps the profiler values at regular intervals. Time is expressed in seconds", Integer.class, 0,
      new OConfigurationChangeCallback() {
        public void change(final Object iCurrentValue, final Object iNewValue) {
          Orient.instance().getProfiler().setAutoDump((Integer) iNewValue);
        }
      }),

  // LOG
  LOG_CONSOLE_LEVEL("log.console.level", "Console logging level", String.class, "info", new OConfigurationChangeCallback() {
    public void change(final Object iCurrentValue, final Object iNewValue) {
      OLogManager.instance().setLevel((String) iNewValue, ConsoleHandler.class);
    }
  }),

  LOG_FILE_LEVEL("log.file.level", "File logging level", String.class, "fine", new OConfigurationChangeCallback() {
    public void change(final Object iCurrentValue, final Object iNewValue) {
      OLogManager.instance().setLevel((String) iNewValue, FileHandler.class);
    }
  }),

  // CACHE
  CACHE_LOCAL_IMPL("cache.local.impl", "Local Record cache implementation", String.class, ORecordCacheWeakRefs.class.getName()),

  // COMMAND
  COMMAND_TIMEOUT("command.timeout", "Default timeout for commands expressed in milliseconds", Long.class, 0),

  COMMAND_CACHE_ENABLED("command.cache.enabled", "Enable command cache", Boolean.class, false),

  COMMAND_CACHE_EVICT_STRATEGY("command.cache.evictStrategy", "Command cache strategy between: [INVALIDATE_ALL,PER_CLUSTER]",
      String.class, "PER_CLUSTER"),

  COMMAND_CACHE_MIN_EXECUTION_TIME("command.cache.minExecutionTime", "Minimum execution time to consider caching result set",
      Integer.class, 10),

  COMMAND_CACHE_MAX_RESULSET_SIZE("command.cache.maxResultsetSize", "Maximum resultset time to consider caching result set",
      Integer.class, 500),

  // QUERY
  QUERY_PARALLEL_AUTO("query.parallelAuto", "Auto enable parallel query if requirement are met", Boolean.class, Runtime
      .getRuntime().availableProcessors() > 1),

  QUERY_PARALLEL_MINIMUM_RECORDS("query.parallelMinimumRecords",
      "Minimum number of records to activate parallel query automatically", Long.class, 300000),

  QUERY_PARALLEL_SCAN_CHUNK("query.parallelScanChunk", "Maximum number of records to scan in single operation", Integer.class, 1024),

  QUERY_SCAN_THRESHOLD_TIP("query.scanThresholdTip",
      "If total number of records scanned in a query is major than this threshold a warning is given. Use 0 to disable it",
      Long.class, 50000),

  QUERY_LIMIT_THRESHOLD_TIP("query.limitThresholdTip",
      "If total number of returned records in a query is major than this threshold a warning is given. Use 0 to disable it",
      Long.class, 10000),

  STATEMENT_CACHE_SIZE("statement.cacheSize", "Number of parsed SQL statements kept in cache", Integer.class, 100),

  /**
   * Maximum size of pool of network channels between client and server. A channel is a TCP/IP connection.
   */
  CLIENT_CHANNEL_MAX_POOL("client.channel.maxPool",
      "Maximum size of pool of network channels between client and server. A channel is a TCP/IP connection.", Integer.class, 100),

  /**
   * Maximum time which client should wait a connection from the pool when all connection are used.
   */
  CLIENT_CONNECT_POOL_WAIT_TIMEOUT("client.connectionPool.waitTimeout",
      "Maximum time which client should wait a connection from the pool when all connection are used", Integer.class, 5000, true),

  CLIENT_DB_RELEASE_WAIT_TIMEOUT("client.channel.dbReleaseWaitTimeout",
      "Delay in ms. after which data modification command will be resent if DB was frozen", Integer.class, 10000, true),

  CLIENT_USE_SSL("client.ssl.enabled", "Use SSL for client connections", Boolean.class, false),

  CLIENT_SSL_KEYSTORE("client.ssl.keyStore", "Use SSL for client connections", String.class, null),

  CLIENT_SSL_KEYSTORE_PASSWORD("client.ssl.keyStorePass", "Use SSL for client connections", String.class, null),

  CLIENT_SSL_TRUSTSTORE("client.ssl.trustStore", "Use SSL for client connections", String.class, null),

  CLIENT_SSL_TRUSTSTORE_PASSWORD("client.ssl.trustStorePass", "Use SSL for client connections", String.class, null),

  CLIENT_SESSION_TOKEN_BASED("client.session.tokenBased", "Request a token based session to the server", Boolean.class, false),

  // SERVER
  SERVER_CHANNEL_CLEAN_DELAY("server.channel.cleanDelay", "Time in ms of delay to check pending closed connections", Integer.class,
      5000),

  SERVER_CACHE_FILE_STATIC("server.cache.staticFile", "Cache static resources loading", Boolean.class, false),

  SERVER_LOG_DUMP_CLIENT_EXCEPTION_LEVEL(
      "server.log.dumpClientExceptionLevel",
      "Logs client exceptions. Use any level supported by Java java.util.logging.Level class: OFF, FINE, CONFIG, INFO, WARNING, SEVERE",
      Level.class, Level.FINE),

  SERVER_LOG_DUMP_CLIENT_EXCEPTION_FULLSTACKTRACE("server.log.dumpClientExceptionFullStackTrace",
      "Dumps the full stack trace of the exception to sent to the client", Boolean.class, Boolean.FALSE, true),

  // DISTRIBUTED
  DISTRIBUTED_CRUD_TASK_SYNCH_TIMEOUT("distributed.crudTaskTimeout",
      "Maximum timeout in milliseconds to wait for CRUD remote tasks", Long.class, 3000l, true),

  DISTRIBUTED_COMMAND_TASK_SYNCH_TIMEOUT("distributed.commandTaskTimeout",
      "Maximum timeout in milliseconds to wait for Command remote tasks", Long.class, 10000l, true),

  DISTRIBUTED_COMMAND_LONG_TASK_SYNCH_TIMEOUT("distributed.commandLongTaskTimeout",
      "Maximum timeout in milliseconds to wait for Long-running remote tasks", Long.class, 24 * 60 * 60 * 1000, true),

  DISTRIBUTED_DEPLOYDB_TASK_SYNCH_TIMEOUT("distributed.deployDbTaskTimeout",
      "Maximum timeout in milliseconds to wait for database deployment", Long.class, 1200000l, true),

  DISTRIBUTED_DEPLOYCHUNK_TASK_SYNCH_TIMEOUT("distributed.deployChunkTaskTimeout",
      "Maximum timeout in milliseconds to wait for database chunk deployment", Long.class, 15000l, true),

  DISTRIBUTED_DEPLOYDB_TASK_COMPRESSION("distributed.deployDbTaskCompression",
      "Compression level between 0 and 9 to use in backup for database deployment", Integer.class, 7, true),

  DISTRIBUTED_QUEUE_TIMEOUT("distributed.queueTimeout", "Maximum timeout in milliseconds to wait for the response in replication",
      Long.class, 5000l, true),

  DISTRIBUTED_ASYNCH_QUEUE_SIZE("distributed.asynchQueueSize",
      "Queue size to handle distributed asynchronous operations. 0 = dynamic allocation (up to 2^31-1 entries)", Integer.class, 0),

  DISTRIBUTED_ASYNCH_RESPONSES_TIMEOUT("distributed.asynchResponsesTimeout",
      "Maximum timeout in milliseconds to collect all the asynchronous responses from replication", Long.class, 15000l),

  DISTRIBUTED_PURGE_RESPONSES_TIMER_DELAY("distributed.purgeResponsesTimerDelay",
      "Maximum timeout in milliseconds to collect all the asynchronous responses from replication", Long.class, 15000l),

  /**
   * @Since 2.1
   */
  @OApi(maturity = OApi.MATURITY.NEW)
  DISTRIBUTED_CONCURRENT_TX_MAX_AUTORETRY(
      "distributed.concurrentTxMaxAutoRetry",
      "Maximum retries the transaction coordinator can execute a transaction automatically if records are locked. Minimum is 1 (no retry)",
      Integer.class, 10, true),

  /**
   * @Since 2.1
   */
  @OApi(maturity = OApi.MATURITY.NEW)
  DISTRIBUTED_CONCURRENT_TX_AUTORETRY_DELAY("distributed.concurrentTxAutoRetryDelay",
      "Delay in ms between attempts on executing a distributed transaction failed because of records locked. 0=no delay",
      Integer.class, 100, true),

  DB_MAKE_FULL_CHECKPOINT_ON_INDEX_CHANGE("db.makeFullCheckpointOnIndexChange",
      "When index metadata is changed full checkpoint is performed", Boolean.class, true, true),

  DB_MAKE_FULL_CHECKPOINT_ON_SCHEMA_CHANGE("db.makeFullCheckpointOnSchemaChange",
      "When index schema is changed full checkpoint is performed", Boolean.class, true, true),

  DB_DOCUMENT_SERIALIZER("db.document.serializer", "The default record serializer used by the document database", String.class,
      ORecordSerializerBinary.NAME),

  //ENCRYPTION AT REST @see OAbstractEncryptedCompression https://github.com/orientechnologies/orientdb/issues/89
  STORAGE_ENCRYPTION_DES_KEY("encryption.des_key","The simmetric key to use to encrypt/descript data at rest using the DES alghorithm, stored in BASE64. The key must be 64 bits long. Default is \"T1JJRU5UREI=\" (ORIENTDB).",String.class,"T1JJRU5UREI="),
  STORAGE_ENCRYPTION_AES_KEY("encryption.aes_key","The simmetric key to use to encrypt/descript data at rest using the AES alghorithm, stored in BASE64. The key must be 128 or 256 bits. Default is \"T1JJRU5UREJfSVNfQ09PTA==\" (ORIENTDB_IS_COOL).",String.class,"T1JJRU5UREJfSVNfQ09PTA=="),

  @Deprecated
  LAZYSET_WORK_ON_STREAM("lazyset.workOnStream", "Deprecated, now BINARY serialization is used in place of CSV", Boolean.class,
      true),

  @Deprecated
  DB_MVCC("db.mvcc", "Deprecated, MVCC cannot be disabled anymore", Boolean.class, true),

  @Deprecated
  DB_USE_DISTRIBUTED_VERSION("db.use.distributedVersion", "Deprecated, distributed version is not used anymore", Boolean.class,
      Boolean.FALSE),

  @Deprecated
  MVRBTREE_TIMEOUT("mvrbtree.timeout", "Deprecated, MVRBTREE IS NOT USED ANYMORE IN FAVOR OF SBTREE AND HASHINDEX", Integer.class,
      0),

  @Deprecated
  MVRBTREE_NODE_PAGE_SIZE("mvrbtree.nodePageSize", "Deprecated, MVRBTREE IS NOT USED ANYMORE IN FAVOR OF SBTREE AND HASHINDEX",
      Integer.class, 256),

  @Deprecated
  MVRBTREE_LOAD_FACTOR("mvrbtree.loadFactor", "Deprecated, MVRBTREE IS NOT USED ANYMORE IN FAVOR OF SBTREE AND HASHINDEX",
      Float.class, 0.7f),

  @Deprecated
  MVRBTREE_OPTIMIZE_THRESHOLD("mvrbtree.optimizeThreshold",
      "Deprecated, MVRBTREE IS NOT USED ANYMORE IN FAVOR OF SBTREE AND HASHINDEX", Integer.class, 100000),

  @Deprecated
  MVRBTREE_ENTRYPOINTS("mvrbtree.entryPoints", "Deprecated, MVRBTREE IS NOT USED ANYMORE IN FAVOR OF SBTREE AND HASHINDEX",
      Integer.class, 64),

  @Deprecated
  MVRBTREE_OPTIMIZE_ENTRYPOINTS_FACTOR("mvrbtree.optimizeEntryPointsFactor",
      "Deprecated, MVRBTREE IS NOT USED ANYMORE IN FAVOR OF SBTREE AND HASHINDEX", Float.class, 1.0f),

  @Deprecated
  MVRBTREE_ENTRY_KEYS_IN_MEMORY("mvrbtree.entryKeysInMemory",
      "Deprecated, MVRBTREE IS NOT USED ANYMORE IN FAVOR OF SBTREE AND HASHINDEX", Boolean.class, Boolean.FALSE),

  @Deprecated
  MVRBTREE_ENTRY_VALUES_IN_MEMORY("mvrbtree.entryValuesInMemory",
      "Deprecated, MVRBTREE IS NOT USED ANYMORE IN FAVOR OF SBTREE AND HASHINDEX", Boolean.class, Boolean.FALSE),

  // TREEMAP OF RIDS
  @Deprecated
  MVRBTREE_RID_BINARY_THRESHOLD("mvrbtree.ridBinaryThreshold",
      "Deprecated, MVRBTREE IS NOT USED ANYMORE IN FAVOR OF SBTREE AND HASHINDEX", Integer.class, -1),

  @Deprecated
  MVRBTREE_RID_NODE_PAGE_SIZE("mvrbtree.ridNodePageSize",
      "Deprecated, MVRBTREE IS NOT USED ANYMORE IN FAVOR OF SBTREE AND HASHINDEX", Integer.class, 64),

  @Deprecated
  MVRBTREE_RID_NODE_SAVE_MEMORY("mvrbtree.ridNodeSaveMemory",
      "Deprecated, MVRBTREE IS NOT USED ANYMORE IN FAVOR OF SBTREE AND HASHINDEX", Boolean.class, Boolean.FALSE),

  @Deprecated
  TX_COMMIT_SYNCH("tx.commit.synch", "Synchronizes the storage after transaction commit", Boolean.class, false),

  @Deprecated
  TX_AUTO_RETRY("tx.autoRetry",
      "Maximum number of automatic retry if some resource has been locked in the middle of the transaction (Timeout exception)",
      Integer.class, 1),

  @Deprecated
  TX_LOG_TYPE("tx.log.fileType", "File type to handle transaction logs: mmap or classic", String.class, "classic"),

  @Deprecated
  TX_LOG_SYNCH(
      "tx.log.synch",
      "Executes a synch against the file-system at every log entry. This slows down transactions but guarantee transaction reliability on unreliable drives",
      Boolean.class, Boolean.FALSE), @Deprecated
  TX_USE_LOG("tx.useLog", "Transactions use log file to store temporary data to be rolled back in case of crash", Boolean.class,
      true),

  @Deprecated
  INDEX_AUTO_REBUILD_AFTER_NOTSOFTCLOSE("index.auto.rebuildAfterNotSoftClose",
      "Auto rebuild all automatic indexes after upon database open when wasn't closed properly", Boolean.class, true),

  @Deprecated
  CLIENT_CHANNEL_MIN_POOL("client.channel.minPool", "Minimum pool size", Integer.class, 1),

  @Deprecated
  // DEPRECATED IN 2.0
      STORAGE_KEEP_OPEN("storage.keepOpen", "Deprecated", Boolean.class, Boolean.TRUE),

  // DEPRECATED IN 2.0, LEVEL1 CACHE CANNOT BE DISABLED ANYMORE
  @Deprecated
  CACHE_LOCAL_ENABLED("cache.local.enabled", "Deprecated, Level1 cache cannot be disabled anymore", Boolean.class, true);

  private final String key;
  private final Object defValue;
  private final Class<?> type;
  private Object value = null;
  private String description;
  private OConfigurationChangeCallback changeCallback = null;
<<<<<<< HEAD
  private Boolean                      canChangeAtRuntime;
  private boolean                      hidden         = false;
=======
  private Boolean canChangeAtRuntime;
>>>>>>> 4902219a

  // AT STARTUP AUTO-CONFIG
  static {
    readConfiguration();
    autoConfig();
  }

  OGlobalConfiguration(final String iKey, final String iDescription, final Class<?> iType, final Object iDefValue,
                       final OConfigurationChangeCallback iChangeAction) {
    this(iKey, iDescription, iType, iDefValue, true);
    changeCallback = iChangeAction;
  }

  OGlobalConfiguration(final String iKey, final String iDescription, final Class<?> iType, final Object iDefValue) {
    this(iKey, iDescription, iType, iDefValue, false);
  }

  OGlobalConfiguration(final String iKey, final String iDescription, final Class<?> iType, final Object iDefValue,
<<<<<<< HEAD
      final Boolean iCanChange) {
    this(iKey, iDescription, iType, iDefValue, iCanChange, false);
  }

  OGlobalConfiguration(final String iKey, final String iDescription, final Class<?> iType, final Object iDefValue,
      final boolean iCanChange, final boolean iHidden) {
=======
                       final Boolean iCanChange) {
>>>>>>> 4902219a
    key = iKey;
    description = iDescription;
    defValue = iDefValue;
    type = iType;
    canChangeAtRuntime = iCanChange;
    hidden = iHidden;
  }

  public static void dumpConfiguration(final PrintStream out) {
    out.print("OrientDB ");
    out.print(OConstants.getVersion());
    out.println(" configuration dump:");

    String lastSection = "";
    for (OGlobalConfiguration v : values()) {
      final String section = v.key.substring(0, v.key.indexOf('.'));

      if (!lastSection.equals(section)) {
        out.print("- ");
        out.println(section.toUpperCase());
        lastSection = section;
      }
      out.print("  + ");
      out.print(v.key);
      out.print(" = ");
      out.println(v.isHidden() ? "<hidden>" : v.getValue());
    }
  }

  /**
   * Find the OGlobalConfiguration instance by the key. Key is case insensitive.
   *
   * @param iKey Key to find. It's case insensitive.
   * @return OGlobalConfiguration instance if found, otherwise null
   */
  public static OGlobalConfiguration findByKey(final String iKey) {
    for (OGlobalConfiguration v : values()) {
      if (v.getKey().equalsIgnoreCase(iKey))
        return v;
    }
    return null;
  }

  /**
   * Changes the configuration values in one shot by passing a Map of values. Keys can be the Java ENUM names or the string
   * representation of configuration values
   */
  public static void setConfiguration(final Map<String, Object> iConfig) {
    for (Entry<String, Object> config : iConfig.entrySet()) {
      for (OGlobalConfiguration v : values()) {
        if (v.getKey().equals(config.getKey())) {
          v.setValue(config.getValue());
          break;
        } else if (v.name().equals(config.getKey())) {
          v.setValue(config.getValue());
          break;
        }
      }
    }
  }

  /**
   * Assign configuration values by reading system properties.
   */
  private static void readConfiguration() {
    String prop;
    for (OGlobalConfiguration config : values()) {
      prop = System.getProperty(config.key);
      if (prop != null)
        config.setValue(prop);
    }
  }

  private static void autoConfig() {
    final long freeSpaceInMB = new File(".").getFreeSpace() / 1024 / 1024;

    if (System.getProperty(DISK_CACHE_SIZE.key) == null)
      autoConfigDiskCacheSize(freeSpaceInMB);

    if (System.getProperty(WAL_RESTORE_BATCH_SIZE.key) == null) {
      final long jvmMaxMemory = Runtime.getRuntime().maxMemory();
      if (jvmMaxMemory > 2 * OFileUtils.GIGABYTE)
        // INCREASE WAL RESTORE BATCH SIZE TO 50K INSTEAD OF DEFAULT 1K
        WAL_RESTORE_BATCH_SIZE.setValue(50000);
      else if (jvmMaxMemory > 512 * OFileUtils.MEGABYTE)
        // INCREASE WAL RESTORE BATCH SIZE TO 10K INSTEAD OF DEFAULT 1K
        WAL_RESTORE_BATCH_SIZE.setValue(10000);
    }
  }

  private static void autoConfigDiskCacheSize(final long freeSpaceInMB) {
    final OperatingSystemMXBean mxBean = ManagementFactory.getOperatingSystemMXBean();
    try {
      final Method memorySize = mxBean.getClass().getDeclaredMethod("getTotalPhysicalMemorySize");
      memorySize.setAccessible(true);

      final long osMemory = (Long) memorySize.invoke(mxBean);
      final long jvmMaxMemory = Runtime.getRuntime().maxMemory();

      // DISK-CACHE IN MB = OS MEMORY - MAX HEAP JVM MEMORY - 2 GB
      long diskCacheInMB = (osMemory - jvmMaxMemory) / (1024 * 1024) - 2 * 1024;
      if (diskCacheInMB > 0) {

        // CHECK IF CANDIDATE DISK-CACHE IS BIGGER THAN 80% OF FREE SPACE IN DISK
        if (diskCacheInMB > freeSpaceInMB * 80 / 100)
          // LOW DISK SPACE: REDUCE DISK CACHE SIZE TO HALF SIZE OF FREE DISK SPACE
          diskCacheInMB = freeSpaceInMB * 50 / 100;

        OLogManager.instance().info(null, "OrientDB auto-config DISKCACHE=%,dMB (heap=%,dMB os=%,dMB disk=%,dMB)", diskCacheInMB,
            jvmMaxMemory / 1024 / 1024, osMemory / 1024 / 1024, freeSpaceInMB);

        DISK_CACHE_SIZE.setValue(diskCacheInMB);
      } else {
        // LOW MEMORY: SET IT TO 256MB ONLY
        OLogManager
            .instance()
            .warn(
                null,
                "Not enough physical memory available for DISKCACHE: %,dMB (heap=%,dMB). Set lower Maximum Heap (-Xmx setting on JVM) and restart OrientDB. Now running with DISKCACHE="
                    + O2QCache.MIN_CACHE_SIZE + "MB", osMemory / 1024 / 1024, jvmMaxMemory / 1024 / 1024);
        DISK_CACHE_SIZE.setValue(O2QCache.MIN_CACHE_SIZE);

        OLogManager.instance().info(null, "OrientDB config DISKCACHE=%,dMB (heap=%,dMB os=%,dMB disk=%,dMB)", diskCacheInMB,
            jvmMaxMemory / 1024 / 1024, osMemory / 1024 / 1024, freeSpaceInMB);
      }

    } catch (NoSuchMethodException e) {
    } catch (InvocationTargetException e) {
    } catch (IllegalAccessException e) {
    }
  }

  public Object getValue() {
    return value != null ? value : defValue;
  }

  public void setValue(final Object iValue) {
    Object oldValue = value;

    if (iValue != null)
      if (type == Boolean.class)
        value = Boolean.parseBoolean(iValue.toString());
      else if (type == Integer.class)
        value = Integer.parseInt(iValue.toString());
      else if (type == Float.class)
        value = Float.parseFloat(iValue.toString());
      else if (type == String.class)
        value = iValue.toString();
      else
        value = iValue;

    if (changeCallback != null) {
      try {
        changeCallback.change(oldValue, value);
      } catch (Exception e) {
        e.printStackTrace();
      }
    }
  }

  public boolean getValueAsBoolean() {
    final Object v = value != null ? value : defValue;
    return v instanceof Boolean ? ((Boolean) v).booleanValue() : Boolean.parseBoolean(v.toString());
  }

  public String getValueAsString() {
    return value != null ? value.toString() : defValue != null ? defValue.toString() : null;
  }

  public int getValueAsInteger() {
    final Object v = value != null ? value : defValue;
    return (int) (v instanceof Number ? ((Number) v).intValue() : OFileUtils.getSizeAsNumber(v.toString()));
  }

  public long getValueAsLong() {
    final Object v = value != null ? value : defValue;
    return v instanceof Number ? ((Number) v).longValue() : OFileUtils.getSizeAsNumber(v.toString());
  }

  public float getValueAsFloat() {
    final Object v = value != null ? value : defValue;
    return v instanceof Float ? ((Float) v).floatValue() : Float.parseFloat(v.toString());
  }

  public String getKey() {
    return key;
  }

  public Boolean isChangeableAtRuntime() {
    return canChangeAtRuntime;
  }

  public boolean isHidden() {
    return hidden;
  }

  public Object getDefValue() {
    return defValue;
  }

  public Class<?> getType() {
    return type;
  }

  public String getDescription() {
    return description;
  }
}<|MERGE_RESOLUTION|>--- conflicted
+++ resolved
@@ -19,16 +19,6 @@
  */
 package com.orientechnologies.orient.core.config;
 
-import com.orientechnologies.common.io.OFileUtils;
-import com.orientechnologies.common.log.OLogManager;
-import com.orientechnologies.common.util.OApi;
-import com.orientechnologies.orient.core.OConstants;
-import com.orientechnologies.orient.core.Orient;
-import com.orientechnologies.orient.core.cache.ORecordCacheWeakRefs;
-import com.orientechnologies.orient.core.metadata.OMetadataDefault;
-import com.orientechnologies.orient.core.serialization.serializer.record.binary.ORecordSerializerBinary;
-import com.orientechnologies.orient.core.storage.cache.local.O2QCache;
-
 import java.io.File;
 import java.io.PrintStream;
 import java.lang.management.ManagementFactory;
@@ -41,6 +31,16 @@
 import java.util.logging.FileHandler;
 import java.util.logging.Level;
 
+import com.orientechnologies.common.io.OFileUtils;
+import com.orientechnologies.common.log.OLogManager;
+import com.orientechnologies.common.util.OApi;
+import com.orientechnologies.orient.core.OConstants;
+import com.orientechnologies.orient.core.Orient;
+import com.orientechnologies.orient.core.cache.ORecordCacheWeakRefs;
+import com.orientechnologies.orient.core.metadata.OMetadataDefault;
+import com.orientechnologies.orient.core.serialization.serializer.record.binary.ORecordSerializerBinary;
+import com.orientechnologies.orient.core.storage.cache.local.O2QCache;
+
 /**
  * Keeps all configuration settings. At startup assigns the configuration values by reading system properties.
  *
@@ -108,16 +108,12 @@
       "Should we perform force sync of storage configuration for each update", Boolean.class, true),
 
   STORAGE_COMPRESSION_METHOD("storage.compressionMethod", "Record compression method is used in storage."
-<<<<<<< HEAD
       + " Possible values : gzip, nothing, snappy, des-encrypted, aes-encrypted, snappy-native. Default is nothing.", String.class,
       "nothing"),
 
   STORAGE_COMPRESSION_OPTIONS("storage.compressionOptions",
       "Additional options for compression at storage level. Use this to store any encryption key. This setting is hidden",
       String.class, null, false, true),
-=======
-      + " Possible values : gzip, nothing, snappy, des-encrypted, aes-encrypted, snappy-native. Default is nothing.", String.class, "nothing"),
->>>>>>> 4902219a
 
   USE_WAL("storage.useWAL", "Whether WAL should be used in paginated storage", Boolean.class, true),
 
@@ -377,10 +373,10 @@
 
   PROFILER_CONFIG("profiler.config", "Configures the profiler as <seconds-for-snapshot>,<archive-snapshot-size>,<summary-size>",
       String.class, null, new OConfigurationChangeCallback() {
-    public void change(final Object iCurrentValue, final Object iNewValue) {
-      Orient.instance().getProfiler().configure(iNewValue.toString());
-    }
-  }),
+        public void change(final Object iCurrentValue, final Object iNewValue) {
+          Orient.instance().getProfiler().configure(iNewValue.toString());
+        }
+      }),
 
   PROFILER_AUTODUMP_INTERVAL("profiler.autoDump.interval",
       "Dumps the profiler values at regular intervals. Time is expressed in seconds", Integer.class, 0,
@@ -537,9 +533,14 @@
   DB_DOCUMENT_SERIALIZER("db.document.serializer", "The default record serializer used by the document database", String.class,
       ORecordSerializerBinary.NAME),
 
-  //ENCRYPTION AT REST @see OAbstractEncryptedCompression https://github.com/orientechnologies/orientdb/issues/89
-  STORAGE_ENCRYPTION_DES_KEY("encryption.des_key","The simmetric key to use to encrypt/descript data at rest using the DES alghorithm, stored in BASE64. The key must be 64 bits long. Default is \"T1JJRU5UREI=\" (ORIENTDB).",String.class,"T1JJRU5UREI="),
-  STORAGE_ENCRYPTION_AES_KEY("encryption.aes_key","The simmetric key to use to encrypt/descript data at rest using the AES alghorithm, stored in BASE64. The key must be 128 or 256 bits. Default is \"T1JJRU5UREJfSVNfQ09PTA==\" (ORIENTDB_IS_COOL).",String.class,"T1JJRU5UREJfSVNfQ09PTA=="),
+  // ENCRYPTION AT REST @see OAbstractEncryptedCompression https://github.com/orientechnologies/orientdb/issues/89
+  STORAGE_ENCRYPTION_DES_KEY(
+      "encryption.des_key",
+      "The simmetric key to use to encrypt/descript data at rest using the DES alghorithm, stored in BASE64. The key must be 64 bits long. Default is \"T1JJRU5UREI=\" (ORIENTDB).",
+      String.class, "T1JJRU5UREI="), STORAGE_ENCRYPTION_AES_KEY(
+      "encryption.aes_key",
+      "The simmetric key to use to encrypt/descript data at rest using the AES alghorithm, stored in BASE64. The key must be 128 or 256 bits. Default is \"T1JJRU5UREJfSVNfQ09PTA==\" (ORIENTDB_IS_COOL).",
+      String.class, "T1JJRU5UREJfSVNfQ09PTA=="),
 
   @Deprecated
   LAZYSET_WORK_ON_STREAM("lazyset.workOnStream", "Deprecated, now BINARY serialization is used in place of CSV", Boolean.class,
@@ -625,24 +626,20 @@
 
   @Deprecated
   // DEPRECATED IN 2.0
-      STORAGE_KEEP_OPEN("storage.keepOpen", "Deprecated", Boolean.class, Boolean.TRUE),
+  STORAGE_KEEP_OPEN("storage.keepOpen", "Deprecated", Boolean.class, Boolean.TRUE),
 
   // DEPRECATED IN 2.0, LEVEL1 CACHE CANNOT BE DISABLED ANYMORE
   @Deprecated
   CACHE_LOCAL_ENABLED("cache.local.enabled", "Deprecated, Level1 cache cannot be disabled anymore", Boolean.class, true);
 
-  private final String key;
-  private final Object defValue;
-  private final Class<?> type;
-  private Object value = null;
-  private String description;
+  private final String                 key;
+  private final Object                 defValue;
+  private final Class<?>               type;
+  private Object                       value          = null;
+  private String                       description;
   private OConfigurationChangeCallback changeCallback = null;
-<<<<<<< HEAD
   private Boolean                      canChangeAtRuntime;
   private boolean                      hidden         = false;
-=======
-  private Boolean canChangeAtRuntime;
->>>>>>> 4902219a
 
   // AT STARTUP AUTO-CONFIG
   static {
@@ -651,7 +648,7 @@
   }
 
   OGlobalConfiguration(final String iKey, final String iDescription, final Class<?> iType, final Object iDefValue,
-                       final OConfigurationChangeCallback iChangeAction) {
+      final OConfigurationChangeCallback iChangeAction) {
     this(iKey, iDescription, iType, iDefValue, true);
     changeCallback = iChangeAction;
   }
@@ -661,16 +658,12 @@
   }
 
   OGlobalConfiguration(final String iKey, final String iDescription, final Class<?> iType, final Object iDefValue,
-<<<<<<< HEAD
       final Boolean iCanChange) {
     this(iKey, iDescription, iType, iDefValue, iCanChange, false);
   }
 
   OGlobalConfiguration(final String iKey, final String iDescription, final Class<?> iType, final Object iDefValue,
       final boolean iCanChange, final boolean iHidden) {
-=======
-                       final Boolean iCanChange) {
->>>>>>> 4902219a
     key = iKey;
     description = iDescription;
     defValue = iDefValue;
@@ -703,7 +696,8 @@
   /**
    * Find the OGlobalConfiguration instance by the key. Key is case insensitive.
    *
-   * @param iKey Key to find. It's case insensitive.
+   * @param iKey
+   *          Key to find. It's case insensitive.
    * @return OGlobalConfiguration instance if found, otherwise null
    */
   public static OGlobalConfiguration findByKey(final String iKey) {

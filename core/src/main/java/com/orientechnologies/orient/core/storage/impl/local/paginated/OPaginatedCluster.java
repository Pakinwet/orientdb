/*
 * Copyright 2010-2013 OrientDB LTD (info--at--orientdb.com)
 *
 * Licensed under the Apache License, Version 2.0 (the "License");
 * you may not use this file except in compliance with the License.
 * You may obtain a copy of the License at
 *
 *     http://www.apache.org/licenses/LICENSE-2.0
 *
 * Unless required by applicable law or agreed to in writing, software
 * distributed under the License is distributed on an "AS IS" BASIS,
 * WITHOUT WARRANTIES OR CONDITIONS OF ANY KIND, either express or implied.
 * See the License for the specific language governing permissions and
 * limitations under the License.
 */
package com.orientechnologies.orient.core.storage.impl.local.paginated;

import com.orientechnologies.common.exception.OException;
import com.orientechnologies.common.io.OFileUtils;
import com.orientechnologies.common.serialization.types.OByteSerializer;
import com.orientechnologies.common.serialization.types.OIntegerSerializer;
import com.orientechnologies.common.serialization.types.OLongSerializer;
import com.orientechnologies.common.util.OPair;
import com.orientechnologies.orient.core.Orient;
import com.orientechnologies.orient.core.compression.OCompression;
import com.orientechnologies.orient.core.compression.OCompressionFactory;
import com.orientechnologies.orient.core.config.OContextConfiguration;
import com.orientechnologies.orient.core.config.OGlobalConfiguration;
import com.orientechnologies.orient.core.config.OStorageClusterConfiguration;
import com.orientechnologies.orient.core.config.OStorageConfigurationImpl;
import com.orientechnologies.orient.core.config.OStoragePaginatedClusterConfiguration;
import com.orientechnologies.orient.core.conflict.ORecordConflictStrategy;
import com.orientechnologies.orient.core.db.ODatabaseRecordThreadLocal;
import com.orientechnologies.orient.core.encryption.OEncryption;
import com.orientechnologies.orient.core.encryption.OEncryptionFactory;
import com.orientechnologies.orient.core.exception.OPaginatedClusterException;
import com.orientechnologies.orient.core.exception.ORecordNotFoundException;
import com.orientechnologies.orient.core.id.ORID;
import com.orientechnologies.orient.core.id.ORecordId;
import com.orientechnologies.orient.core.metadata.OMetadataInternal;
import com.orientechnologies.orient.core.storage.OCluster;
import com.orientechnologies.orient.core.storage.OClusterEntryIterator;
import com.orientechnologies.orient.core.storage.OPhysicalPosition;
import com.orientechnologies.orient.core.storage.ORawBuffer;
import com.orientechnologies.orient.core.storage.OStorage;
import com.orientechnologies.orient.core.storage.cache.OCacheEntry;
import com.orientechnologies.orient.core.storage.impl.local.OAbstractPaginatedStorage;
import com.orientechnologies.orient.core.storage.impl.local.OClusterBrowseEntry;
import com.orientechnologies.orient.core.storage.impl.local.OClusterBrowsePage;
import com.orientechnologies.orient.core.storage.impl.local.paginated.atomicoperations.OAtomicOperation;
import com.orientechnologies.orient.core.storage.impl.local.paginated.base.ODurableComponent;
import com.orientechnologies.orient.core.storage.impl.local.paginated.wal.component.cluster.OAllocatePositionOperation;
import com.orientechnologies.orient.core.storage.impl.local.paginated.wal.component.cluster.OCreateClusterOperation;
import com.orientechnologies.orient.core.storage.impl.local.paginated.wal.component.cluster.OCreateRecordOperation;
import com.orientechnologies.orient.core.storage.impl.local.paginated.wal.component.cluster.ODeleteRecordOperation;
import com.orientechnologies.orient.core.storage.impl.local.paginated.wal.component.cluster.OMakePositionAvailableOperation;
import com.orientechnologies.orient.core.storage.impl.local.paginated.wal.component.cluster.ORecycleRecordOperation;
import com.orientechnologies.orient.core.storage.impl.local.paginated.wal.component.cluster.OUpdateRecordOperation;
import edu.umd.cs.findbugs.annotations.SuppressFBWarnings;

import java.io.File;
import java.io.IOException;
import java.util.ArrayList;
import java.util.Arrays;
import java.util.List;

import static com.orientechnologies.orient.core.config.OGlobalConfiguration.DISK_CACHE_PAGE_SIZE;
import static com.orientechnologies.orient.core.config.OGlobalConfiguration.PAGINATED_STORAGE_LOWEST_FREELIST_BOUNDARY;

/**
 * @author Andrey Lomakin (a.lomakin-at-orientdb.com)
 * @since 10/7/13
 */
public final class OPaginatedCluster extends ODurableComponent implements OCluster {

  public enum RECORD_STATUS {
    NOT_EXISTENT, PRESENT, ALLOCATED, REMOVED
  }

  private final boolean addRidMetadata = OGlobalConfiguration.STORAGE_TRACK_CHANGED_RECORDS_IN_WAL.getValueAsBoolean();

  public static final  String DEF_EXTENSION            = ".pcl";
  private static final int    DISK_PAGE_SIZE           = DISK_CACHE_PAGE_SIZE.getValueAsInteger();
  private static final int    LOWEST_FREELIST_BOUNDARY = PAGINATED_STORAGE_LOWEST_FREELIST_BOUNDARY.getValueAsInteger();
  final static         int    FREE_LIST_SIZE           = DISK_PAGE_SIZE - LOWEST_FREELIST_BOUNDARY;
  private static final int    PAGE_INDEX_OFFSET        = 16;
  private static final int    RECORD_POSITION_MASK     = 0xFFFF;
  private static final int    ONE_KB                   = 1024;

  private volatile OCompression                          compression;
  private volatile OEncryption                           encryption;
  private final    boolean                               systemCluster;
  private          OClusterPositionMap                   clusterPositionMap;
  private          OAbstractPaginatedStorage             storageLocal;
  private volatile int                                   id;
  private          long                                  fileId;
  private          OStoragePaginatedClusterConfiguration config;
  private          long                                  pinnedStateEntryIndex;
  private          ORecordConflictStrategy               recordConflictStrategy;

  private static final class AddEntryResult {
    private final long pageIndex;
    private final int  pagePosition;

    private final int recordVersion;
    private final int recordsSizeDiff;

    AddEntryResult(final long pageIndex, final int pagePosition, final int recordVersion, final int recordsSizeDiff) {
      this.pageIndex = pageIndex;
      this.pagePosition = pagePosition;
      this.recordVersion = recordVersion;
      this.recordsSizeDiff = recordsSizeDiff;
    }
  }

  private static final class FindFreePageResult {
    private final long pageIndex;
    private final int  freePageIndex;

    private FindFreePageResult(final long pageIndex, final int freePageIndex) {
      this.pageIndex = pageIndex;
      this.freePageIndex = freePageIndex;
    }
  }

  public OPaginatedCluster(final String name, final OAbstractPaginatedStorage storage) {
    super(storage, name, ".pcl", name + ".pcl");

    systemCluster = OMetadataInternal.SYSTEM_CLUSTER.contains(name);
  }

  @Override
  public void configure(final OStorage storage, final int id, final String clusterName, final Object... parameters)
      throws IOException {
    acquireExclusiveLock();
    try {
      final OContextConfiguration ctxCfg = storage.getConfiguration().getContextConfiguration();
      final String cfgCompression = ctxCfg.getValueAsString(OGlobalConfiguration.STORAGE_COMPRESSION_METHOD);
      final String cfgEncryption = ctxCfg.getValueAsString(OGlobalConfiguration.STORAGE_ENCRYPTION_METHOD);
      final String cfgEncryptionKey = ctxCfg.getValueAsString(OGlobalConfiguration.STORAGE_ENCRYPTION_KEY);

      config = new OStoragePaginatedClusterConfiguration(storage.getConfiguration(), id, clusterName, null, true,
          OStoragePaginatedClusterConfiguration.DEFAULT_GROW_FACTOR, OStoragePaginatedClusterConfiguration.DEFAULT_GROW_FACTOR,
          cfgCompression, cfgEncryption, cfgEncryptionKey, null, OStorageClusterConfiguration.STATUS.ONLINE);
      config.name = clusterName;

      init((OAbstractPaginatedStorage) storage, config);
    } finally {
      releaseExclusiveLock();
    }
  }

  @Override
  public void configure(final OStorage storage, final OStorageClusterConfiguration config) throws IOException {
    acquireExclusiveLock();
    try {
      init((OAbstractPaginatedStorage) storage, config);
    } finally {
      releaseExclusiveLock();
    }
  }

  @Override
  public boolean exists() {
    atomicOperationsManager.acquireReadLock(this);
    try {
      acquireSharedLock();
      try {
        return isFileExists(getFullName());
      } finally {
        releaseSharedLock();
      }
    } finally {
      atomicOperationsManager.releaseReadLock(this);
    }
  }

  @Override
  public void create(final int startSize) throws IOException {
    final OAtomicOperation atomicOperation = startAtomicOperation(false);
    acquireExclusiveLock();
    try {
      fileId = addFile(getFullName());

      initCusterState(atomicOperation);

<<<<<<< HEAD
      registerInStorageConfig((OStorageConfigurationImpl) config.root);

      clusterPositionMap.create();
=======
        clusterPositionMap.create();
>>>>>>> e16d8013

      logComponentOperation(atomicOperation,
          new OCreateClusterOperation(atomicOperation.getOperationUnitId(), id, getName(), clusterPositionMap.getFileId()));
      endAtomicOperation(false, null);
    } catch (final Exception e) {
      endAtomicOperation(true, e);
      throw OException
          .wrapException(new OPaginatedClusterException("Error during creation of cluster with name " + getName(), this), e);
    } finally {
      releaseExclusiveLock();
    }
  }

  public void registerInStorageConfig(final OStorageConfigurationImpl root) {
    root.addCluster(config);
    root.update();
  }

  @Override
  public void open() throws IOException {
    acquireExclusiveLock();
    try {
      fileId = openFile(getFullName());

      final OCacheEntry pinnedStateEntry = loadPageForRead(fileId, 0, false);
      try {
        pinPage(pinnedStateEntry);
        pinnedStateEntryIndex = pinnedStateEntry.getPageIndex();
      } finally {
        releasePageFromRead(pinnedStateEntry);
      }

      clusterPositionMap.open();
    } finally {
      releaseExclusiveLock();
    }
  }

  public void replaceFile(final File file) throws IOException {
    acquireExclusiveLock();
    try {
      final String tempFileName = file.getName() + "$temp";
      try {
        final long tempFileId = writeCache.addFile(tempFileName);
        writeCache.replaceFileContentWith(tempFileId, file.toPath());

        readCache.deleteFile(fileId, writeCache);
        writeCache.renameFile(tempFileId, getFullName());
        fileId = tempFileId;
      } finally {
        // If, for some reason, the temp file is still exists, wipe it out.

        final long tempFileId = writeCache.fileIdByName(tempFileName);
        if (tempFileId >= 0)
          writeCache.deleteFile(tempFileId);
      }
    } finally {
      releaseExclusiveLock();
    }
  }

  public void replaceClusterMapFile(final File file) throws IOException {
    acquireExclusiveLock();
    try {
      final String tempFileName = file.getName() + "$temp";
      try {
        final long tempFileId = writeCache.addFile(tempFileName);
        writeCache.replaceFileContentWith(tempFileId, file.toPath());

        readCache.deleteFile(clusterPositionMap.getFileId(), writeCache);
        writeCache.renameFile(tempFileId, clusterPositionMap.getFullName());
        clusterPositionMap.replaceFileId(tempFileId);
      } finally {
        final long tempFileId = writeCache.fileIdByName(tempFileName);
        if (tempFileId >= 0)
          writeCache.deleteFile(tempFileId);
      }
    } finally {
      releaseExclusiveLock();
    }
  }

  @Override
  public void close() {
    close(true);
  }

  @Override
  public void close(final boolean flush) {
    acquireExclusiveLock();
    try {
      if (flush)
        synch();

      readCache.closeFile(fileId, flush, writeCache);
      clusterPositionMap.close(flush);
    } finally {
      releaseExclusiveLock();
    }
  }

  @Override
  public void delete() throws IOException {
    startAtomicOperation(false);
    acquireExclusiveLock();
    try {
      deleteFile(fileId);

      clusterPositionMap.delete();

      endAtomicOperation(false, null);
    } catch (final IOException ioe) {
      endAtomicOperation(true, ioe);

      throw ioe;
    } catch (final Exception e) {
      endAtomicOperation(true, e);

      throw OException.wrapException(new OPaginatedClusterException("Error during deletion of cluster " + getName(), this), e);
    } finally {
      releaseExclusiveLock();
    }
  }

  public void deleteRollback() {
    acquireExclusiveLock();
    try {
      deleteFile(fileId);
      clusterPositionMap.delete();
    } catch (final IOException e) {
      throw OException.wrapException(new OPaginatedClusterException("Error during deletion of cluster " + getName(), this), e);
    } finally {
      releaseExclusiveLock();
    }
  }

  @Override
  public Object set(final OCluster.ATTRIBUTES attribute, final Object value) throws IOException {
    if (attribute == null)
      throw new IllegalArgumentException("attribute is null");

    final String stringValue = value != null ? value.toString() : null;

    acquireExclusiveLock();
    try {

      switch (attribute) {
      case NAME:
        setNameInternal(stringValue);
        break;
      case RECORD_GROW_FACTOR:
        setRecordGrowFactorInternal(stringValue);
        break;
      case RECORD_OVERFLOW_GROW_FACTOR:
        setRecordOverflowGrowFactorInternal(stringValue);
        break;
      case CONFLICTSTRATEGY:
        setRecordConflictStrategy(stringValue);
        break;
      case STATUS: {
        if (stringValue == null)
          throw new IllegalStateException("Value of attribute is null");

        return storageLocal.setClusterStatus(id, OStorageClusterConfiguration.STATUS
            .valueOf(stringValue.toUpperCase(storageLocal.getConfiguration().getLocaleInstance())));
      }
      case ENCRYPTION:
        if (getEntries() > 0)
          throw new IllegalArgumentException(
              "Cannot change encryption setting on cluster '" + getName() + "' because it is not empty");
        setEncryptionInternal(stringValue,
            ODatabaseRecordThreadLocal.instance().get().getStorage().getConfiguration().getContextConfiguration()
                .getValueAsString(OGlobalConfiguration.STORAGE_ENCRYPTION_KEY));
        break;
      default:
        throw new IllegalArgumentException("Runtime change of attribute '" + attribute + " is not supported");
      }

    } finally {
      releaseExclusiveLock();
    }

    return null;
  }

  @Override
  public boolean isSystemCluster() {
    return systemCluster;
  }

  @Override
  public float recordGrowFactor() {
    acquireSharedLock();
    try {
      return config.recordGrowFactor;
    } finally {
      releaseSharedLock();
    }
  }

  @Override
  public float recordOverflowGrowFactor() {
    acquireSharedLock();
    try {
      return config.recordOverflowGrowFactor;
    } finally {
      releaseSharedLock();
    }
  }

  @Override
  public String compression() {
    acquireSharedLock();
    try {
      return config.compression;
    } finally {
      releaseSharedLock();
    }
  }

  @Override
  public String encryption() {
    acquireSharedLock();
    try {
      return config.encryption;
    } finally {
      releaseSharedLock();
    }
  }

  @Override
  public OPhysicalPosition allocatePosition(final byte recordType) throws IOException {
    final OAtomicOperation atomicOperation = startAtomicOperation(true);
    acquireExclusiveLock();
    try {
      final OPhysicalPosition pos = createPhysicalPosition(recordType, clusterPositionMap.allocate(atomicOperation), -1);
      addAtomicOperationMetadata(new ORecordId(id, pos.clusterPosition), atomicOperation);
      logComponentOperation(atomicOperation,
          new OAllocatePositionOperation(atomicOperation.getOperationUnitId(), getId(), pos.clusterPosition, recordType));
      endAtomicOperation(false, null);
      return pos;
    } catch (final IOException | RuntimeException e) {
      endAtomicOperation(true, e);
      throw e;
    } finally {
      releaseExclusiveLock();
    }
  }

  public void makePositionAvailableRollback(final long clusterPosition, final OAtomicOperation atomicOperation) {
    acquireExclusiveLock();
    try {
      clusterPositionMap.makePositionAvailable(clusterPosition, atomicOperation);
      logComponentOperation(atomicOperation,
          new OMakePositionAvailableOperation(atomicOperation.getOperationUnitId(), id, clusterPosition));
    } finally {
      releaseExclusiveLock();
    }
  }

  @Override
  public OPhysicalPosition createRecord(byte[] content, final int recordVersion, final byte recordType,
      OPhysicalPosition allocatedPosition) throws IOException {
    if (allocatedPosition == null) {
      allocatedPosition = allocatePosition(recordType);
    }

    content = compression.compress(content);
    content = encryption.encrypt(content);

    final OAtomicOperation atomicOperation = startAtomicOperation(true);
    acquireExclusiveLock();
    try {
      final int entryContentLength = getEntryContentLength(content.length);

      if (entryContentLength < OClusterPage.MAX_RECORD_SIZE) {
        try {
          final byte[] entryContent = new byte[entryContentLength];

          int entryPosition = 0;
          entryContent[entryPosition] = recordType;
          entryPosition++;

          OIntegerSerializer.INSTANCE.serializeNative(content.length, entryContent, entryPosition);
          entryPosition += OIntegerSerializer.INT_SIZE;

          System.arraycopy(content, 0, entryContent, entryPosition, content.length);
          entryPosition += content.length;

          entryContent[entryPosition] = 1;
          entryPosition++;

          OLongSerializer.INSTANCE.serializeNative(-1L, entryContent, entryPosition);

          final AddEntryResult addEntryResult = addEntry(recordVersion, entryContent, atomicOperation);

          updateClusterState(1, addEntryResult.recordsSizeDiff, atomicOperation);

          clusterPositionMap.update(allocatedPosition.clusterPosition,
              new OClusterPositionMapBucket.PositionEntry(addEntryResult.pageIndex, addEntryResult.pagePosition), atomicOperation);
          final long clusterPosition = allocatedPosition.clusterPosition;

          addAtomicOperationMetadata(new ORecordId(id, clusterPosition), atomicOperation);

          logComponentOperation(atomicOperation,
              new OCreateRecordOperation(id, atomicOperation.getOperationUnitId(), allocatedPosition.clusterPosition, content,
                  recordVersion, recordType));

          endAtomicOperation(false, null);

          return createPhysicalPosition(recordType, clusterPosition, addEntryResult.recordVersion);
        } catch (final Exception e) {
          endAtomicOperation(true, e);
          throw OException.wrapException(new OPaginatedClusterException("Error during record creation", this), e);
        }
      } else {
        try {
          final int entrySize = content.length + OIntegerSerializer.INT_SIZE + OByteSerializer.BYTE_SIZE;

          int fullEntryPosition = 0;
          final byte[] fullEntry = new byte[entrySize];

          fullEntry[fullEntryPosition] = recordType;
          fullEntryPosition++;

          OIntegerSerializer.INSTANCE.serializeNative(content.length, fullEntry, fullEntryPosition);
          fullEntryPosition += OIntegerSerializer.INT_SIZE;

          System.arraycopy(content, 0, fullEntry, fullEntryPosition, content.length);

          long prevPageRecordPointer = -1;
          long firstPageIndex = -1;
          int firstPagePosition = -1;

          int version = 0;

          int from = 0;
          int to = from + (OClusterPage.MAX_RECORD_SIZE - OByteSerializer.BYTE_SIZE - OLongSerializer.LONG_SIZE);

          int recordsSizeDiff = 0;

          do {
            final byte[] entryContent = new byte[to - from + OByteSerializer.BYTE_SIZE + OLongSerializer.LONG_SIZE];
            System.arraycopy(fullEntry, from, entryContent, 0, to - from);

            if (from > 0)
              entryContent[entryContent.length - OLongSerializer.LONG_SIZE - OByteSerializer.BYTE_SIZE] = 0;
            else
              entryContent[entryContent.length - OLongSerializer.LONG_SIZE - OByteSerializer.BYTE_SIZE] = 1;

            OLongSerializer.INSTANCE.serializeNative(-1L, entryContent, entryContent.length - OLongSerializer.LONG_SIZE);

            final AddEntryResult addEntryResult = addEntry(recordVersion, entryContent, atomicOperation);
            recordsSizeDiff += addEntryResult.recordsSizeDiff;

            if (firstPageIndex == -1) {
              firstPageIndex = addEntryResult.pageIndex;
              firstPagePosition = addEntryResult.pagePosition;
              version = addEntryResult.recordVersion;
            }

            final long addedPagePointer = createPagePointer(addEntryResult.pageIndex, addEntryResult.pagePosition);
            if (prevPageRecordPointer >= 0) {
              final long prevPageIndex = getPageIndex(prevPageRecordPointer);
              final int prevPageRecordPosition = getRecordPosition(prevPageRecordPointer);

              OClusterPage prevPage = null;
              final OCacheEntry prevPageCacheEntry = loadPageForWrite(fileId, prevPageIndex, false);
              try {
                prevPage = new OClusterPage(prevPageCacheEntry, false);
                prevPage.setNextPagePointer(prevPageRecordPosition, addedPagePointer);
              } finally {
                releasePageFromWrite(prevPage, atomicOperation);
              }
            }

            prevPageRecordPointer = addedPagePointer;
            from = to;
            to = to + (OClusterPage.MAX_RECORD_SIZE - OLongSerializer.LONG_SIZE - OByteSerializer.BYTE_SIZE);
            if (to > fullEntry.length)
              to = fullEntry.length;

          } while (from < to);

          updateClusterState(1, recordsSizeDiff, atomicOperation);

          clusterPositionMap.update(allocatedPosition.clusterPosition,
              new OClusterPositionMapBucket.PositionEntry(firstPageIndex, firstPagePosition), atomicOperation);
          final long clusterPosition = allocatedPosition.clusterPosition;

          addAtomicOperationMetadata(new ORecordId(id, clusterPosition), atomicOperation);

          logComponentOperation(atomicOperation,
              new OCreateRecordOperation(id, atomicOperation.getOperationUnitId(), allocatedPosition.clusterPosition, content,
                  recordVersion, recordType));

          endAtomicOperation(false, null);

          return createPhysicalPosition(recordType, clusterPosition, version);
        } catch (final RuntimeException e) {
          endAtomicOperation(true, e);
          throw OException.wrapException(new OPaginatedClusterException("Error during record creation", this), e);
        }
      }
    } finally {
      releaseExclusiveLock();
    }
  }

  private void addAtomicOperationMetadata(final ORID rid, final OAtomicOperation atomicOperation) {
    if (!addRidMetadata)
      return;

    if (atomicOperation == null)
      return;

    ORecordOperationMetadata recordOperationMetadata = (ORecordOperationMetadata) atomicOperation
        .getMetadata(ORecordOperationMetadata.RID_METADATA_KEY);

    if (recordOperationMetadata == null) {
      recordOperationMetadata = new ORecordOperationMetadata();
      atomicOperation.addMetadata(recordOperationMetadata);
    }

    recordOperationMetadata.addRid(rid);
  }

  private static int getEntryContentLength(final int grownContentSize) {
    final int entryContentLength =
        grownContentSize + 2 * OByteSerializer.BYTE_SIZE + OIntegerSerializer.INT_SIZE + OLongSerializer.LONG_SIZE;

    return entryContentLength;
  }

  @Override
  @SuppressFBWarnings(value = "PZLA_PREFER_ZERO_LENGTH_ARRAYS")
  public ORawBuffer readRecord(final long clusterPosition, final boolean prefetchRecords) throws IOException {
    int pagesToPrefetch = 1;

    if (prefetchRecords)
      pagesToPrefetch = OGlobalConfiguration.QUERY_SCAN_PREFETCH_PAGES.getValueAsInteger();

    return readRecord(clusterPosition, pagesToPrefetch);

  }

  private ORawBuffer readRecord(final long clusterPosition, final int pageCount) throws IOException {
    atomicOperationsManager.acquireReadLock(this);
    try {
      acquireSharedLock();
      try {
        final OClusterPositionMapBucket.PositionEntry positionEntry = clusterPositionMap.get(clusterPosition, pageCount);
        if (positionEntry == null)
          return null;

        return internalReadRecord(positionEntry.getPageIndex(), positionEntry.getRecordPosition(), pageCount);
      } finally {
        releaseSharedLock();
      }
    } finally {
      atomicOperationsManager.releaseReadLock(this);
    }
  }

  private ORawBuffer internalReadRecord(final long pageIndex, final int recordPosition, final int pageCount) throws IOException {
    if (getFilledUpTo(fileId) <= pageIndex) {
      return null;
    }

    final OPair<Integer, byte[]> fullContentPair = readFullEntry(pageIndex, recordPosition, pageCount);
    if (fullContentPair == null) {
      return null;
    }

    int fullContentPosition = 0;
    final byte[] fullContent = fullContentPair.value;
    final byte recordType = fullContent[fullContentPosition];
    fullContentPosition++;

    final int readContentSize = OIntegerSerializer.INSTANCE.deserializeNative(fullContent, fullContentPosition);
    fullContentPosition += OIntegerSerializer.INT_SIZE;

    byte[] recordContent = Arrays.copyOfRange(fullContent, fullContentPosition, fullContentPosition + readContentSize);

    recordContent = encryption.decrypt(recordContent);
    recordContent = compression.uncompress(recordContent);

    return new ORawBuffer(recordContent, fullContentPair.key, recordType);
  }

  @Override
  public ORawBuffer readRecordIfVersionIsNotLatest(final long clusterPosition, final int recordVersion)
      throws IOException, ORecordNotFoundException {
    atomicOperationsManager.acquireReadLock(this);
    try {
      acquireSharedLock();
      try {
        final OClusterPositionMapBucket.PositionEntry positionEntry = clusterPositionMap.get(clusterPosition, 1);

        if (positionEntry == null)
          throw new ORecordNotFoundException(new ORecordId(id, clusterPosition),
              "Record for cluster with id " + id + " and position " + clusterPosition + " is absent.");

        final int recordPosition = positionEntry.getRecordPosition();
        final long pageIndex = positionEntry.getPageIndex();

        if (getFilledUpTo(fileId) <= pageIndex)
          throw new ORecordNotFoundException(new ORecordId(id, clusterPosition),
              "Record for cluster with id " + id + " and position " + clusterPosition + " is absent.");

        int loadedRecordVersion;

        final OCacheEntry cacheEntry = loadPageForRead(fileId, pageIndex, false);
        try {
          final OClusterPage localPage = new OClusterPage(cacheEntry, false);
          if (localPage.isDeleted(recordPosition))
            throw new ORecordNotFoundException(new ORecordId(id, clusterPosition),
                "Record for cluster with id " + id + " and position " + clusterPosition + " is absent.");

          loadedRecordVersion = localPage.getRecordVersion(recordPosition);
        } finally {
          releasePageFromRead(cacheEntry);
        }

        if (loadedRecordVersion > recordVersion)
          return readRecord(clusterPosition, false);

        return null;
      } finally {
        releaseSharedLock();
      }
    } finally {
      atomicOperationsManager.releaseReadLock(this);
    }
  }

  public void deleteRecordRollback(final long clusterPosition, final OAtomicOperation atomicOperation) {
    acquireExclusiveLock();
    try {
      final OClusterPositionMapBucket.PositionEntry positionEntry = clusterPositionMap.get(clusterPosition, 1);
      assert positionEntry != null;

      long pageIndex = positionEntry.getPageIndex();
      int recordPosition = positionEntry.getRecordPosition();

      long nextPagePointer;
      int removedContentSize = 0;

      final List<byte[]> prevRecordChunks = new ArrayList<>();
      int prevContentSize = 0;
      int prevRecordVersion = 0;

      do {
        OClusterPage localPage = null;
        final OCacheEntry cacheEntry = loadPageForWrite(fileId, pageIndex, false);
        int initialFreePageIndex;
        try {
          localPage = new OClusterPage(cacheEntry, false);
          initialFreePageIndex = calculateFreePageIndex(localPage);

          final byte[] content = localPage.getRecordBinaryValue(recordPosition, localPage.getRecordSize(recordPosition));

          prevContentSize += content.length - OLongSerializer.LONG_SIZE - OByteSerializer.BYTE_SIZE;

          if (prevRecordChunks.isEmpty()) {
            prevRecordVersion = localPage.getRecordVersion(recordPosition);
          }

          prevRecordChunks.add(content);

          final int initialFreeSpace = localPage.getFreeSpace();
          localPage.deleteRecord(recordPosition);

          removedContentSize += localPage.getFreeSpace() - initialFreeSpace;
          nextPagePointer = OLongSerializer.INSTANCE.deserializeNative(content, content.length - OLongSerializer.LONG_SIZE);
        } finally {
          releasePageFromWrite(localPage, atomicOperation);
        }

        updateFreePagesIndex(initialFreePageIndex, pageIndex, atomicOperation);

        pageIndex = getPageIndex(nextPagePointer);
        recordPosition = getRecordPosition(nextPagePointer);
      } while (nextPagePointer >= 0);

      updateClusterState(-1, -removedContentSize, atomicOperation);

      clusterPositionMap.remove(clusterPosition, atomicOperation);
      addAtomicOperationMetadata(new ORecordId(id, clusterPosition), atomicOperation);

      final byte[] prevFullRecord = mergeRecordContent(prevRecordChunks, prevContentSize);
      int prevFullContentPosition = 0;

      final byte prevRecordType = prevFullRecord[prevFullContentPosition];
      prevFullContentPosition++;

      final int prevRecordContentSize = OIntegerSerializer.INSTANCE.deserializeNative(prevFullRecord, prevFullContentPosition);
      prevFullContentPosition += OIntegerSerializer.INT_SIZE;

      final byte[] prevRecordContent = Arrays
          .copyOfRange(prevFullRecord, prevFullContentPosition, prevFullContentPosition + prevRecordContentSize);

      logComponentOperation(atomicOperation,
          new ODeleteRecordOperation(atomicOperation.getOperationUnitId(), id, clusterPosition, prevRecordContent,
              prevRecordVersion, prevRecordType));

    } catch (final IOException e) {
      throw OException.wrapException(new OPaginatedClusterException("Error during record deletion", this), e);
    } finally {
      releaseExclusiveLock();
    }
  }

  @Override
  public boolean deleteRecord(final long clusterPosition) throws IOException {
    final OAtomicOperation atomicOperation = startAtomicOperation(true);
    acquireExclusiveLock();
    try {
      final OClusterPositionMapBucket.PositionEntry positionEntry = clusterPositionMap.get(clusterPosition, 1);
      if (positionEntry == null) {
        endAtomicOperation(false, null);
        return false;
      }

      long pageIndex = positionEntry.getPageIndex();
      int recordPosition = positionEntry.getRecordPosition();

      long nextPagePointer;
      int removedContentSize = 0;

      final List<byte[]> prevRecordChunks = new ArrayList<>();
      int prevContentSize = 0;
      int prevRecordVersion = 0;

      do {
        OClusterPage localPage = null;
        final OCacheEntry cacheEntry = loadPageForWrite(fileId, pageIndex, false);
        int initialFreePageIndex;
        try {
          localPage = new OClusterPage(cacheEntry, false);
          initialFreePageIndex = calculateFreePageIndex(localPage);

          final byte[] content = localPage.getRecordBinaryValue(recordPosition, localPage.getRecordSize(recordPosition));

          prevContentSize += content.length - OLongSerializer.LONG_SIZE - OByteSerializer.BYTE_SIZE;

          if (prevRecordChunks.isEmpty()) {
            prevRecordVersion = localPage.getRecordVersion(recordPosition);
          }

          prevRecordChunks.add(content);

          final int initialFreeSpace = localPage.getFreeSpace();
          localPage.deleteRecord(recordPosition);

          removedContentSize += localPage.getFreeSpace() - initialFreeSpace;
          nextPagePointer = OLongSerializer.INSTANCE.deserializeNative(content, content.length - OLongSerializer.LONG_SIZE);
        } finally {
          releasePageFromWrite(localPage, atomicOperation);
        }

        updateFreePagesIndex(initialFreePageIndex, pageIndex, atomicOperation);

        pageIndex = getPageIndex(nextPagePointer);
        recordPosition = getRecordPosition(nextPagePointer);
      } while (nextPagePointer >= 0);

      updateClusterState(-1, -removedContentSize, atomicOperation);

      clusterPositionMap.remove(clusterPosition, atomicOperation);
      addAtomicOperationMetadata(new ORecordId(id, clusterPosition), atomicOperation);

      final byte[] prevFullRecord = mergeRecordContent(prevRecordChunks, prevContentSize);
      int prevFullContentPosition = 0;

      final byte prevRecordType = prevFullRecord[prevFullContentPosition];
      prevFullContentPosition++;

      final int prevRecordContentSize = OIntegerSerializer.INSTANCE.deserializeNative(prevFullRecord, prevFullContentPosition);
      prevFullContentPosition += OIntegerSerializer.INT_SIZE;

      final byte[] prevRecordContent = Arrays
          .copyOfRange(prevFullRecord, prevFullContentPosition, prevFullContentPosition + prevRecordContentSize);

      logComponentOperation(atomicOperation,
          new ODeleteRecordOperation(atomicOperation.getOperationUnitId(), id, clusterPosition, prevRecordContent,
              prevRecordVersion, prevRecordType));

      endAtomicOperation(false, null);

      return true;
    } catch (final IOException | RuntimeException e) {
      endAtomicOperation(true, e);
      throw OException.wrapException(new OPaginatedClusterException("Error during record deletion", this), e);
    } finally {
      releaseExclusiveLock();
    }
  }

  @Override
  public void updateRecord(final long clusterPosition, byte[] content, final int recordVersion, final byte recordType)
      throws IOException {
    content = compression.compress(content);
    content = encryption.encrypt(content);

    final OAtomicOperation atomicOperation = startAtomicOperation(true);

    acquireExclusiveLock();
    try {
      final OClusterPositionMapBucket.PositionEntry positionEntry = clusterPositionMap.get(clusterPosition, 1);

      if (positionEntry == null) {
        endAtomicOperation(false, null);
        return;
      }

      int nextRecordPosition = positionEntry.getRecordPosition();
      long nextPageIndex = positionEntry.getPageIndex();

      int newRecordPosition = -1;
      long newPageIndex = -1;

      long prevPageIndex = -1;
      int prevRecordPosition = -1;

      long nextEntryPointer = -1;
      int from = 0;
      int to;

      long sizeDiff = 0;
      byte[] updateEntry = null;

      final List<byte[]> prevRecordChunks = new ArrayList<>();
      int prevRecordVersion = 0;
      int prevContentSize = 0;

      do {
        final int entrySize;
        final int updatedEntryPosition;

        if (updateEntry == null) {
          if (from == 0) {
            entrySize = Math.min(getEntryContentLength(content.length), OClusterPage.MAX_RECORD_SIZE);
            to = entrySize - (2 * OByteSerializer.BYTE_SIZE + OIntegerSerializer.INT_SIZE + OLongSerializer.LONG_SIZE);
          } else {
            entrySize = Math
                .min(content.length - from + OByteSerializer.BYTE_SIZE + OLongSerializer.LONG_SIZE, OClusterPage.MAX_RECORD_SIZE);
            to = from + entrySize - (OByteSerializer.BYTE_SIZE + OLongSerializer.LONG_SIZE);
          }

          updateEntry = new byte[entrySize];
          int entryPosition = 0;

          if (from == 0) {
            updateEntry[entryPosition] = recordType;
            entryPosition++;

            OIntegerSerializer.INSTANCE.serializeNative(content.length, updateEntry, entryPosition);
            entryPosition += OIntegerSerializer.INT_SIZE;
          }

          System.arraycopy(content, from, updateEntry, entryPosition, to - from);
          entryPosition += to - from;

          if (nextPageIndex == positionEntry.getPageIndex()) {
            updateEntry[entryPosition] = 1;
          }

          entryPosition++;

          OLongSerializer.INSTANCE.serializeNative(-1, updateEntry, entryPosition);

          if (to < content.length) {
            assert entrySize == OClusterPage.MAX_RECORD_SIZE;
          }
        } else {
          entrySize = updateEntry.length;

          if (from == 0) {
            to = entrySize - (2 * OByteSerializer.BYTE_SIZE + OIntegerSerializer.INT_SIZE + OLongSerializer.LONG_SIZE);
          } else {
            to = from + entrySize - (OByteSerializer.BYTE_SIZE + OLongSerializer.LONG_SIZE);
          }
        }

        int freePageIndex = -1;

        if (nextPageIndex < 0) {
          final FindFreePageResult findFreePageResult = findFreePage(entrySize);
          nextPageIndex = findFreePageResult.pageIndex;
          freePageIndex = findFreePageResult.freePageIndex;
        }

        boolean isNew = false;
        OCacheEntry cacheEntry = loadPageForWrite(fileId, nextPageIndex, false);
        if (cacheEntry == null) {
          cacheEntry = addPage(fileId);
          isNew = true;
        }

        OClusterPage localPage = null;
        try {
          localPage = new OClusterPage(cacheEntry, isNew);
          final int pageFreeSpace = localPage.getFreeSpace();

          if (freePageIndex < 0)
            freePageIndex = calculateFreePageIndex(localPage);
          else
            assert isNew || freePageIndex == calculateFreePageIndex(localPage);

          if (nextRecordPosition >= 0) {
            final int currentEntrySize = localPage.getRecordSize(nextRecordPosition);
            final byte[] currentContent = localPage.getRecordBinaryValue(nextRecordPosition, currentEntrySize);
            prevContentSize += currentContent.length - OLongSerializer.LONG_SIZE - OByteSerializer.BYTE_SIZE;

            if (prevRecordChunks.isEmpty()) {
              prevRecordVersion = localPage.getRecordVersion(nextRecordPosition);
            }

            prevRecordChunks.add(currentContent);

            nextEntryPointer = localPage.getRecordLongValue(nextRecordPosition, currentEntrySize - OLongSerializer.LONG_SIZE);

            if (currentEntrySize == entrySize) {
              localPage.replaceRecord(nextRecordPosition, updateEntry, recordVersion);
              updatedEntryPosition = nextRecordPosition;
            } else {
              localPage.deleteRecord(nextRecordPosition);

              if (localPage.getMaxRecordSize() >= entrySize) {
                updatedEntryPosition = localPage.appendRecord(recordVersion, updateEntry);

                if (updatedEntryPosition < 0) {
                  localPage.dumpToLog();
                  throw new IllegalStateException(
                      "Page " + cacheEntry.getPageIndex() + " does not have enough free space to add record content, freePageIndex="
                          + freePageIndex + ", updateEntry.length=" + updateEntry.length + ", content.length=" + content.length);
                }
              } else {
                updatedEntryPosition = -1;
              }
            }

            if (nextEntryPointer >= 0) {
              nextRecordPosition = getRecordPosition(nextEntryPointer);
              nextPageIndex = getPageIndex(nextEntryPointer);
            } else {
              nextPageIndex = -1;
              nextRecordPosition = -1;
            }

          } else {
            assert localPage.getFreeSpace() >= entrySize;
            updatedEntryPosition = localPage.appendRecord(recordVersion, updateEntry);

            if (updatedEntryPosition < 0) {
              localPage.dumpToLog();
              throw new IllegalStateException(
                  "Page " + cacheEntry.getPageIndex() + " does not have enough free space to add record content, freePageIndex="
                      + freePageIndex + ", updateEntry.length=" + updateEntry.length + ", content.length=" + content.length);
            }

            nextPageIndex = -1;
            nextRecordPosition = -1;
          }

          sizeDiff += pageFreeSpace - localPage.getFreeSpace();

        } finally {
          releasePageFromWrite(localPage, atomicOperation);
        }

        updateFreePagesIndex(freePageIndex, cacheEntry.getPageIndex(), atomicOperation);

        if (updatedEntryPosition >= 0) {
          if (from == 0) {
            newPageIndex = cacheEntry.getPageIndex();
            newRecordPosition = updatedEntryPosition;
          }

          from = to;

          if (prevPageIndex >= 0) {
            OClusterPage prevPage = null;
            final OCacheEntry prevCacheEntry = loadPageForWrite(fileId, prevPageIndex, false);
            try {
              prevPage = new OClusterPage(prevCacheEntry, false);
              prevPage.setNextPagePointer(prevRecordPosition, createPagePointer(cacheEntry.getPageIndex(), updatedEntryPosition));
            } finally {
              releasePageFromWrite(prevPage, atomicOperation);
            }
          }

          prevPageIndex = cacheEntry.getPageIndex();
          prevRecordPosition = updatedEntryPosition;

          updateEntry = null;
        }
      } while (to < content.length || updateEntry != null);

      // clear unneeded pages
      while (nextEntryPointer >= 0) {
        nextPageIndex = getPageIndex(nextEntryPointer);
        nextRecordPosition = getRecordPosition(nextEntryPointer);

        final int freePagesIndex;
        final int freeSpace;

        OClusterPage localPage = null;
        final OCacheEntry cacheEntry = loadPageForWrite(fileId, nextPageIndex, false);
        try {
          localPage = new OClusterPage(cacheEntry, false);

          final int currentEntrySize = localPage.getRecordSize(nextRecordPosition);
          final byte[] currentContent = localPage.getRecordBinaryValue(nextRecordPosition, currentEntrySize);
          prevContentSize += currentContent.length - OLongSerializer.LONG_SIZE - OByteSerializer.BYTE_SIZE;

          if (prevRecordChunks.isEmpty()) {
            prevRecordVersion = localPage.getRecordVersion(nextRecordPosition);
          }

          prevRecordChunks.add(currentContent);

          freeSpace = localPage.getFreeSpace();
          freePagesIndex = calculateFreePageIndex(localPage);

          nextEntryPointer = localPage.getRecordLongValue(nextRecordPosition, -OLongSerializer.LONG_SIZE);
          localPage.deleteRecord(nextRecordPosition);

          sizeDiff += freeSpace - localPage.getFreeSpace();
        } finally {
          releasePageFromWrite(localPage, atomicOperation);
        }

        updateFreePagesIndex(freePagesIndex, nextPageIndex, atomicOperation);
      }

      assert newPageIndex >= 0;
      assert newRecordPosition >= 0;

      if (newPageIndex != positionEntry.getPageIndex() || newRecordPosition != positionEntry.getRecordPosition()) {
        clusterPositionMap
            .update(clusterPosition, new OClusterPositionMapBucket.PositionEntry(newPageIndex, newRecordPosition), atomicOperation);
      }

      updateClusterState(0, sizeDiff, atomicOperation);

      addAtomicOperationMetadata(new ORecordId(id, clusterPosition), atomicOperation);

      final byte[] prevFullRecord = mergeRecordContent(prevRecordChunks, prevContentSize);
      int prevFullContentPosition = 0;

      final byte prevRecordType = prevFullRecord[prevFullContentPosition];
      prevFullContentPosition++;

      final int prevRecordContentSize = OIntegerSerializer.INSTANCE.deserializeNative(prevFullRecord, prevFullContentPosition);
      prevFullContentPosition += OIntegerSerializer.INT_SIZE;

      final byte[] prevRecordContent = Arrays
          .copyOfRange(prevFullRecord, prevFullContentPosition, prevFullContentPosition + prevRecordContentSize);

      logComponentOperation(atomicOperation,
          new OUpdateRecordOperation(atomicOperation.getOperationUnitId(), id, clusterPosition, content, recordVersion, recordType,
              prevRecordContent, prevRecordVersion, prevRecordType));

      endAtomicOperation(false, null);
    } catch (final RuntimeException e) {
      endAtomicOperation(true, e);
      throw OException.wrapException(new OPaginatedClusterException("Error during record update", this), e);
    } finally {
      releaseExclusiveLock();
    }
  }

  public void updateRecordRollback(final long clusterPosition, final byte[] content, final int recordVersion, final byte recordType,
      final OAtomicOperation atomicOperation) {
    acquireExclusiveLock();
    try {
      final OClusterPositionMapBucket.PositionEntry positionEntry = clusterPositionMap.get(clusterPosition, 1);

      int nextRecordPosition = positionEntry.getRecordPosition();
      long nextPageIndex = positionEntry.getPageIndex();

      int newRecordPosition = -1;
      long newPageIndex = -1;

      long prevPageIndex = -1;
      int prevRecordPosition = -1;

      long nextEntryPointer = -1;
      int from = 0;
      int to;

      long sizeDiff = 0;
      byte[] updateEntry = null;

      final List<byte[]> prevRecordChunks = new ArrayList<>();
      int prevRecordVersion = 0;
      int prevContentSize = 0;

      do {
        final int entrySize;
        final int updatedEntryPosition;

        if (updateEntry == null) {
          if (from == 0) {
            entrySize = Math.min(getEntryContentLength(content.length), OClusterPage.MAX_RECORD_SIZE);
            to = entrySize - (2 * OByteSerializer.BYTE_SIZE + OIntegerSerializer.INT_SIZE + OLongSerializer.LONG_SIZE);
          } else {
            entrySize = Math
                .min(content.length - from + OByteSerializer.BYTE_SIZE + OLongSerializer.LONG_SIZE, OClusterPage.MAX_RECORD_SIZE);
            to = from + entrySize - (OByteSerializer.BYTE_SIZE + OLongSerializer.LONG_SIZE);
          }

          updateEntry = new byte[entrySize];
          int entryPosition = 0;

          if (from == 0) {
            updateEntry[entryPosition] = recordType;
            entryPosition++;

            OIntegerSerializer.INSTANCE.serializeNative(content.length, updateEntry, entryPosition);
            entryPosition += OIntegerSerializer.INT_SIZE;
          }

          System.arraycopy(content, from, updateEntry, entryPosition, to - from);
          entryPosition += to - from;

          if (nextPageIndex == positionEntry.getPageIndex()) {
            updateEntry[entryPosition] = 1;
          }

          entryPosition++;

          OLongSerializer.INSTANCE.serializeNative(-1, updateEntry, entryPosition);

          if (to < content.length) {
            assert entrySize == OClusterPage.MAX_RECORD_SIZE;
          }
        } else {
          entrySize = updateEntry.length;

          if (from == 0) {
            to = entrySize - (2 * OByteSerializer.BYTE_SIZE + OIntegerSerializer.INT_SIZE + OLongSerializer.LONG_SIZE);
          } else {
            to = from + entrySize - (OByteSerializer.BYTE_SIZE + OLongSerializer.LONG_SIZE);
          }
        }

        int freePageIndex = -1;

        if (nextPageIndex < 0) {
          final FindFreePageResult findFreePageResult = findFreePage(entrySize);
          nextPageIndex = findFreePageResult.pageIndex;
          freePageIndex = findFreePageResult.freePageIndex;
        }

        boolean isNew = false;
        OCacheEntry cacheEntry = loadPageForWrite(fileId, nextPageIndex, false);
        if (cacheEntry == null) {
          cacheEntry = addPage(fileId);
          isNew = true;
        }

        OClusterPage localPage = null;
        try {
          localPage = new OClusterPage(cacheEntry, isNew);
          final int pageFreeSpace = localPage.getFreeSpace();

          if (freePageIndex < 0)
            freePageIndex = calculateFreePageIndex(localPage);
          else
            assert isNew || freePageIndex == calculateFreePageIndex(localPage);

          if (nextRecordPosition >= 0) {
            final int currentEntrySize = localPage.getRecordSize(nextRecordPosition);
            final byte[] currentContent = localPage.getRecordBinaryValue(nextRecordPosition, currentEntrySize);
            prevContentSize += currentContent.length - OLongSerializer.LONG_SIZE - OByteSerializer.BYTE_SIZE;

            if (prevRecordChunks.isEmpty()) {
              prevRecordVersion = localPage.getRecordVersion(nextRecordPosition);
            }

            prevRecordChunks.add(currentContent);

            nextEntryPointer = localPage.getRecordLongValue(nextRecordPosition, currentEntrySize - OLongSerializer.LONG_SIZE);

            if (currentEntrySize == entrySize) {
              localPage.replaceRecord(nextRecordPosition, updateEntry, recordVersion);
              updatedEntryPosition = nextRecordPosition;
            } else {
              localPage.deleteRecord(nextRecordPosition);

              if (localPage.getMaxRecordSize() >= entrySize) {
                updatedEntryPosition = localPage.appendRecord(recordVersion, updateEntry);

                if (updatedEntryPosition < 0) {
                  localPage.dumpToLog();
                  throw new IllegalStateException(
                      "Page " + cacheEntry.getPageIndex() + " does not have enough free space to add record content, freePageIndex="
                          + freePageIndex + ", updateEntry.length=" + updateEntry.length + ", content.length=" + content.length);
                }
              } else {
                updatedEntryPosition = -1;
              }
            }

            if (nextEntryPointer >= 0) {
              nextRecordPosition = getRecordPosition(nextEntryPointer);
              nextPageIndex = getPageIndex(nextEntryPointer);
            } else {
              nextPageIndex = -1;
              nextRecordPosition = -1;
            }

          } else {
            assert localPage.getFreeSpace() >= entrySize;
            updatedEntryPosition = localPage.appendRecord(recordVersion, updateEntry);

            if (updatedEntryPosition < 0) {
              localPage.dumpToLog();
              throw new IllegalStateException(
                  "Page " + cacheEntry.getPageIndex() + " does not have enough free space to add record content, freePageIndex="
                      + freePageIndex + ", updateEntry.length=" + updateEntry.length + ", content.length=" + content.length);
            }

            nextPageIndex = -1;
            nextRecordPosition = -1;
          }

          sizeDiff += pageFreeSpace - localPage.getFreeSpace();

        } finally {
          releasePageFromWrite(localPage, atomicOperation);
        }

        updateFreePagesIndex(freePageIndex, cacheEntry.getPageIndex(), atomicOperation);

        if (updatedEntryPosition >= 0) {
          if (from == 0) {
            newPageIndex = cacheEntry.getPageIndex();
            newRecordPosition = updatedEntryPosition;
          }

          from = to;

          OClusterPage prevPage = null;
          if (prevPageIndex >= 0) {
            final OCacheEntry prevCacheEntry = loadPageForWrite(fileId, prevPageIndex, false);
            try {
              prevPage = new OClusterPage(prevCacheEntry, false);
              prevPage.setNextPagePointer(prevRecordPosition, createPagePointer(cacheEntry.getPageIndex(), updatedEntryPosition));
            } finally {
              releasePageFromWrite(prevPage, atomicOperation);
            }
          }

          prevPageIndex = cacheEntry.getPageIndex();
          prevRecordPosition = updatedEntryPosition;

          updateEntry = null;
        }
      } while (to < content.length || updateEntry != null);

      // clear unneeded pages
      while (nextEntryPointer >= 0) {
        nextPageIndex = getPageIndex(nextEntryPointer);
        nextRecordPosition = getRecordPosition(nextEntryPointer);

        final int freePagesIndex;
        final int freeSpace;

        OClusterPage localPage = null;
        final OCacheEntry cacheEntry = loadPageForWrite(fileId, nextPageIndex, false);
        try {
          localPage = new OClusterPage(cacheEntry, false);

          final int currentEntrySize = localPage.getRecordSize(nextRecordPosition);
          final byte[] currentContent = localPage.getRecordBinaryValue(nextRecordPosition, currentEntrySize);
          prevContentSize += currentContent.length - OLongSerializer.LONG_SIZE - OByteSerializer.BYTE_SIZE;

          if (prevRecordChunks.isEmpty()) {
            prevRecordVersion = localPage.getRecordVersion(nextRecordPosition);
          }

          prevRecordChunks.add(currentContent);

          freeSpace = localPage.getFreeSpace();
          freePagesIndex = calculateFreePageIndex(localPage);

          nextEntryPointer = localPage.getRecordLongValue(nextRecordPosition, -OLongSerializer.LONG_SIZE);
          localPage.deleteRecord(nextRecordPosition);

          sizeDiff += freeSpace - localPage.getFreeSpace();
        } finally {
          releasePageFromWrite(localPage, atomicOperation);
        }

        updateFreePagesIndex(freePagesIndex, nextPageIndex, atomicOperation);
      }

      assert newPageIndex >= 0;
      assert newRecordPosition >= 0;

      if (newPageIndex != positionEntry.getPageIndex() || newRecordPosition != positionEntry.getRecordPosition()) {
        clusterPositionMap
            .update(clusterPosition, new OClusterPositionMapBucket.PositionEntry(newPageIndex, newRecordPosition), atomicOperation);
      }

      updateClusterState(0, sizeDiff, atomicOperation);

      addAtomicOperationMetadata(new ORecordId(id, clusterPosition), atomicOperation);

      final byte[] prevFullRecord = mergeRecordContent(prevRecordChunks, prevContentSize);
      int prevFullContentPosition = 0;

      final byte prevRecordType = prevFullRecord[prevFullContentPosition];
      prevFullContentPosition++;

      final int prevRecordContentSize = OIntegerSerializer.INSTANCE.deserializeNative(prevFullRecord, prevFullContentPosition);
      prevFullContentPosition += OIntegerSerializer.INT_SIZE;

      final byte[] prevRecordContent = Arrays
          .copyOfRange(prevFullRecord, prevFullContentPosition, prevFullContentPosition + prevRecordContentSize);

      logComponentOperation(atomicOperation,
          new OUpdateRecordOperation(atomicOperation.getOperationUnitId(), id, clusterPosition, content, recordVersion, recordType,
              prevRecordContent, prevRecordVersion, prevRecordType));

    } catch (final IOException e) {
      throw OException.wrapException(new OPaginatedClusterException("Error during record update", this), e);
    } finally {
      releaseExclusiveLock();
    }
  }

  /**
   * Recycles a deleted record.
   */
  @Override
  public void recycleRecord(final long clusterPosition, byte[] content, final int recordVersion, final byte recordType)
      throws IOException {
    final OAtomicOperation atomicOperation = startAtomicOperation(true);

    acquireExclusiveLock();
    try {
      final OClusterPositionMapBucket.PositionEntry positionEntry = clusterPositionMap.get(clusterPosition, 1);
      if (positionEntry != null) {
        // NOT DELETED
        throw new OPaginatedClusterException("Record with rid " + new ORecordId(id, clusterPosition) + " was not deleted", this);
      }

      content = compression.compress(content);
      content = encryption.encrypt(content);

      final int entryContentLength = getEntryContentLength(content.length);

      if (entryContentLength < OClusterPage.MAX_RECORD_SIZE) {
        try {
          final byte[] entryContent = new byte[entryContentLength];

          int entryPosition = 0;
          entryContent[entryPosition] = recordType;
          entryPosition++;

          OIntegerSerializer.INSTANCE.serializeNative(content.length, entryContent, entryPosition);
          entryPosition += OIntegerSerializer.INT_SIZE;

          System.arraycopy(content, 0, entryContent, entryPosition, content.length);
          entryPosition += content.length;

          entryContent[entryPosition] = 1;
          entryPosition++;

          OLongSerializer.INSTANCE.serializeNative(-1L, entryContent, entryPosition);

          final AddEntryResult addEntryResult = addEntry(recordVersion, entryContent, atomicOperation);

          updateClusterState(1, addEntryResult.recordsSizeDiff, atomicOperation);

          clusterPositionMap.resurrect(clusterPosition,
              new OClusterPositionMapBucket.PositionEntry(addEntryResult.pageIndex, addEntryResult.pagePosition), atomicOperation);

          addAtomicOperationMetadata(new ORecordId(id, clusterPosition), atomicOperation);

          logComponentOperation(atomicOperation,
              new ORecycleRecordOperation(atomicOperation.getOperationUnitId(), id, clusterPosition, content, recordVersion,
                  recordType));

          endAtomicOperation(false, null);

        } catch (final Exception e) {
          throw OException.wrapException(new OPaginatedClusterException("Error during record recycling", this), e);
        }
      } else {
        try {
          final int entrySize = content.length + OIntegerSerializer.INT_SIZE + OByteSerializer.BYTE_SIZE;

          int fullEntryPosition = 0;
          final byte[] fullEntry = new byte[entrySize];

          fullEntry[fullEntryPosition] = recordType;
          fullEntryPosition++;

          OIntegerSerializer.INSTANCE.serializeNative(content.length, fullEntry, fullEntryPosition);
          fullEntryPosition += OIntegerSerializer.INT_SIZE;

          System.arraycopy(content, 0, fullEntry, fullEntryPosition, content.length);

          long prevPageRecordPointer = -1;
          long firstPageIndex = -1;
          int firstPagePosition = -1;

          int from = 0;
          int to = from + (OClusterPage.MAX_RECORD_SIZE - OByteSerializer.BYTE_SIZE - OLongSerializer.LONG_SIZE);

          int recordsSizeDiff = 0;

          do {
            final byte[] entryContent = new byte[to - from + OByteSerializer.BYTE_SIZE + OLongSerializer.LONG_SIZE];
            System.arraycopy(fullEntry, from, entryContent, 0, to - from);

            if (from > 0)
              entryContent[entryContent.length - OLongSerializer.LONG_SIZE - OByteSerializer.BYTE_SIZE] = 0;
            else
              entryContent[entryContent.length - OLongSerializer.LONG_SIZE - OByteSerializer.BYTE_SIZE] = 1;

            OLongSerializer.INSTANCE.serializeNative(-1L, entryContent, entryContent.length - OLongSerializer.LONG_SIZE);

            final AddEntryResult addEntryResult = addEntry(recordVersion, entryContent, atomicOperation);
            recordsSizeDiff += addEntryResult.recordsSizeDiff;

            if (firstPageIndex == -1) {
              firstPageIndex = addEntryResult.pageIndex;
              firstPagePosition = addEntryResult.pagePosition;
            }

            final long addedPagePointer = createPagePointer(addEntryResult.pageIndex, addEntryResult.pagePosition);
            if (prevPageRecordPointer >= 0) {
              final long prevPageIndex = getPageIndex(prevPageRecordPointer);
              final int prevPageRecordPosition = getRecordPosition(prevPageRecordPointer);

              OClusterPage prevPage = null;
              final OCacheEntry prevPageCacheEntry = loadPageForWrite(fileId, prevPageIndex, false);
              try {
                prevPage = new OClusterPage(prevPageCacheEntry, false);
                prevPage.setNextPagePointer(prevPageRecordPosition, addedPagePointer);
              } finally {
                releasePageFromWrite(prevPage, atomicOperation);
              }
            }

            prevPageRecordPointer = addedPagePointer;
            from = to;
            to = to + (OClusterPage.MAX_RECORD_SIZE - OLongSerializer.LONG_SIZE - OByteSerializer.BYTE_SIZE);
            if (to > fullEntry.length)
              to = fullEntry.length;

          } while (from < to);

          updateClusterState(1, recordsSizeDiff, atomicOperation);

          clusterPositionMap.update(clusterPosition, new OClusterPositionMapBucket.PositionEntry(firstPageIndex, firstPagePosition),
              atomicOperation);

          addAtomicOperationMetadata(new ORecordId(id, clusterPosition), atomicOperation);

          logComponentOperation(atomicOperation,
              new ORecycleRecordOperation(atomicOperation.getOperationUnitId(), id, clusterPosition, content, recordVersion,
                  recordType));

          endAtomicOperation(false, null);

        } catch (final RuntimeException e) {
          if (e instanceof OPaginatedClusterException)
            throw e;
          else
            throw OException.wrapException(new OPaginatedClusterException("Error during record recycling", this), e);
        }
      }

    } catch (final RuntimeException e) {
      endAtomicOperation(true, e);
      if (e instanceof OPaginatedClusterException)
        throw e;
      else
        throw OException.wrapException(new OPaginatedClusterException("Error during record recycling", this), e);
    } finally {
      releaseExclusiveLock();
    }
  }

  public void recycleRecordRollback(final long clusterPosition, final byte[] content, final int recordVersion,
      final byte recordType, final OAtomicOperation atomicOperation) {
    acquireExclusiveLock();
    try {
      final int entryContentLength = getEntryContentLength(content.length);

      if (entryContentLength < OClusterPage.MAX_RECORD_SIZE) {
        try {
          final byte[] entryContent = new byte[entryContentLength];

          int entryPosition = 0;
          entryContent[entryPosition] = recordType;
          entryPosition++;

          OIntegerSerializer.INSTANCE.serializeNative(content.length, entryContent, entryPosition);
          entryPosition += OIntegerSerializer.INT_SIZE;

          System.arraycopy(content, 0, entryContent, entryPosition, content.length);
          entryPosition += content.length;

          entryContent[entryPosition] = 1;
          entryPosition++;

          OLongSerializer.INSTANCE.serializeNative(-1L, entryContent, entryPosition);

          final AddEntryResult addEntryResult = addEntry(recordVersion, entryContent, atomicOperation);

          updateClusterState(1, addEntryResult.recordsSizeDiff, atomicOperation);

          clusterPositionMap.resurrect(clusterPosition,
              new OClusterPositionMapBucket.PositionEntry(addEntryResult.pageIndex, addEntryResult.pagePosition), atomicOperation);

          addAtomicOperationMetadata(new ORecordId(id, clusterPosition), atomicOperation);

          logComponentOperation(atomicOperation,
              new ORecycleRecordOperation(atomicOperation.getOperationUnitId(), id, clusterPosition, content, recordVersion,
                  recordType));

        } catch (final IOException e) {
          throw OException
              .wrapException(new OPaginatedClusterException("Error during recycling of record " + id + ":" + clusterPosition, this),
                  e);
        }
      } else {
        final int entrySize = content.length + OIntegerSerializer.INT_SIZE + OByteSerializer.BYTE_SIZE;

        int fullEntryPosition = 0;
        final byte[] fullEntry = new byte[entrySize];

        fullEntry[fullEntryPosition] = recordType;
        fullEntryPosition++;

        OIntegerSerializer.INSTANCE.serializeNative(content.length, fullEntry, fullEntryPosition);
        fullEntryPosition += OIntegerSerializer.INT_SIZE;

        System.arraycopy(content, 0, fullEntry, fullEntryPosition, content.length);

        long prevPageRecordPointer = -1;
        long firstPageIndex = -1;
        int firstPagePosition = -1;

        int from = 0;
        int to = from + (OClusterPage.MAX_RECORD_SIZE - OByteSerializer.BYTE_SIZE - OLongSerializer.LONG_SIZE);

        int recordsSizeDiff = 0;

        do {
          final byte[] entryContent = new byte[to - from + OByteSerializer.BYTE_SIZE + OLongSerializer.LONG_SIZE];
          System.arraycopy(fullEntry, from, entryContent, 0, to - from);

          if (from > 0)
            entryContent[entryContent.length - OLongSerializer.LONG_SIZE - OByteSerializer.BYTE_SIZE] = 0;
          else
            entryContent[entryContent.length - OLongSerializer.LONG_SIZE - OByteSerializer.BYTE_SIZE] = 1;

          OLongSerializer.INSTANCE.serializeNative(-1L, entryContent, entryContent.length - OLongSerializer.LONG_SIZE);

          final AddEntryResult addEntryResult = addEntry(recordVersion, entryContent, atomicOperation);
          recordsSizeDiff += addEntryResult.recordsSizeDiff;

          if (firstPageIndex == -1) {
            firstPageIndex = addEntryResult.pageIndex;
            firstPagePosition = addEntryResult.pagePosition;
          }

          final long addedPagePointer = createPagePointer(addEntryResult.pageIndex, addEntryResult.pagePosition);
          if (prevPageRecordPointer >= 0) {
            final long prevPageIndex = getPageIndex(prevPageRecordPointer);
            final int prevPageRecordPosition = getRecordPosition(prevPageRecordPointer);

            OClusterPage prevPage = null;
            final OCacheEntry prevPageCacheEntry = loadPageForWrite(fileId, prevPageIndex, false);
            try {
              prevPage = new OClusterPage(prevPageCacheEntry, false);
              prevPage.setNextPagePointer(prevPageRecordPosition, addedPagePointer);
            } finally {
              releasePageFromWrite(prevPage, atomicOperation);
            }
          }

          prevPageRecordPointer = addedPagePointer;
          from = to;
          to = to + (OClusterPage.MAX_RECORD_SIZE - OLongSerializer.LONG_SIZE - OByteSerializer.BYTE_SIZE);
          if (to > fullEntry.length)
            to = fullEntry.length;

        } while (from < to);

        updateClusterState(1, recordsSizeDiff, atomicOperation);

        clusterPositionMap.update(clusterPosition, new OClusterPositionMapBucket.PositionEntry(firstPageIndex, firstPagePosition),
            atomicOperation);

        addAtomicOperationMetadata(new ORecordId(id, clusterPosition), atomicOperation);

        logComponentOperation(atomicOperation,
            new ORecycleRecordOperation(atomicOperation.getOperationUnitId(), id, clusterPosition, content, recordVersion,
                recordType));

      }

    } catch (final IOException e) {
      throw OException
          .wrapException(new OPaginatedClusterException("Error during recycling of record " + id + ":" + clusterPosition, this), e);
    } finally {
      releaseExclusiveLock();
    }
  }

  @Override
  public long getTombstonesCount() {
    return 0;
  }

  @Override
  public void truncate() throws IOException {
    final OAtomicOperation atomicOperation = startAtomicOperation(true);

    acquireExclusiveLock();
    try {
      truncateFile(fileId);
      clusterPositionMap.truncate();

      initCusterState(atomicOperation);

      endAtomicOperation(false, null);

    } catch (final Exception e) {
      endAtomicOperation(true, e);
      throw OException.wrapException(new OPaginatedClusterException("Error during cluster truncate", this), e);
    } finally {
      releaseExclusiveLock();
    }
  }

  @Override
  public OPhysicalPosition getPhysicalPosition(final OPhysicalPosition position) throws IOException {
    atomicOperationsManager.acquireReadLock(this);
    try {
      acquireSharedLock();
      try {
        final long clusterPosition = position.clusterPosition;
        final OClusterPositionMapBucket.PositionEntry positionEntry = clusterPositionMap.get(clusterPosition, 1);

        if (positionEntry == null)
          return null;

        final long pageIndex = positionEntry.getPageIndex();
        final int recordPosition = positionEntry.getRecordPosition();

        final long pagesCount = getFilledUpTo(fileId);
        if (pageIndex >= pagesCount)
          return null;

        final OCacheEntry cacheEntry = loadPageForRead(fileId, pageIndex, false);
        try {
          final OClusterPage localPage = new OClusterPage(cacheEntry, false);
          if (localPage.isDeleted(recordPosition))
            return null;

          if (localPage.getRecordByteValue(recordPosition, -OLongSerializer.LONG_SIZE - OByteSerializer.BYTE_SIZE) == 0)
            return null;

          final OPhysicalPosition physicalPosition = new OPhysicalPosition();
          physicalPosition.recordSize = -1;

          physicalPosition.recordType = localPage.getRecordByteValue(recordPosition, 0);
          physicalPosition.recordVersion = localPage.getRecordVersion(recordPosition);
          physicalPosition.clusterPosition = position.clusterPosition;

          return physicalPosition;
        } finally {
          releasePageFromRead(cacheEntry);
        }
      } finally {
        releaseSharedLock();
      }
    } finally {
      atomicOperationsManager.releaseReadLock(this);
    }
  }

  @Override
  public boolean isDeleted(final OPhysicalPosition position) throws IOException {
    atomicOperationsManager.acquireReadLock(this);
    try {
      acquireSharedLock();
      try {
        final long clusterPosition = position.clusterPosition;
        final OClusterPositionMapBucket.PositionEntry positionEntry = clusterPositionMap.get(clusterPosition, 1);

        if (positionEntry == null)
          return false;

        final long pageIndex = positionEntry.getPageIndex();
        final int recordPosition = positionEntry.getRecordPosition();

        final long pagesCount = getFilledUpTo(fileId);
        if (pageIndex >= pagesCount)
          return false;

        final OCacheEntry cacheEntry = loadPageForRead(fileId, pageIndex, false);
        try {
          final OClusterPage localPage = new OClusterPage(cacheEntry, false);
          if (localPage.isDeleted(recordPosition))
            return true;
          return false;
        } finally {
          releasePageFromRead(cacheEntry);
        }
      } finally {
        releaseSharedLock();
      }
    } finally {
      atomicOperationsManager.releaseReadLock(this);
    }
  }

  @Override
  public long getEntries() {
    atomicOperationsManager.acquireReadLock(this);
    try {
      acquireSharedLock();
      try {
        final OCacheEntry pinnedStateEntry = loadPageForRead(fileId, pinnedStateEntryIndex, true);
        try {
          return new OPaginatedClusterState(pinnedStateEntry).getSize();
        } finally {
          releasePageFromRead(pinnedStateEntry);
        }
      } finally {
        releaseSharedLock();
      }
    } catch (final IOException ioe) {
      throw OException
          .wrapException(new OPaginatedClusterException("Error during retrieval of size of '" + getName() + "' cluster", this),
              ioe);
    } finally {
      atomicOperationsManager.releaseReadLock(this);
    }
  }

  @Override
  public long getFirstPosition() throws IOException {
    atomicOperationsManager.acquireReadLock(this);
    try {
      acquireSharedLock();
      try {
        return clusterPositionMap.getFirstPosition();
      } finally {
        releaseSharedLock();
      }
    } finally {
      atomicOperationsManager.releaseReadLock(this);
    }
  }

  @Override
  public long getLastPosition() throws IOException {
    atomicOperationsManager.acquireReadLock(this);
    try {
      acquireSharedLock();
      try {
        return clusterPositionMap.getLastPosition();
      } finally {
        releaseSharedLock();
      }
    } finally {
      atomicOperationsManager.releaseReadLock(this);
    }
  }

  @Override
  public long getNextPosition() throws IOException {
    atomicOperationsManager.acquireReadLock(this);
    try {
      acquireSharedLock();
      try {
        return clusterPositionMap.getNextPosition();
      } finally {
        releaseSharedLock();
      }
    } finally {
      atomicOperationsManager.releaseReadLock(this);
    }
  }

  @Override
  public String getFileName() {
    atomicOperationsManager.acquireReadLock(this);
    try {
      acquireSharedLock();
      try {
        return writeCache.fileNameById(fileId);
      } finally {
        releaseSharedLock();
      }
    } finally {
      atomicOperationsManager.releaseReadLock(this);
    }
  }

  @Override
  public int getId() {
    return id;
  }

  /**
   * Returns the fileId used in disk cache.
   */
  public long getFileId() {
    return fileId;
  }

  @Override
  public void synch() {
    atomicOperationsManager.acquireReadLock(this);
    try {
      acquireSharedLock();
      try {
        writeCache.flush(fileId);
        clusterPositionMap.flush();
      } finally {
        releaseSharedLock();
      }
    } finally {
      atomicOperationsManager.releaseReadLock(this);
    }
  }

  @Override
  public long getRecordsSize() throws IOException {
    atomicOperationsManager.acquireReadLock(this);
    try {
      acquireSharedLock();
      try {
        final OCacheEntry pinnedStateEntry = loadPageForRead(fileId, pinnedStateEntryIndex, true);
        try {
          return new OPaginatedClusterState(pinnedStateEntry).getRecordsSize();
        } finally {
          releasePageFromRead(pinnedStateEntry);
        }
      } finally {
        releaseSharedLock();
      }
    } finally {
      atomicOperationsManager.releaseReadLock(this);
    }
  }

  @Override
  public boolean isHashBased() {
    return false;
  }

  @Override
  public OClusterEntryIterator absoluteIterator() {
    atomicOperationsManager.acquireReadLock(this);
    try {
      acquireSharedLock();
      try {
        return new OClusterEntryIterator(this);
      } finally {
        releaseSharedLock();
      }
    } finally {
      atomicOperationsManager.releaseReadLock(this);
    }
  }

  @Override
  public OPhysicalPosition[] higherPositions(final OPhysicalPosition position) throws IOException {
    atomicOperationsManager.acquireReadLock(this);
    try {
      acquireSharedLock();
      try {
        final long[] clusterPositions = clusterPositionMap.higherPositions(position.clusterPosition);
        return convertToPhysicalPositions(clusterPositions);
      } finally {
        releaseSharedLock();
      }
    } finally {
      atomicOperationsManager.releaseReadLock(this);
    }
  }

  @Override
  public OPhysicalPosition[] ceilingPositions(final OPhysicalPosition position) throws IOException {
    atomicOperationsManager.acquireReadLock(this);
    try {
      acquireSharedLock();
      try {
        final long[] clusterPositions = clusterPositionMap.ceilingPositions(position.clusterPosition);
        return convertToPhysicalPositions(clusterPositions);
      } finally {
        releaseSharedLock();
      }
    } finally {
      atomicOperationsManager.releaseReadLock(this);
    }
  }

  @Override
  public OPhysicalPosition[] lowerPositions(final OPhysicalPosition position) throws IOException {
    atomicOperationsManager.acquireReadLock(this);
    try {
      acquireSharedLock();
      try {
        final long[] clusterPositions = clusterPositionMap.lowerPositions(position.clusterPosition);
        return convertToPhysicalPositions(clusterPositions);
      } finally {
        releaseSharedLock();
      }
    } finally {
      atomicOperationsManager.releaseReadLock(this);
    }
  }

  @Override
  public OPhysicalPosition[] floorPositions(final OPhysicalPosition position) throws IOException {
    atomicOperationsManager.acquireReadLock(this);
    try {
      acquireSharedLock();
      try {
        final long[] clusterPositions = clusterPositionMap.floorPositions(position.clusterPosition);
        return convertToPhysicalPositions(clusterPositions);
      } finally {
        releaseSharedLock();
      }
    } finally {
      atomicOperationsManager.releaseReadLock(this);
    }
  }

  @Override
  public ORecordConflictStrategy getRecordConflictStrategy() {
    return recordConflictStrategy;
  }

  private void setRecordConflictStrategy(final String stringValue) {
    recordConflictStrategy = Orient.instance().getRecordConflictStrategy().getStrategy(stringValue);
    config.conflictStrategy = stringValue;
    ((OStorageConfigurationImpl) storageLocal.getConfiguration()).update();
  }

  private void updateClusterState(final long sizeDiff, final long recordsSizeDiff, final OAtomicOperation atomicOperation)
      throws IOException {
    OPaginatedClusterState paginatedClusterState = null;
    final OCacheEntry pinnedStateEntry = loadPageForWrite(fileId, pinnedStateEntryIndex, true);
    try {
      paginatedClusterState = new OPaginatedClusterState(pinnedStateEntry);
      paginatedClusterState.setSize(paginatedClusterState.getSize() + sizeDiff);
      paginatedClusterState.setRecordsSize(paginatedClusterState.getRecordsSize() + recordsSizeDiff);
    } finally {
      releasePageFromWrite(paginatedClusterState, atomicOperation);
    }
  }

  private void init(final OAbstractPaginatedStorage storage, final OStorageClusterConfiguration config) throws IOException {
    OFileUtils.checkValidName(config.getName());

    this.config = (OStoragePaginatedClusterConfiguration) config;
    this.compression = OCompressionFactory.INSTANCE.getCompression(this.config.compression, null);
    this.encryption = OEncryptionFactory.INSTANCE.getEncryption(this.config.encryption, this.config.encryptionKey);

    if (((OStoragePaginatedClusterConfiguration) config).conflictStrategy != null)
      this.recordConflictStrategy = Orient.instance().getRecordConflictStrategy()
          .getStrategy(((OStoragePaginatedClusterConfiguration) config).conflictStrategy);

    storageLocal = storage;

    this.id = config.getId();

    clusterPositionMap = new OClusterPositionMap(storage, getName(), getFullName());
  }

  private void setEncryptionInternal(final String iMethod, final String iKey) {
    try {
      encryption = OEncryptionFactory.INSTANCE.getEncryption(iMethod, iKey);
      config.encryption = iMethod;
      ((OStorageConfigurationImpl) storageLocal.getConfiguration()).update();
    } catch (final IllegalArgumentException e) {
      throw OException
          .wrapException(new OPaginatedClusterException("Invalid value for " + ATTRIBUTES.ENCRYPTION + " attribute", this), e);
    }
  }

  private void setRecordOverflowGrowFactorInternal(final String stringValue) {
    try {
      final float growFactor = Float.parseFloat(stringValue);
      if (growFactor < 1)
        throw new OPaginatedClusterException(OCluster.ATTRIBUTES.RECORD_OVERFLOW_GROW_FACTOR + " cannot be less than 1", this);

      config.recordOverflowGrowFactor = growFactor;
      ((OStorageConfigurationImpl) storageLocal.getConfiguration()).update();
    } catch (final NumberFormatException nfe) {
      throw OException.wrapException(new OPaginatedClusterException(
          "Invalid value for cluster attribute " + OCluster.ATTRIBUTES.RECORD_OVERFLOW_GROW_FACTOR + " was passed [" + stringValue
              + "]", this), nfe);
    }
  }

  private void setRecordGrowFactorInternal(final String stringValue) {
    try {
      final float growFactor = Float.parseFloat(stringValue);
      if (growFactor < 1)
        throw new OPaginatedClusterException(OCluster.ATTRIBUTES.RECORD_GROW_FACTOR + " cannot be less than 1", this);

      config.recordGrowFactor = growFactor;
      ((OStorageConfigurationImpl) storageLocal.getConfiguration()).update();
    } catch (final NumberFormatException nfe) {
      throw OException.wrapException(new OPaginatedClusterException(
          "Invalid value for cluster attribute " + OCluster.ATTRIBUTES.RECORD_GROW_FACTOR + " was passed [" + stringValue + "]",
          this), nfe);
    }
  }

  private void setNameInternal(final String newName) throws IOException {

    writeCache.renameFile(fileId, newName + getExtension());
    clusterPositionMap.rename(newName);

    config.name = newName;
    storageLocal.renameCluster(getName(), newName);
    setName(newName);

    ((OStorageConfigurationImpl) storageLocal.getConfiguration()).update();
  }

  private static OPhysicalPosition createPhysicalPosition(final byte recordType, final long clusterPosition, final int version) {
    final OPhysicalPosition physicalPosition = new OPhysicalPosition();
    physicalPosition.recordType = recordType;
    physicalPosition.recordSize = -1;
    physicalPosition.clusterPosition = clusterPosition;
    physicalPosition.recordVersion = version;
    return physicalPosition;
  }

  @SuppressFBWarnings(value = "PZLA_PREFER_ZERO_LENGTH_ARRAYS")
  private OPair<Integer, byte[]> readFullEntry(long pageIndex, int recordPosition, final int pageCount) throws IOException {
    final List<byte[]> recordChunks = new ArrayList<>();
    int contentSize = 0;

    long nextPagePointer;
    boolean firstEntry = true;
    int recordVersion = -1;
    do {
      final OCacheEntry cacheEntry = loadPageForRead(fileId, pageIndex, false, pageCount);
      try {
        final OClusterPage localPage = new OClusterPage(cacheEntry, false);
        final byte[] content = localPage.getRecordBinaryValue(recordPosition, localPage.getRecordSize(recordPosition));

        if (firstEntry && content[content.length - OLongSerializer.LONG_SIZE - OByteSerializer.BYTE_SIZE] == 0) {
          return null;
        }

        if (firstEntry) {
          recordVersion = localPage.getRecordVersion(recordPosition);
        }

        recordChunks.add(content);
        nextPagePointer = OLongSerializer.INSTANCE.deserializeNative(content, content.length - OLongSerializer.LONG_SIZE);
        contentSize += content.length - OLongSerializer.LONG_SIZE - OByteSerializer.BYTE_SIZE;

        firstEntry = false;
      } finally {
        releasePageFromRead(cacheEntry);
      }

      pageIndex = getPageIndex(nextPagePointer);
      recordPosition = getRecordPosition(nextPagePointer);
    } while (nextPagePointer >= 0);

    final byte[] fullContent = mergeRecordContent(recordChunks, contentSize);

    return new OPair<>(recordVersion, fullContent);
  }

  private static byte[] mergeRecordContent(final List<byte[]> recordChunks, final int contentSize) {
    final byte[] fullContent;
    if (recordChunks.size() == 1)
      fullContent = recordChunks.get(0);
    else {
      fullContent = new byte[contentSize + OLongSerializer.LONG_SIZE + OByteSerializer.BYTE_SIZE];
      int fullContentPosition = 0;
      for (final byte[] recordChuck : recordChunks) {
        System.arraycopy(recordChuck, 0, fullContent, fullContentPosition,
            recordChuck.length - OLongSerializer.LONG_SIZE - OByteSerializer.BYTE_SIZE);
        fullContentPosition += recordChuck.length - OLongSerializer.LONG_SIZE - OByteSerializer.BYTE_SIZE;
      }
    }
    return fullContent;
  }

  private static long createPagePointer(final long pageIndex, final int pagePosition) {
    return pageIndex << PAGE_INDEX_OFFSET | pagePosition;
  }

  private static int getRecordPosition(final long nextPagePointer) {
    return (int) (nextPagePointer & RECORD_POSITION_MASK);
  }

  private static long getPageIndex(final long nextPagePointer) {
    return nextPagePointer >>> PAGE_INDEX_OFFSET;
  }

  private AddEntryResult addEntry(final int recordVersion, final byte[] entryContent, final OAtomicOperation atomicOperation)
      throws IOException {
    final FindFreePageResult findFreePageResult = findFreePage(entryContent.length);

    final int freePageIndex = findFreePageResult.freePageIndex;
    final long pageIndex = findFreePageResult.pageIndex;

    final boolean newRecord = freePageIndex >= FREE_LIST_SIZE;

    OCacheEntry cacheEntry = loadPageForWrite(fileId, pageIndex, false);
    if (cacheEntry == null)
      cacheEntry = addPage(fileId);

    int recordSizesDiff;
    int position;
    final int finalVersion;

    OClusterPage localPage = null;
    try {
      localPage = new OClusterPage(cacheEntry, newRecord);
      assert newRecord || freePageIndex == calculateFreePageIndex(localPage);

      final int initialFreeSpace = localPage.getFreeSpace();

      position = localPage.appendRecord(recordVersion, entryContent);

      if (position < 0) {
        localPage.dumpToLog();
        throw new IllegalStateException(
            "Page " + cacheEntry.getPageIndex() + " does not have enough free space to add record content, freePageIndex="
                + freePageIndex + ", entryContent.length=" + entryContent.length);
      }

      finalVersion = localPage.getRecordVersion(position);

      final int freeSpace = localPage.getFreeSpace();
      recordSizesDiff = initialFreeSpace - freeSpace;
    } finally {
      releasePageFromWrite(localPage, atomicOperation);
    }

    updateFreePagesIndex(freePageIndex, pageIndex, atomicOperation);

    return new AddEntryResult(pageIndex, position, finalVersion, recordSizesDiff);
  }

  private FindFreePageResult findFreePage(final int contentSize) throws IOException {
    int freePageIndex = contentSize / ONE_KB;
    freePageIndex -= PAGINATED_STORAGE_LOWEST_FREELIST_BOUNDARY.getValueAsInteger();
    if (freePageIndex < 0)
      freePageIndex = 0;

    long pageIndex;

    final OCacheEntry pinnedStateEntry = loadPageForRead(fileId, pinnedStateEntryIndex, true);
    if (pinnedStateEntry == null) {
      loadPageForRead(fileId, pinnedStateEntryIndex, true);
    }
    try {
      final OPaginatedClusterState freePageLists = new OPaginatedClusterState(pinnedStateEntry);
      do {
        pageIndex = freePageLists.getFreeListPage(freePageIndex);
        freePageIndex++;
      } while (pageIndex < 0 && freePageIndex < FREE_LIST_SIZE);

    } finally {
      releasePageFromRead(pinnedStateEntry);
    }

    if (pageIndex < 0)
      pageIndex = getFilledUpTo(fileId);
    else
      freePageIndex--;

    return new FindFreePageResult(pageIndex, freePageIndex);
  }

  private void updateFreePagesIndex(final int prevFreePageIndex, final long pageIndex, final OAtomicOperation atomicOperation)
      throws IOException {
    OClusterPage localPage = null;
    final OCacheEntry cacheEntry = loadPageForWrite(fileId, pageIndex, false);
    try {
      localPage = new OClusterPage(cacheEntry, false);
      final int newFreePageIndex = calculateFreePageIndex(localPage);

      if (prevFreePageIndex == newFreePageIndex)
        return;

      final long nextPageIndex = localPage.getNextPage();
      final long prevPageIndex = localPage.getPrevPage();

      if (prevPageIndex >= 0) {
        OClusterPage prevPage = null;
        final OCacheEntry prevPageCacheEntry = loadPageForWrite(fileId, prevPageIndex, false);
        try {
          prevPage = new OClusterPage(prevPageCacheEntry, false);
          assert calculateFreePageIndex(prevPage) == prevFreePageIndex;
          prevPage.setNextPage(nextPageIndex);
        } finally {
          releasePageFromWrite(prevPage, atomicOperation);
        }
      }

      if (nextPageIndex >= 0) {
        OClusterPage nextPage = null;
        final OCacheEntry nextPageCacheEntry = loadPageForWrite(fileId, nextPageIndex, false);
        try {
          nextPage = new OClusterPage(nextPageCacheEntry, false);
          if (calculateFreePageIndex(nextPage) != prevFreePageIndex)
            calculateFreePageIndex(nextPage);

          assert calculateFreePageIndex(nextPage) == prevFreePageIndex;
          nextPage.setPrevPage(prevPageIndex);

        } finally {
          releasePageFromWrite(nextPage, atomicOperation);
        }
      }

      localPage.setNextPage(-1);
      localPage.setPrevPage(-1);

      if (prevFreePageIndex < 0 && newFreePageIndex < 0)
        return;

      if (prevFreePageIndex >= 0 && prevFreePageIndex < FREE_LIST_SIZE) {
        if (prevPageIndex < 0)
          updateFreePagesList(prevFreePageIndex, nextPageIndex, atomicOperation);
      }

      if (newFreePageIndex >= 0) {
        long oldFreePage;
        final OCacheEntry pinnedStateEntry = loadPageForRead(fileId, pinnedStateEntryIndex, true);
        try {
          final OPaginatedClusterState clusterFreeList = new OPaginatedClusterState(pinnedStateEntry);
          oldFreePage = clusterFreeList.getFreeListPage(newFreePageIndex);
        } finally {
          releasePageFromRead(pinnedStateEntry);
        }

        if (oldFreePage >= 0) {
          OClusterPage oldFreeLocalPage = null;
          final OCacheEntry oldFreePageCacheEntry = loadPageForWrite(fileId, oldFreePage, false);
          try {
            oldFreeLocalPage = new OClusterPage(oldFreePageCacheEntry, false);
            assert calculateFreePageIndex(oldFreeLocalPage) == newFreePageIndex;

            oldFreeLocalPage.setPrevPage(pageIndex);
          } finally {
            releasePageFromWrite(oldFreeLocalPage, atomicOperation);
          }

          localPage.setNextPage(oldFreePage);
          localPage.setPrevPage(-1);
        }

        updateFreePagesList(newFreePageIndex, pageIndex, atomicOperation);
      }
    } finally {
      releasePageFromWrite(localPage, atomicOperation);
    }
  }

  private void updateFreePagesList(final int freeListIndex, final long pageIndex, final OAtomicOperation atomicOperation)
      throws IOException {
    OPaginatedClusterState paginatedClusterState = null;
    final OCacheEntry pinnedStateEntry = loadPageForWrite(fileId, pinnedStateEntryIndex, true);
    try {
      paginatedClusterState = new OPaginatedClusterState(pinnedStateEntry);
      paginatedClusterState.setFreeListPage(freeListIndex, pageIndex);
    } finally {
      releasePageFromWrite(paginatedClusterState, atomicOperation);
    }
  }

  private static int calculateFreePageIndex(final OClusterPage localPage) {
    int newFreePageIndex;
    if (localPage.isEmpty())
      newFreePageIndex = FREE_LIST_SIZE - 1;
    else {
      newFreePageIndex = (localPage.getMaxRecordSize() - (ONE_KB - 1)) / ONE_KB;

      newFreePageIndex -= LOWEST_FREELIST_BOUNDARY;
    }
    return newFreePageIndex;
  }

  private void initCusterState(final OAtomicOperation atomicOperation) throws IOException {
    OPaginatedClusterState paginatedClusterState = null;
    final OCacheEntry pinnedStateEntry = addPage(fileId);
    try {
      paginatedClusterState = new OPaginatedClusterState(pinnedStateEntry);

      pinPage(pinnedStateEntry);
      paginatedClusterState.setSize(0);
      paginatedClusterState.setRecordsSize(0);

      for (int i = 0; i < FREE_LIST_SIZE; i++)
        paginatedClusterState.setFreeListPage(i, -1);

      pinnedStateEntryIndex = pinnedStateEntry.getPageIndex();
    } finally {
      releasePageFromWrite(paginatedClusterState, atomicOperation);
    }

  }

  private static OPhysicalPosition[] convertToPhysicalPositions(final long[] clusterPositions) {
    final OPhysicalPosition[] positions = new OPhysicalPosition[clusterPositions.length];
    for (int i = 0; i < positions.length; i++) {
      final OPhysicalPosition physicalPosition = new OPhysicalPosition();
      physicalPosition.clusterPosition = clusterPositions[i];
      positions[i] = physicalPosition;
    }
    return positions;
  }

  public OPaginatedClusterDebug readDebug(final long clusterPosition) throws IOException {
    final OPaginatedClusterDebug debug = new OPaginatedClusterDebug();
    debug.clusterPosition = clusterPosition;
    debug.fileId = fileId;

    final OClusterPositionMapBucket.PositionEntry positionEntry = clusterPositionMap.get(clusterPosition, 1);
    if (positionEntry == null) {
      debug.empty = true;
      return debug;
    }

    long pageIndex = positionEntry.getPageIndex();
    int recordPosition = positionEntry.getRecordPosition();
    if (getFilledUpTo(fileId) <= pageIndex) {
      debug.empty = true;
      return debug;
    }

    debug.pages = new ArrayList<>();
    int contentSize = 0;

    long nextPagePointer;
    boolean firstEntry = true;
    do {
      final OClusterPageDebug debugPage = new OClusterPageDebug();
      debugPage.pageIndex = pageIndex;
      final OCacheEntry cacheEntry = loadPageForRead(fileId, pageIndex, false);
      try {
        final OClusterPage localPage = new OClusterPage(cacheEntry, false);

        if (localPage.isDeleted(recordPosition)) {
          if (debug.pages.isEmpty()) {
            debug.empty = true;
            return debug;
          } else
            throw new OPaginatedClusterException("Content of record " + new ORecordId(id, clusterPosition) + " was broken", this);
        }
        debugPage.inPagePosition = recordPosition;
        debugPage.inPageSize = localPage.getRecordSize(recordPosition);
        final byte[] content = localPage.getRecordBinaryValue(recordPosition, debugPage.inPageSize);
        debugPage.content = content;
        if (firstEntry && content[content.length - OLongSerializer.LONG_SIZE - OByteSerializer.BYTE_SIZE] == 0) {
          debug.empty = true;
          return debug;
        }

        debug.pages.add(debugPage);
        nextPagePointer = OLongSerializer.INSTANCE.deserializeNative(content, content.length - OLongSerializer.LONG_SIZE);
        contentSize += content.length - OLongSerializer.LONG_SIZE - OByteSerializer.BYTE_SIZE;

        firstEntry = false;
      } finally {
        releasePageFromRead(cacheEntry);
      }

      pageIndex = getPageIndex(nextPagePointer);
      recordPosition = getRecordPosition(nextPagePointer);
    } while (nextPagePointer >= 0);
    debug.contentSize = contentSize;
    return debug;
  }

  public RECORD_STATUS getRecordStatus(final long clusterPosition) throws IOException {
    final byte status = clusterPositionMap.getStatus(clusterPosition);

    switch (status) {
    case OClusterPositionMapBucket.NOT_EXISTENT:
      return RECORD_STATUS.NOT_EXISTENT;
    case OClusterPositionMapBucket.ALLOCATED:
      return RECORD_STATUS.ALLOCATED;
    case OClusterPositionMapBucket.FILLED:
      return RECORD_STATUS.PRESENT;
    case OClusterPositionMapBucket.REMOVED:
      return RECORD_STATUS.REMOVED;
    }

    // UNREACHABLE
    return null;
  }

  @Override
  public void acquireAtomicExclusiveLock() {
    atomicOperationsManager.acquireExclusiveLockTillOperationComplete(this);
  }

  @Override
  public String toString() {
    return "plocal cluster: " + getName();
  }

  @Override
  public OClusterBrowsePage nextPage(final long lastPosition) throws IOException {
    atomicOperationsManager.acquireReadLock(this);
    try {
      acquireSharedLock();
      try {

        final OClusterPositionMap.OClusterPositionEntry[] nextPositions = clusterPositionMap.higherPositionsEntries(lastPosition);
        if (nextPositions.length > 0) {
          final long newLastPosition = nextPositions[nextPositions.length - 1].getPosition();
          final List<OClusterBrowseEntry> nexv = new ArrayList<>();
          for (final OClusterPositionMap.OClusterPositionEntry pos : nextPositions) {
            final ORawBuffer buff = internalReadRecord(pos.getPage(), pos.getOffset(), 1);
            nexv.add(new OClusterBrowseEntry(pos.getPosition(), buff));
          }
          return new OClusterBrowsePage(nexv, newLastPosition);
        } else {
          return null;
        }
      } finally {
        releaseSharedLock();
      }
    } finally {
      atomicOperationsManager.releaseReadLock(this);
    }
  }
}<|MERGE_RESOLUTION|>--- conflicted
+++ resolved
@@ -184,13 +184,7 @@
 
       initCusterState(atomicOperation);
 
-<<<<<<< HEAD
-      registerInStorageConfig((OStorageConfigurationImpl) config.root);
-
-      clusterPositionMap.create();
-=======
         clusterPositionMap.create();
->>>>>>> e16d8013
 
       logComponentOperation(atomicOperation,
           new OCreateClusterOperation(atomicOperation.getOperationUnitId(), id, getName(), clusterPositionMap.getFileId()));

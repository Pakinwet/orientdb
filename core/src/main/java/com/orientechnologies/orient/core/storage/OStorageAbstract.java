/*
 * Copyright 2010-2012 Luca Garulli (l.garulli--at--orientechnologies.com)
 *
 * Licensed under the Apache License, Version 2.0 (the "License");
 * you may not use this file except in compliance with the License.
 * You may obtain a copy of the License at
 *
 *     http://www.apache.org/licenses/LICENSE-2.0
 *
 * Unless required by applicable law or agreed to in writing, software
 * distributed under the License is distributed on an "AS IS" BASIS,
 * WITHOUT WARRANTIES OR CONDITIONS OF ANY KIND, either express or implied.
 * See the License for the specific language governing permissions and
 * limitations under the License.
 */
package com.orientechnologies.orient.core.storage;

import java.util.Set;
import java.util.concurrent.Callable;
import java.util.concurrent.atomic.AtomicLong;

import com.orientechnologies.common.concur.resource.OCloseable;
import com.orientechnologies.common.concur.resource.OSharedContainerImpl;
import com.orientechnologies.common.concur.resource.OSharedResource;
import com.orientechnologies.common.concur.resource.OSharedResourceAdaptiveExternal;
import com.orientechnologies.common.exception.OException;
import com.orientechnologies.orient.core.Orient;
import com.orientechnologies.orient.core.cache.OCacheLevelTwoLocator;
import com.orientechnologies.orient.core.cache.OLevel2RecordCache;
import com.orientechnologies.orient.core.config.OGlobalConfiguration;
import com.orientechnologies.orient.core.config.OStorageConfiguration;
import com.orientechnologies.orient.core.db.ODatabaseRecordThreadLocal;
import com.orientechnologies.orient.core.exception.OSecurityException;
import com.orientechnologies.orient.core.metadata.OMetadata;
import com.orientechnologies.orient.core.metadata.schema.OClass;
import com.orientechnologies.orient.core.metadata.security.OSecurityShared;
import com.orientechnologies.orient.core.serialization.serializer.OStringSerializerHelper;

public abstract class OStorageAbstract extends OSharedContainerImpl implements OStorage {
  protected final String                          url;
  protected final String                          mode;
  protected OStorageConfiguration                 configuration;
  protected String                                name;
  protected AtomicLong                            version = new AtomicLong();
  protected OLevel2RecordCache                    level2Cache;

  protected volatile STATUS                       status  = STATUS.CLOSED;
  protected final OSharedResourceAdaptiveExternal lock;

<<<<<<< HEAD
  public OStorageAbstract(final String iName, final String iURL, final String iMode, final int iTimeout) {
    if (OStringSerializerHelper.contains(iName, '/'))
      name = iName.substring(iName.lastIndexOf("/") + 1);
=======
  public OStorageAbstract(final String name, final String URL, final String mode, final int timeout, final OCacheLevelTwoLocator cacheLocator) {
    if (OStringSerializerHelper.contains(name, '/'))
      this.name = name.substring(name.lastIndexOf("/") + 1);
>>>>>>> 7c217f28
    else
      this.name = name;

    if (OStringSerializerHelper.contains(name, ','))
      throw new IllegalArgumentException("Invalid character in storage name: " + this.name);

    level2Cache = new OLevel2RecordCache(this, cacheLocator);
    level2Cache.startup();

<<<<<<< HEAD
    url = iURL;
    mode = iMode;

    lock = new OSharedResourceAdaptiveExternal(OGlobalConfiguration.ENVIRONMENT_CONCURRENT.getValueAsBoolean(), iTimeout, true);
=======
    url = URL;
    this.mode = mode;

    lock = new OSharedResourceAdaptiveExternal(OGlobalConfiguration.ENVIRONMENT_CONCURRENT.getValueAsBoolean(), timeout, true);
>>>>>>> 7c217f28
  }

	public OStorageConfiguration getConfiguration() {
    return configuration;
  }

  public boolean isClosed() {
    return status == STATUS.CLOSED;
  }

  public boolean checkForRecordValidity(final OPhysicalPosition ppos) {
    return ppos != null && !ppos.recordVersion.isTombstone() && ppos.dataSegmentId > -1;
  }

  public String getName() {
    return name;
  }

  /**
   * Returns the configured local Level-2 cache component. Cache component is always created even if not used.
   * 
   * @return
   */
  public OLevel2RecordCache getLevel2Cache() {
    return level2Cache;
  }

  public String getURL() {
    return url;
  }

  public void close() {
    close(false);
  }

  public void close(final boolean iForce) {
    if (!checkForClose(iForce))
      return;

    lock.acquireExclusiveLock();
    try {
      for (Object resource : sharedResources.values()) {
        if (resource instanceof OSharedResource)
          ((OSharedResource) resource).releaseExclusiveLock();

        if (resource instanceof OCloseable)
          ((OCloseable) resource).close();
      }
      sharedResources.clear();
<<<<<<< HEAD

      Orient.instance().unregisterStorage(this);

=======

      Orient.instance().unregisterStorage(this);

>>>>>>> 7c217f28
    } finally {
      lock.releaseExclusiveLock();
    }
  }

  /**
   * Returns current storage's version as serial.
   */
  public long getVersion() {
    return version.get();
  }

  public boolean dropCluster(final String iClusterName, final boolean iTruncate) {
    return dropCluster(getClusterIdByName(iClusterName), iTruncate);
  }

  protected boolean checkForClose(final boolean iForce) {
    lock.acquireSharedLock();
    try {
      if (status == STATUS.CLOSED)
        return false;

      final int remainingUsers = getUsers() > 0 ? removeUser() : 0;

      return iForce || (!OGlobalConfiguration.STORAGE_KEEP_OPEN.getValueAsBoolean() && remainingUsers == 0);
    } finally {
      lock.releaseSharedLock();
    }
  }

  public int getUsers() {
    return lock.getUsers();
  }

  public int addUser() {
    return lock.addUser();
  }

  public int removeUser() {
    return lock.removeUser();
  }

  public OSharedResourceAdaptiveExternal getLock() {
    return lock;
  }

  public long countRecords() {
    long tot = 0;

    for (OCluster c : getClusterInstances())
      if (c != null)
        tot += c.getEntries() - c.getTombstonesCount();

    return tot;
  }

  public <V> V callInLock(final Callable<V> iCallable, final boolean iExclusiveLock) {
    if (iExclusiveLock)
      lock.acquireExclusiveLock();
    else
      lock.acquireSharedLock();
    try {
      return iCallable.call();
    } catch (RuntimeException e) {
      throw e;
    } catch (Exception e) {
      throw new OException("Error on nested call in lock", e);
    } finally {
      if (iExclusiveLock)
        lock.releaseExclusiveLock();
      else
        lock.releaseSharedLock();
    }
  }

  @Override
  public String toString() {
    return url != null ? url : "?";
  }

  public STATUS getStatus() {
    return status;
  }

  public void checkForClusterPermissions(final String iClusterName) {
    // CHECK FOR ORESTRICTED
    OMetadata metaData = ODatabaseRecordThreadLocal.INSTANCE.get().getMetadata();
    if (metaData != null) {
      final Set<OClass> classes = metaData.getSchema().getClassesRelyOnCluster(iClusterName);
      for (OClass c : classes) {
        if (c.isSubClassOf(OSecurityShared.RESTRICTED_CLASSNAME))
          throw new OSecurityException("Class " + c.getName()
              + " cannot be truncated because has record level security enabled (extends " + OSecurityShared.RESTRICTED_CLASSNAME
              + ")");
      }
    }
  }
}
<|MERGE_RESOLUTION|>--- conflicted
+++ resolved
@@ -1,234 +1,215 @@
-/*
- * Copyright 2010-2012 Luca Garulli (l.garulli--at--orientechnologies.com)
- *
- * Licensed under the Apache License, Version 2.0 (the "License");
- * you may not use this file except in compliance with the License.
- * You may obtain a copy of the License at
- *
- *     http://www.apache.org/licenses/LICENSE-2.0
- *
- * Unless required by applicable law or agreed to in writing, software
- * distributed under the License is distributed on an "AS IS" BASIS,
- * WITHOUT WARRANTIES OR CONDITIONS OF ANY KIND, either express or implied.
- * See the License for the specific language governing permissions and
- * limitations under the License.
- */
-package com.orientechnologies.orient.core.storage;
-
-import java.util.Set;
-import java.util.concurrent.Callable;
-import java.util.concurrent.atomic.AtomicLong;
-
-import com.orientechnologies.common.concur.resource.OCloseable;
-import com.orientechnologies.common.concur.resource.OSharedContainerImpl;
-import com.orientechnologies.common.concur.resource.OSharedResource;
-import com.orientechnologies.common.concur.resource.OSharedResourceAdaptiveExternal;
-import com.orientechnologies.common.exception.OException;
-import com.orientechnologies.orient.core.Orient;
-import com.orientechnologies.orient.core.cache.OCacheLevelTwoLocator;
-import com.orientechnologies.orient.core.cache.OLevel2RecordCache;
-import com.orientechnologies.orient.core.config.OGlobalConfiguration;
-import com.orientechnologies.orient.core.config.OStorageConfiguration;
-import com.orientechnologies.orient.core.db.ODatabaseRecordThreadLocal;
-import com.orientechnologies.orient.core.exception.OSecurityException;
-import com.orientechnologies.orient.core.metadata.OMetadata;
-import com.orientechnologies.orient.core.metadata.schema.OClass;
-import com.orientechnologies.orient.core.metadata.security.OSecurityShared;
-import com.orientechnologies.orient.core.serialization.serializer.OStringSerializerHelper;
-
-public abstract class OStorageAbstract extends OSharedContainerImpl implements OStorage {
-  protected final String                          url;
-  protected final String                          mode;
-  protected OStorageConfiguration                 configuration;
-  protected String                                name;
-  protected AtomicLong                            version = new AtomicLong();
-  protected OLevel2RecordCache                    level2Cache;
-
-  protected volatile STATUS                       status  = STATUS.CLOSED;
-  protected final OSharedResourceAdaptiveExternal lock;
-
-<<<<<<< HEAD
-  public OStorageAbstract(final String iName, final String iURL, final String iMode, final int iTimeout) {
-    if (OStringSerializerHelper.contains(iName, '/'))
-      name = iName.substring(iName.lastIndexOf("/") + 1);
-=======
-  public OStorageAbstract(final String name, final String URL, final String mode, final int timeout, final OCacheLevelTwoLocator cacheLocator) {
-    if (OStringSerializerHelper.contains(name, '/'))
-      this.name = name.substring(name.lastIndexOf("/") + 1);
->>>>>>> 7c217f28
-    else
-      this.name = name;
-
-    if (OStringSerializerHelper.contains(name, ','))
-      throw new IllegalArgumentException("Invalid character in storage name: " + this.name);
-
-    level2Cache = new OLevel2RecordCache(this, cacheLocator);
-    level2Cache.startup();
-
-<<<<<<< HEAD
-    url = iURL;
-    mode = iMode;
-
-    lock = new OSharedResourceAdaptiveExternal(OGlobalConfiguration.ENVIRONMENT_CONCURRENT.getValueAsBoolean(), iTimeout, true);
-=======
-    url = URL;
-    this.mode = mode;
-
-    lock = new OSharedResourceAdaptiveExternal(OGlobalConfiguration.ENVIRONMENT_CONCURRENT.getValueAsBoolean(), timeout, true);
->>>>>>> 7c217f28
-  }
-
-	public OStorageConfiguration getConfiguration() {
-    return configuration;
-  }
-
-  public boolean isClosed() {
-    return status == STATUS.CLOSED;
-  }
-
-  public boolean checkForRecordValidity(final OPhysicalPosition ppos) {
-    return ppos != null && !ppos.recordVersion.isTombstone() && ppos.dataSegmentId > -1;
-  }
-
-  public String getName() {
-    return name;
-  }
-
-  /**
-   * Returns the configured local Level-2 cache component. Cache component is always created even if not used.
-   * 
-   * @return
-   */
-  public OLevel2RecordCache getLevel2Cache() {
-    return level2Cache;
-  }
-
-  public String getURL() {
-    return url;
-  }
-
-  public void close() {
-    close(false);
-  }
-
-  public void close(final boolean iForce) {
-    if (!checkForClose(iForce))
-      return;
-
-    lock.acquireExclusiveLock();
-    try {
-      for (Object resource : sharedResources.values()) {
-        if (resource instanceof OSharedResource)
-          ((OSharedResource) resource).releaseExclusiveLock();
-
-        if (resource instanceof OCloseable)
-          ((OCloseable) resource).close();
-      }
-      sharedResources.clear();
-<<<<<<< HEAD
-
-      Orient.instance().unregisterStorage(this);
-
-=======
-
-      Orient.instance().unregisterStorage(this);
-
->>>>>>> 7c217f28
-    } finally {
-      lock.releaseExclusiveLock();
-    }
-  }
-
-  /**
-   * Returns current storage's version as serial.
-   */
-  public long getVersion() {
-    return version.get();
-  }
-
-  public boolean dropCluster(final String iClusterName, final boolean iTruncate) {
-    return dropCluster(getClusterIdByName(iClusterName), iTruncate);
-  }
-
-  protected boolean checkForClose(final boolean iForce) {
-    lock.acquireSharedLock();
-    try {
-      if (status == STATUS.CLOSED)
-        return false;
-
-      final int remainingUsers = getUsers() > 0 ? removeUser() : 0;
-
-      return iForce || (!OGlobalConfiguration.STORAGE_KEEP_OPEN.getValueAsBoolean() && remainingUsers == 0);
-    } finally {
-      lock.releaseSharedLock();
-    }
-  }
-
-  public int getUsers() {
-    return lock.getUsers();
-  }
-
-  public int addUser() {
-    return lock.addUser();
-  }
-
-  public int removeUser() {
-    return lock.removeUser();
-  }
-
-  public OSharedResourceAdaptiveExternal getLock() {
-    return lock;
-  }
-
-  public long countRecords() {
-    long tot = 0;
-
-    for (OCluster c : getClusterInstances())
-      if (c != null)
-        tot += c.getEntries() - c.getTombstonesCount();
-
-    return tot;
-  }
-
-  public <V> V callInLock(final Callable<V> iCallable, final boolean iExclusiveLock) {
-    if (iExclusiveLock)
-      lock.acquireExclusiveLock();
-    else
-      lock.acquireSharedLock();
-    try {
-      return iCallable.call();
-    } catch (RuntimeException e) {
-      throw e;
-    } catch (Exception e) {
-      throw new OException("Error on nested call in lock", e);
-    } finally {
-      if (iExclusiveLock)
-        lock.releaseExclusiveLock();
-      else
-        lock.releaseSharedLock();
-    }
-  }
-
-  @Override
-  public String toString() {
-    return url != null ? url : "?";
-  }
-
-  public STATUS getStatus() {
-    return status;
-  }
-
-  public void checkForClusterPermissions(final String iClusterName) {
-    // CHECK FOR ORESTRICTED
-    OMetadata metaData = ODatabaseRecordThreadLocal.INSTANCE.get().getMetadata();
-    if (metaData != null) {
-      final Set<OClass> classes = metaData.getSchema().getClassesRelyOnCluster(iClusterName);
-      for (OClass c : classes) {
-        if (c.isSubClassOf(OSecurityShared.RESTRICTED_CLASSNAME))
-          throw new OSecurityException("Class " + c.getName()
-              + " cannot be truncated because has record level security enabled (extends " + OSecurityShared.RESTRICTED_CLASSNAME
-              + ")");
-      }
-    }
-  }
-}
+/*
+ * Copyright 2010-2012 Luca Garulli (l.garulli--at--orientechnologies.com)
+ *
+ * Licensed under the Apache License, Version 2.0 (the "License");
+ * you may not use this file except in compliance with the License.
+ * You may obtain a copy of the License at
+ *
+ *     http://www.apache.org/licenses/LICENSE-2.0
+ *
+ * Unless required by applicable law or agreed to in writing, software
+ * distributed under the License is distributed on an "AS IS" BASIS,
+ * WITHOUT WARRANTIES OR CONDITIONS OF ANY KIND, either express or implied.
+ * See the License for the specific language governing permissions and
+ * limitations under the License.
+ */
+package com.orientechnologies.orient.core.storage;
+
+import java.util.Set;
+import java.util.concurrent.Callable;
+import java.util.concurrent.atomic.AtomicLong;
+
+import com.orientechnologies.common.concur.resource.OCloseable;
+import com.orientechnologies.common.concur.resource.OSharedContainerImpl;
+import com.orientechnologies.common.concur.resource.OSharedResource;
+import com.orientechnologies.common.concur.resource.OSharedResourceAdaptiveExternal;
+import com.orientechnologies.common.exception.OException;
+import com.orientechnologies.orient.core.Orient;
+import com.orientechnologies.orient.core.cache.OCacheLevelTwoLocator;
+import com.orientechnologies.orient.core.cache.OLevel2RecordCache;
+import com.orientechnologies.orient.core.config.OGlobalConfiguration;
+import com.orientechnologies.orient.core.config.OStorageConfiguration;
+import com.orientechnologies.orient.core.db.ODatabaseRecordThreadLocal;
+import com.orientechnologies.orient.core.exception.OSecurityException;
+import com.orientechnologies.orient.core.metadata.OMetadata;
+import com.orientechnologies.orient.core.metadata.schema.OClass;
+import com.orientechnologies.orient.core.metadata.security.OSecurityShared;
+import com.orientechnologies.orient.core.serialization.serializer.OStringSerializerHelper;
+
+public abstract class OStorageAbstract extends OSharedContainerImpl implements OStorage {
+  protected final String                          url;
+  protected final String                          mode;
+  protected OStorageConfiguration                 configuration;
+  protected String                                name;
+  protected AtomicLong                            version = new AtomicLong();
+  protected OLevel2RecordCache                    level2Cache;
+
+  protected volatile STATUS                       status  = STATUS.CLOSED;
+  protected final OSharedResourceAdaptiveExternal lock;
+
+  public OStorageAbstract(final String name, final String URL, final String mode, final int timeout, final OCacheLevelTwoLocator cacheLocator) {
+    if (OStringSerializerHelper.contains(name, '/'))
+      this.name = name.substring(name.lastIndexOf("/") + 1);
+    else
+      this.name = name;
+
+    if (OStringSerializerHelper.contains(name, ','))
+      throw new IllegalArgumentException("Invalid character in storage name: " + this.name);
+
+    level2Cache = new OLevel2RecordCache(this, cacheLocator);
+    level2Cache.startup();
+
+    url = URL;
+    this.mode = mode;
+
+    lock = new OSharedResourceAdaptiveExternal(OGlobalConfiguration.ENVIRONMENT_CONCURRENT.getValueAsBoolean(), timeout, true);
+  }
+
+	public OStorageConfiguration getConfiguration() {
+    return configuration;
+  }
+
+  public boolean isClosed() {
+    return status == STATUS.CLOSED;
+  }
+
+  public boolean checkForRecordValidity(final OPhysicalPosition ppos) {
+    return ppos != null && !ppos.recordVersion.isTombstone() && ppos.dataSegmentId > -1;
+  }
+
+  public String getName() {
+    return name;
+  }
+
+  /**
+   * Returns the configured local Level-2 cache component. Cache component is always created even if not used.
+   * 
+   * @return
+   */
+  public OLevel2RecordCache getLevel2Cache() {
+    return level2Cache;
+  }
+
+  public String getURL() {
+    return url;
+  }
+
+  public void close() {
+    close(false);
+  }
+
+  public void close(final boolean iForce) {
+    if (!checkForClose(iForce))
+      return;
+
+    lock.acquireExclusiveLock();
+    try {
+      for (Object resource : sharedResources.values()) {
+        if (resource instanceof OSharedResource)
+          ((OSharedResource) resource).releaseExclusiveLock();
+
+        if (resource instanceof OCloseable)
+          ((OCloseable) resource).close();
+      }
+      sharedResources.clear();
+
+      Orient.instance().unregisterStorage(this);
+
+    } finally {
+      lock.releaseExclusiveLock();
+    }
+  }
+
+  /**
+   * Returns current storage's version as serial.
+   */
+  public long getVersion() {
+    return version.get();
+  }
+
+  public boolean dropCluster(final String iClusterName, final boolean iTruncate) {
+    return dropCluster(getClusterIdByName(iClusterName), iTruncate);
+  }
+
+  protected boolean checkForClose(final boolean iForce) {
+    lock.acquireSharedLock();
+    try {
+      if (status == STATUS.CLOSED)
+        return false;
+
+      final int remainingUsers = getUsers() > 0 ? removeUser() : 0;
+
+      return iForce || (!OGlobalConfiguration.STORAGE_KEEP_OPEN.getValueAsBoolean() && remainingUsers == 0);
+    } finally {
+      lock.releaseSharedLock();
+    }
+  }
+
+  public int getUsers() {
+    return lock.getUsers();
+  }
+
+  public int addUser() {
+    return lock.addUser();
+  }
+
+  public int removeUser() {
+    return lock.removeUser();
+  }
+
+  public OSharedResourceAdaptiveExternal getLock() {
+    return lock;
+  }
+
+  public long countRecords() {
+    long tot = 0;
+
+    for (OCluster c : getClusterInstances())
+      if (c != null)
+        tot += c.getEntries() - c.getTombstonesCount();
+
+    return tot;
+  }
+
+  public <V> V callInLock(final Callable<V> iCallable, final boolean iExclusiveLock) {
+    if (iExclusiveLock)
+      lock.acquireExclusiveLock();
+    else
+      lock.acquireSharedLock();
+    try {
+      return iCallable.call();
+    } catch (RuntimeException e) {
+      throw e;
+    } catch (Exception e) {
+      throw new OException("Error on nested call in lock", e);
+    } finally {
+      if (iExclusiveLock)
+        lock.releaseExclusiveLock();
+      else
+        lock.releaseSharedLock();
+    }
+  }
+
+  @Override
+  public String toString() {
+    return url != null ? url : "?";
+  }
+
+  public STATUS getStatus() {
+    return status;
+  }
+
+  public void checkForClusterPermissions(final String iClusterName) {
+    // CHECK FOR ORESTRICTED
+    OMetadata metaData = ODatabaseRecordThreadLocal.INSTANCE.get().getMetadata();
+    if (metaData != null) {
+      final Set<OClass> classes = metaData.getSchema().getClassesRelyOnCluster(iClusterName);
+      for (OClass c : classes) {
+        if (c.isSubClassOf(OSecurityShared.RESTRICTED_CLASSNAME))
+          throw new OSecurityException("Class " + c.getName()
+              + " cannot be truncated because has record level security enabled (extends " + OSecurityShared.RESTRICTED_CLASSNAME
+              + ")");
+      }
+    }
+  }
+}